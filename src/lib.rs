--- conflicted
+++ resolved
@@ -12,10 +12,5 @@
 pub mod starknet_runner;
 pub mod starknet_storage;
 pub mod starkware_utils;
-<<<<<<< HEAD
 pub mod testing;
-pub mod utils;
-pub mod utils_errors;
-=======
-pub mod utils;
->>>>>>> 7deab5e1
+pub mod utils;