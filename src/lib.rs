--- conflicted
+++ resolved
@@ -13,13 +13,10 @@
     },
     transaction::{error::TransactionError, Transaction},
 };
-<<<<<<< HEAD
+
 use cairo_vm::felt::Felt252;
 use definitions::general_config::BlockContext;
 use starknet_contract_class::EntryPointType;
-=======
-use definitions::general_config::TransactionContext;
->>>>>>> 9593c1b4
 use utils::Address;
 
 #[cfg(test)]
@@ -100,12 +97,8 @@
 pub fn execute_transaction<T: State + StateReader>(
     tx: Transaction,
     state: &mut T,
-<<<<<<< HEAD
     config: BlockContext,
-=======
-    config: TransactionContext,
     remaining_gas: u128,
->>>>>>> 9593c1b4
 ) -> Result<TransactionExecutionInfo, TransactionError> {
     tx.execute(state, &config, remaining_gas)
 }
