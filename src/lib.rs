--- conflicted
+++ resolved
@@ -88,12 +88,6 @@
 where
     T: StateReader,
 {
-<<<<<<< HEAD
-=======
-    // This is used as a copy of the original state, we can update this cached state freely.
-    let mut cached_state = CachedState::<T>::new(Arc::new(state), HashMap::new());
-
->>>>>>> f530c45b
     let mut result = Vec::with_capacity(transactions.len());
     for transaction in transactions {
         // Check if the contract is deployed.
