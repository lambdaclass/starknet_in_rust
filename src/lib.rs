#![deny(warnings)]
#![forbid(unsafe_code)]
#![cfg_attr(coverage_nightly, feature(no_coverage))]
use std::collections::HashMap;

use crate::{
    execution::{
        execution_entry_point::ExecutionEntryPoint, CallType, TransactionExecutionContext,
        TransactionExecutionInfo,
    },
    state::{
        state_api::{State, StateReader},
        ExecutionResourcesManager,
    },
    transaction::{error::TransactionError, Transaction},
};

use definitions::block_context::BlockContext;
use state::cached_state::CachedState;
use transaction::L1Handler;
use utils::Address;

#[cfg(test)]
#[macro_use]
extern crate assert_matches;

// Re-exports
pub use cairo_lang_starknet::casm_contract_class::CasmContractClass;
pub use cairo_lang_starknet::contract_class::ContractClass;
pub use cairo_lang_starknet::contract_class::ContractClass as SierraContractClass;
pub use cairo_vm::felt::Felt252;
pub use starknet_contract_class::EntryPointType;

pub mod core;
pub mod definitions;
pub mod execution;
pub mod hash_utils;
pub mod parser_errors;
pub mod runner;
pub mod serde_structs;
pub mod services;
pub mod state;
pub mod storage;
pub mod syscalls;
pub mod testing;
pub mod transaction;
pub mod utils;

pub fn simulate_transaction<S: StateReader>(
    transactions: &[Transaction],
    state: S,
    block_context: BlockContext,
    remaining_gas: u128,
    skip_validate: bool,
    skip_execute: bool,
    skip_fee_transfer: bool,
) -> Result<Vec<TransactionExecutionInfo>, TransactionError> {
    let mut cache_state = CachedState::new(state, None, Some(HashMap::new()));
    let mut result = Vec::with_capacity(transactions.len());
    for transaction in transactions {
        let tx_for_simulation =
            transaction.create_for_simulation(skip_validate, skip_execute, skip_fee_transfer);
        let tx_result =
            tx_for_simulation.execute(&mut cache_state, &block_context, remaining_gas)?;
        result.push(tx_result);
    }

    Ok(result)
}

/// Estimate the fee associated with transaction
pub fn estimate_fee<T>(
    transactions: &[Transaction],
    state: T,
    block_context: &BlockContext,
) -> Result<Vec<(u128, usize)>, TransactionError>
where
    T: StateReader,
{
    // This is used as a copy of the original state, we can update this cached state freely.
    let mut cached_state = CachedState::<T>::new(state, None, None);

    let mut result = Vec::with_capacity(transactions.len());
    for transaction in transactions {
        // Check if the contract is deployed.
        cached_state.get_class_hash_at(&transaction.contract_address())?;
        // execute the transaction with the fake state.

        let transaction_result =
            transaction.execute(&mut cached_state, block_context, 1_000_000)?;
        if let Some(gas_usage) = transaction_result.actual_resources.get("l1_gas_usage") {
            result.push((transaction_result.actual_fee, *gas_usage));
        } else {
            return Err(TransactionError::ResourcesError);
        };
    }

    Ok(result)
}

pub fn call_contract<T: State + StateReader>(
    contract_address: Felt252,
    entrypoint_selector: Felt252,
    calldata: Vec<Felt252>,
    state: &mut T,
    block_context: BlockContext,
) -> Result<Vec<Felt252>, TransactionError> {
    let contract_address = Address(contract_address);
    let class_hash = state.get_class_hash_at(&contract_address)?;
    let nonce = state.get_nonce_at(&contract_address)?;

    // TODO: Revisit these parameters
    let transaction_hash = 0.into();
    let signature = vec![];
    let max_fee = 1000000000;
    let initial_gas = 1000000000;
    let caller_address = Address(0.into());
    let version = 0;

    let execution_entrypoint = ExecutionEntryPoint::new(
        contract_address.clone(),
        calldata,
        entrypoint_selector,
        caller_address,
        EntryPointType::External,
        Some(CallType::Delegate),
        Some(class_hash),
        initial_gas,
    );

    let mut tx_execution_context = TransactionExecutionContext::new(
        contract_address,
        transaction_hash,
        signature,
        max_fee,
        nonce,
        block_context.invoke_tx_max_n_steps(),
        version.into(),
    );

    let call_info = execution_entrypoint.execute(
        state,
        &block_context,
        &mut ExecutionResourcesManager::default(),
        &mut tx_execution_context,
        false,
    )?;

    Ok(call_info.retdata)
}

/// Estimate the fee associated with L1Handler
pub fn estimate_message_fee<T>(
    l1_handler: &L1Handler,
    state: T,
    block_context: &BlockContext,
) -> Result<(u128, usize), TransactionError>
where
    T: StateReader,
{
    // This is used as a copy of the original state, we can update this cached state freely.
    let mut cached_state = CachedState::<T>::new(state, None, None);

    // Check if the contract is deployed.
    cached_state.get_class_hash_at(l1_handler.contract_address())?;

    // execute the transaction with the fake state.
    let transaction_result = l1_handler.execute(&mut cached_state, block_context, 1_000_000)?;
    if let Some(gas_usage) = transaction_result.actual_resources.get("l1_gas_usage") {
        let actual_fee = transaction_result.actual_fee;
        Ok((actual_fee, *gas_usage))
    } else {
        Err(TransactionError::ResourcesError)
    }
}

pub fn execute_transaction<T: State + StateReader>(
    tx: Transaction,
    state: &mut T,
    block_context: BlockContext,
    remaining_gas: u128,
) -> Result<TransactionExecutionInfo, TransactionError> {
    tx.execute(state, &block_context, remaining_gas)
}

#[cfg(test)]
mod test {
    use std::collections::HashMap;
    use std::fs::File;
    use std::io::BufReader;
    use std::path::PathBuf;

    use crate::core::contract_address::compute_deprecated_class_hash;
    use crate::definitions::{
        block_context::StarknetChainId,
        constants::{
            EXECUTE_ENTRY_POINT_SELECTOR, VALIDATE_DECLARE_ENTRY_POINT_SELECTOR,
            VALIDATE_ENTRY_POINT_SELECTOR,
        },
        transaction_type::TransactionType,
    };
    use crate::estimate_fee;
    use crate::estimate_message_fee;
    use crate::execution::execution_entry_point::ExecutionEntryPoint;
    use crate::execution::TransactionExecutionContext;
    use crate::hash_utils::calculate_contract_address;
    use crate::services::api::contract_classes::deprecated_contract_class::ContractClass;
    use crate::state::state_api::State;
    use crate::testing::{
        create_account_tx_test_state, TEST_ACCOUNT_CONTRACT_ADDRESS, TEST_CONTRACT_ADDRESS,
        TEST_CONTRACT_PATH, TEST_FIB_COMPILED_CONTRACT_CLASS_HASH,
    };
    use crate::transaction::{
        Declare, DeclareV2, Deploy, DeployAccount, InvokeFunction, L1Handler, Transaction,
    };
    use crate::utils::felt_to_hash;
    use cairo_lang_starknet::casm_contract_class::CasmContractClass;
    use cairo_lang_starknet::contract_class::ContractClass as SierraContractClass;
    use cairo_vm::felt::{felt_str, Felt252};
    use num_traits::{Num, One, Zero};
    use starknet_contract_class::EntryPointType;

    use crate::{
        call_contract,
        definitions::block_context::BlockContext,
        simulate_transaction,
        state::{
            cached_state::CachedState, in_memory_state_reader::InMemoryStateReader,
            ExecutionResourcesManager,
        },
        utils::{Address, ClassHash},
    };

    use lazy_static::lazy_static;

    lazy_static! {
        // include_str! doesn't seem to work in CI
        static ref CONTRACT_CLASS: ContractClass = ContractClass::try_from(BufReader::new(File::open(
            "starknet_programs/account_without_validation.json",
        ).unwrap()))
        .unwrap();
        static ref CLASS_HASH: Felt252 = compute_deprecated_class_hash(&CONTRACT_CLASS).unwrap();
        static ref CLASS_HASH_BYTES: [u8; 32] = CLASS_HASH.clone().to_be_bytes();
        static ref SALT: Felt252 = felt_str!(
            "2669425616857739096022668060305620640217901643963991674344872184515580705509"
        );
        static ref CONTRACT_ADDRESS: Address = Address(calculate_contract_address(&SALT.clone(), &CLASS_HASH.clone(), &[], Address(0.into())).unwrap());
        static ref SIGNATURE: Vec<Felt252> = vec![
            felt_str!("3233776396904427614006684968846859029149676045084089832563834729503047027074"),
            felt_str!("707039245213420890976709143988743108543645298941971188668773816813012281203"),
        ];
        pub static ref TRANSACTION_VERSION: Felt252 = 1.into();
    }

    #[test]
    fn estimate_fee_test() {
        let contract_class: ContractClass =
            ContractClass::try_from(PathBuf::from(TEST_CONTRACT_PATH)).unwrap();

        let entrypoints = contract_class.entry_points_by_type;
        let entrypoint_selector = &entrypoints.get(&EntryPointType::External).unwrap()[0].selector;

        let (block_context, mut state) = create_account_tx_test_state().unwrap();

        // Add balance to account
        let calldata = [TEST_CONTRACT_ADDRESS.0.clone(), 0.into(), 1000.into()].to_vec();

        let fee_transfer_call = ExecutionEntryPoint::new(
            block_context.starknet_os_config.fee_token_address.clone(),
            calldata,
            felt_str!("37313232031488507829243159589199778096432170431839144894988167447577083165"), // mint entrypoint
            block_context.starknet_os_config.fee_token_address.clone(),
            EntryPointType::External,
            None,
            None,
            100000,
        );

        let mut tx_execution_context = TransactionExecutionContext::default();
        let mut resources_manager = ExecutionResourcesManager::default();
        let _fee_transfer_exec = fee_transfer_call
            .execute(
                &mut state,
                &block_context,
                &mut resources_manager,
                &mut tx_execution_context,
                false,
            )
            .unwrap();

        // Fibonacci
        let calldata = [1.into(), 1.into(), 10.into()].to_vec();
        let invoke_function = InvokeFunction::new(
            TEST_CONTRACT_ADDRESS.clone(),
            entrypoint_selector.clone(),
            100_000_000,
            1.into(),
            calldata,
            vec![],
            StarknetChainId::TestNet.to_felt(),
            Some(0.into()),
            None,
        )
        .unwrap();
        let transaction = Transaction::InvokeFunction(invoke_function);

<<<<<<< HEAD
        let estimated_fee = estimate_fee(&[transaction], state, &transaction_context).unwrap();
        assert_eq!(estimated_fee, vec![(0, 0)]);
=======
        let estimated_fee = estimate_fee(&transaction, state, &block_context).unwrap();
        assert_eq!(estimated_fee, (12, 0));
>>>>>>> ae35768a
    }

    #[test]
    fn call_contract_fibonacci_with_10_should_return_89() {
        #[cfg(not(feature = "cairo_1_tests"))]
        let program_data = include_bytes!("../starknet_programs/cairo2/fibonacci.casm");
        #[cfg(feature = "cairo_1_tests")]
        let program_data = include_bytes!("../starknet_programs/cairo1/fibonacci.casm");

        let contract_class: CasmContractClass = serde_json::from_slice(program_data).unwrap();
        let entrypoints = contract_class.clone().entry_points_by_type;
        let entrypoint_selector = &entrypoints.external.get(0).unwrap().selector;

        let mut contract_class_cache = HashMap::new();

        let address = Address(1111.into());
        let class_hash: ClassHash = [1; 32];
        let nonce = Felt252::zero();

        contract_class_cache.insert(class_hash, contract_class);
        let mut state_reader = InMemoryStateReader::default();
        state_reader
            .address_to_class_hash_mut()
            .insert(address.clone(), class_hash);
        state_reader
            .address_to_nonce_mut()
            .insert(address.clone(), nonce);

        let mut state = CachedState::new(state_reader, None, Some(contract_class_cache));
        let calldata = [1.into(), 1.into(), 10.into()].to_vec();

        let retdata = call_contract(
            address.0,
            entrypoint_selector.into(),
            calldata,
            &mut state,
            BlockContext::default(),
        )
        .unwrap();

        assert_eq!(retdata, vec![89.into()]);
    }

    #[test]
    fn test_estimate_message_fee() {
        let l1_handler = L1Handler::new(
            Address(0.into()),
            Felt252::from_str_radix(
                "c73f681176fc7b3f9693986fd7b14581e8d540519e27400e88b8713932be01",
                16,
            )
            .unwrap(),
            vec![
                Felt252::from_str_radix("8359E4B0152ed5A731162D3c7B0D8D56edB165A0", 16).unwrap(),
                1.into(),
                10.into(),
            ],
            0.into(),
            0.into(),
            Some(10000.into()),
        )
        .unwrap();

        // Instantiate CachedState
        let mut state_reader = InMemoryStateReader::default();
        // Set contract_class
        let class_hash = [1; 32];
        let contract_class =
            ContractClass::try_from(PathBuf::from("starknet_programs/l1l2.json")).unwrap();
        // Set contact_state
        let contract_address = Address(0.into());
        let nonce = Felt252::zero();

        state_reader
            .address_to_class_hash_mut()
            .insert(contract_address.clone(), class_hash);
        state_reader
            .address_to_nonce
            .insert(contract_address, nonce);

        let mut state = CachedState::new(state_reader.clone(), None, None);

        // Initialize state.contract_classes
        let contract_classes = HashMap::from([(class_hash, contract_class)]);
        state.set_contract_classes(contract_classes).unwrap();

        let mut block_context = BlockContext::default();
        block_context.cairo_resource_fee_weights = HashMap::from([
            (String::from("l1_gas_usage"), 0.into()),
            (String::from("pedersen_builtin"), 16.into()),
            (String::from("range_check_builtin"), 70.into()),
        ]);
        block_context.starknet_os_config.gas_price = 1;

        let estimated_fee = estimate_message_fee(&l1_handler, state, &block_context).unwrap();
        assert_eq!(estimated_fee, (0, 18471));
    }

    #[test]
    fn test_skip_validation_flag() {
        #[cfg(not(feature = "cairo_1_tests"))]
        let program_data = include_bytes!("../starknet_programs/cairo2/fibonacci.casm");
        #[cfg(feature = "cairo_1_tests")]
        let program_data = include_bytes!("../starknet_programs/cairo1/fibonacci.casm");
        let contract_class: CasmContractClass = serde_json::from_slice(program_data).unwrap();
        let entrypoints = contract_class.clone().entry_points_by_type;
        let entrypoint_selector = &entrypoints.external.get(0).unwrap().selector;

        let mut contract_class_cache = HashMap::new();

        let address = Address(1111.into());
        let class_hash: ClassHash = [1; 32];
        let nonce = Felt252::zero();

        contract_class_cache.insert(class_hash, contract_class);
        let mut state_reader = InMemoryStateReader::default();
        state_reader
            .address_to_class_hash_mut()
            .insert(address.clone(), class_hash);
        state_reader
            .address_to_nonce_mut()
            .insert(address.clone(), nonce);

        let mut state = CachedState::new(state_reader, None, Some(contract_class_cache));
        let calldata = [1.into(), 1.into(), 10.into()].to_vec();

        let invoke = InvokeFunction::new(
            address,
            entrypoint_selector.into(),
            1000000,
            Felt252::zero(),
            calldata,
            vec![],
            StarknetChainId::TestNet.to_felt(),
            None,
            None,
        )
        .unwrap();

        let block_context = BlockContext::default();
        let Transaction::InvokeFunction(simul_invoke) =
            invoke.create_for_simulation(true, false, false) else {
                unreachable!()
            };

        let call_info = simul_invoke
            .run_validate_entrypoint(
                &mut state,
                &mut ExecutionResourcesManager::default(),
                &block_context,
            )
            .unwrap();

        assert!(call_info.is_none());
    }

    #[test]
    fn test_skip_execute_flag() {
        let path = PathBuf::from("starknet_programs/account_without_validation.json");
        let contract_class = ContractClass::try_from(path).unwrap();

        //  ------------ contract data --------------------
        // hack store account contract
        let hash = compute_deprecated_class_hash(&contract_class).unwrap();
        let acc_class_hash = felt_to_hash(&hash);
        let entrypoint_selector = EXECUTE_ENTRY_POINT_SELECTOR.clone();

        // test with fibonacci
        #[cfg(not(feature = "cairo_1_tests"))]
        let program_data = include_bytes!("../starknet_programs/cairo2/fibonacci.casm");
        #[cfg(feature = "cairo_1_tests")]
        let program_data = include_bytes!("../starknet_programs/cairo1/fibonacci.casm");

        let casm_contract_class: CasmContractClass = serde_json::from_slice(program_data).unwrap();

        let address = Address(1111.into());
        let class_hash: ClassHash = [1; 32];
        let nonce = Felt252::one();

        let mut state_reader = InMemoryStateReader::default();

        // store data in the state reader
        state_reader
            .address_to_class_hash_mut()
            .insert(address.clone(), acc_class_hash);

        state_reader
            .address_to_nonce_mut()
            .insert(address.clone(), nonce);

        // simulate deploy
        state_reader
            .class_hash_to_contract_class_mut()
            .insert(acc_class_hash, contract_class);

        let hash = felt_str!(
            "134328839377938040543570691566621575472567895629741043448357033688476792132"
        );
        let fib_address = felt_to_hash(&hash);
        state_reader
            .class_hash_to_compiled_class_hash_mut()
            .insert(fib_address, class_hash);
        state_reader
            .casm_contract_classes
            .insert(fib_address, casm_contract_class);

        let calldata = [
            address.0.clone(),
            entrypoint_selector.clone(),
            3.into(),
            1.into(),
            1.into(),
            10.into(),
        ]
        .to_vec();

        let invoke_1 = Transaction::InvokeFunction(
            InvokeFunction::new(
                address.clone(),
                entrypoint_selector.clone(),
                1000000,
                Felt252::one(),
                calldata.clone(),
                vec![],
                StarknetChainId::TestNet.to_felt(),
                Some(1.into()),
                None,
            )
            .unwrap(),
        );

        let invoke_2 = Transaction::InvokeFunction(
            InvokeFunction::new(
                address.clone(),
                entrypoint_selector.clone(),
                1000000,
                Felt252::one(),
                calldata.clone(),
                vec![],
                StarknetChainId::TestNet.to_felt(),
                Some(2.into()),
                None,
            )
            .unwrap(),
        );

        let invoke_3 = Transaction::InvokeFunction(
            InvokeFunction::new(
                address,
                entrypoint_selector,
                1000000,
                Felt252::one(),
                calldata,
                vec![],
                StarknetChainId::TestNet.to_felt(),
                Some(3.into()),
                None,
            )
            .unwrap(),
        );
        let block_context = BlockContext::default();

        let context = simulate_transaction(
            &[invoke_1, invoke_2, invoke_3],
            state_reader,
            block_context,
            1000,
            false,
            true,
            true,
        )
        .unwrap();

        assert!(context[0].validate_info.is_some());
        assert!(context[0].call_info.is_none());
        assert!(context[0].fee_transfer_info.is_none());
        assert!(context[1].validate_info.is_some());
        assert!(context[1].call_info.is_none());
        assert!(context[1].fee_transfer_info.is_none());
        assert!(context[2].validate_info.is_some());
        assert!(context[2].call_info.is_none());
        assert!(context[2].fee_transfer_info.is_none());
    }

    #[test]
    fn test_skip_execute_and_validate_flags() {
        let path = PathBuf::from("starknet_programs/account_without_validation.json");
        let contract_class = ContractClass::try_from(path).unwrap();

        //  ------------ contract data --------------------
        // hack store account contract
        let hash = compute_deprecated_class_hash(&contract_class).unwrap();
        let acc_class_hash = felt_to_hash(&hash);
        let entrypoint_selector = EXECUTE_ENTRY_POINT_SELECTOR.clone();

        // test with fibonacci
        #[cfg(not(feature = "cairo_1_tests"))]
        let program_data = include_bytes!("../starknet_programs/cairo2/fibonacci.casm");
        #[cfg(feature = "cairo_1_tests")]
        let program_data = include_bytes!("../starknet_programs/cairo1/fibonacci.casm");

        let casm_contract_class: CasmContractClass = serde_json::from_slice(program_data).unwrap();

        let address = Address(1111.into());
        let class_hash: ClassHash = [1; 32];
        let nonce = Felt252::one();

        let mut state_reader = InMemoryStateReader::default();

        // store data in the state reader
        state_reader
            .address_to_class_hash_mut()
            .insert(address.clone(), acc_class_hash);

        state_reader
            .address_to_nonce_mut()
            .insert(address.clone(), nonce);

        // simulate deploy
        state_reader
            .class_hash_to_contract_class_mut()
            .insert(acc_class_hash, contract_class);

        let hash = felt_str!(
            "134328839377938040543570691566621575472567895629741043448357033688476792132"
        );
        let fib_address = felt_to_hash(&hash);
        state_reader
            .class_hash_to_compiled_class_hash_mut()
            .insert(fib_address, class_hash);
        state_reader
            .casm_contract_classes
            .insert(fib_address, casm_contract_class);

        let calldata = [
            address.0.clone(),
            entrypoint_selector.clone(),
            3.into(),
            1.into(),
            1.into(),
            10.into(),
        ]
        .to_vec();

        let invoke = Transaction::InvokeFunction(
            InvokeFunction::new(
                address,
                entrypoint_selector,
                1000000,
                Felt252::one(),
                calldata,
                vec![],
                StarknetChainId::TestNet.to_felt(),
                Some(1.into()),
                None,
            )
            .unwrap(),
        );

        let block_context = BlockContext::default();

        let context = simulate_transaction(
            &[invoke],
            state_reader,
            block_context,
            1000,
            true,
            true,
            true,
        )
        .unwrap();

        assert!(context[0].validate_info.is_none());
        assert!(context[0].call_info.is_none());
        assert!(context[0].fee_transfer_info.is_none());
    }

    #[test]
    fn test_simulate_deploy() {
        let state_reader = InMemoryStateReader::default();
        let mut state = CachedState::new(state_reader, Some(Default::default()), None);

        state
            .set_contract_class(&CLASS_HASH_BYTES, &CONTRACT_CLASS)
            .unwrap();

        let block_context = Default::default();
        let salt = felt_str!(
            "2669425616857739096022668060305620640217901643963991674344872184515580705509"
        );
        // new consumes more execution time than raw struct instantiation
        let internal_deploy = Transaction::Deploy(
            Deploy::new(
                salt,
                CONTRACT_CLASS.clone(),
                vec![],
                StarknetChainId::TestNet.to_felt(),
                0.into(),
                None,
            )
            .unwrap(),
        );

        simulate_transaction(
            &[internal_deploy],
            state,
            block_context,
            100_000_000,
            false,
            false,
            false,
        )
        .unwrap();
    }

    #[test]
    fn test_simulate_declare() {
        let state_reader = InMemoryStateReader::default();
        let state = CachedState::new(state_reader, Some(Default::default()), None);

        let block_context = Default::default();

        let class = CONTRACT_CLASS.clone();
        let address = CONTRACT_ADDRESS.clone();
        // new consumes more execution time than raw struct instantiation
        let declare_tx = Transaction::Declare(
            Declare::new(
                class,
                StarknetChainId::TestNet.to_felt(),
                address,
                0,
                0.into(),
                vec![],
                Felt252::zero(),
                None,
            )
            .expect("couldn't create transaction"),
        );

        simulate_transaction(
            &[declare_tx],
            state,
            block_context,
            100_000_000,
            false,
            false,
            false,
        )
        .unwrap();
    }

    #[test]
    fn test_simulate_invoke() {
        let state_reader = InMemoryStateReader::default();
        let mut state = CachedState::new(state_reader, Some(Default::default()), None);

        state
            .set_contract_class(&CLASS_HASH_BYTES, &CONTRACT_CLASS)
            .unwrap();

        let block_context = Default::default();

        let salt = felt_str!(
            "2669425616857739096022668060305620640217901643963991674344872184515580705509"
        );
        let class = CONTRACT_CLASS.clone();
        let deploy = Deploy::new(
            salt,
            class,
            vec![],
            StarknetChainId::TestNet.to_felt(),
            0.into(),
            None,
        )
        .unwrap();

        let _deploy_exec_info = deploy.execute(&mut state, &block_context).unwrap();

        let selector = VALIDATE_ENTRY_POINT_SELECTOR.clone();
        let calldata = vec![
            CONTRACT_ADDRESS.0.clone(),
            selector.clone(),
            Felt252::zero(),
        ];
        // new consumes more execution time than raw struct instantiation
        let invoke_tx = Transaction::InvokeFunction(
            InvokeFunction::new(
                CONTRACT_ADDRESS.clone(),
                selector,
                0,
                TRANSACTION_VERSION.clone(),
                calldata,
                SIGNATURE.clone(),
                StarknetChainId::TestNet.to_felt(),
                Some(Felt252::zero()),
                None,
            )
            .unwrap(),
        );

        simulate_transaction(
            &[invoke_tx],
            state,
            block_context,
            100_000_000,
            false,
            false,
            false,
        )
        .unwrap();
    }

    #[test]
    fn test_simulate_deploy_account() {
        let state_reader = InMemoryStateReader::default();
        let mut state = CachedState::new(state_reader, Some(Default::default()), None);

        state
            .set_contract_class(&CLASS_HASH_BYTES, &CONTRACT_CLASS)
            .unwrap();

        let block_context = Default::default();

        // new consumes more execution time than raw struct instantiation
        let deploy_account_tx = Transaction::DeployAccount(
            DeployAccount::new(
                *CLASS_HASH_BYTES,
                0,
                0.into(),
                Felt252::zero(),
                vec![],
                SIGNATURE.clone(),
                SALT.clone(),
                StarknetChainId::TestNet.to_felt(),
                None,
            )
            .unwrap(),
        );

        simulate_transaction(
            &[deploy_account_tx],
            state,
            block_context,
            100_000_000,
            false,
            false,
            false,
        )
        .unwrap();
    }

    fn declarev2_tx() -> DeclareV2 {
        let program_data = include_bytes!("../starknet_programs/cairo1/fibonacci.sierra");
        let sierra_contract_class: SierraContractClass =
            serde_json::from_slice(program_data).unwrap();

        DeclareV2 {
            sender_address: TEST_ACCOUNT_CONTRACT_ADDRESS.clone(),
            tx_type: TransactionType::Declare,
            validate_entry_point_selector: VALIDATE_DECLARE_ENTRY_POINT_SELECTOR.clone(),
            version: 1.into(),
            max_fee: 2,
            signature: vec![],
            nonce: 0.into(),
            hash_value: 0.into(),
            compiled_class_hash: TEST_FIB_COMPILED_CONTRACT_CLASS_HASH.clone(),
            sierra_contract_class,
            casm_class: Default::default(),
            skip_execute: false,
            skip_fee_transfer: false,
            skip_validate: false,
        }
    }

    #[test]
    fn test_simulate_declare_v2() {
        let (block_context, state) = create_account_tx_test_state().unwrap();
        let declare_tx = Transaction::DeclareV2(Box::new(declarev2_tx()));

        simulate_transaction(
            &[declare_tx],
            state,
            block_context,
            100_000_000,
            false,
            false,
            true,
        )
        .unwrap();
    }

    #[test]
    fn test_simulate_l1_handler() {
        let l1_handler_tx = Transaction::L1Handler(
            L1Handler::new(
                Address(0.into()),
                Felt252::from_str_radix(
                    "c73f681176fc7b3f9693986fd7b14581e8d540519e27400e88b8713932be01",
                    16,
                )
                .unwrap(),
                vec![
                    Felt252::from_str_radix("8359E4B0152ed5A731162D3c7B0D8D56edB165A0", 16)
                        .unwrap(),
                    1.into(),
                    10.into(),
                ],
                0.into(),
                0.into(),
                Some(10000.into()),
            )
            .unwrap(),
        );

        // Instantiate CachedState
        let mut state_reader = InMemoryStateReader::default();
        // Set contract_class
        let class_hash = [1; 32];
        let contract_class =
            ContractClass::try_from(PathBuf::from("starknet_programs/l1l2.json")).unwrap();
        // Set contact_state
        let contract_address = Address(0.into());
        let nonce = Felt252::zero();

        state_reader
            .address_to_class_hash_mut()
            .insert(contract_address.clone(), class_hash);
        state_reader
            .address_to_nonce
            .insert(contract_address, nonce);

        let mut state = CachedState::new(state_reader.clone(), None, None);

        // Initialize state.contract_classes
        state.set_contract_classes(HashMap::new()).unwrap();

        state
            .set_contract_class(&class_hash, &contract_class)
            .unwrap();

        let mut block_context = BlockContext::default();
        block_context.cairo_resource_fee_weights = HashMap::from([
            (String::from("l1_gas_usage"), 0.into()),
            (String::from("pedersen_builtin"), 16.into()),
            (String::from("range_check_builtin"), 70.into()),
        ]);
        block_context.starknet_os_config.gas_price = 1;

        simulate_transaction(
            &[l1_handler_tx],
            state,
            block_context,
            100_000_000,
            false,
            false,
            false,
        )
        .unwrap();
    }
}<|MERGE_RESOLUTION|>--- conflicted
+++ resolved
@@ -304,13 +304,8 @@
         .unwrap();
         let transaction = Transaction::InvokeFunction(invoke_function);
 
-<<<<<<< HEAD
-        let estimated_fee = estimate_fee(&[transaction], state, &transaction_context).unwrap();
-        assert_eq!(estimated_fee, vec![(0, 0)]);
-=======
-        let estimated_fee = estimate_fee(&transaction, state, &block_context).unwrap();
-        assert_eq!(estimated_fee, (12, 0));
->>>>>>> ae35768a
+        let estimated_fee = estimate_fee(&[transaction], state, &block_context).unwrap();
+        assert_eq!(estimated_fee[0], (12, 0));
     }
 
     #[test]
