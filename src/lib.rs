#![deny(warnings)]
#![forbid(unsafe_code)]
#![cfg_attr(coverage_nightly, feature(no_coverage))]
use std::collections::HashMap;

use crate::{
    execution::{
        execution_entry_point::ExecutionEntryPoint, CallType, TransactionExecutionContext,
        TransactionExecutionInfo,
    },
    state::{
        state_api::{State, StateReader},
        ExecutionResourcesManager,
    },
    transaction::{error::TransactionError, Transaction},
};

use definitions::block_context::BlockContext;
use state::cached_state::CachedState;
use transaction::L1Handler;
use utils::Address;

#[cfg(test)]
#[macro_use]
extern crate assert_matches;

// Re-exports
pub use cairo_lang_starknet::casm_contract_class::CasmContractClass;
pub use cairo_lang_starknet::contract_class::ContractClass;
pub use cairo_lang_starknet::contract_class::ContractClass as SierraContractClass;
pub use cairo_vm::felt::Felt252;
pub use starknet_contract_class::EntryPointType;

pub mod core;
pub mod definitions;
pub mod execution;
pub mod hash_utils;
pub mod parser_errors;
pub mod runner;
pub mod serde_structs;
pub mod services;
pub mod state;
pub mod storage;
pub mod syscalls;
pub mod testing;
pub mod transaction;
pub mod utils;

pub fn simulate_transaction<S: StateReader>(
    transaction: &Transaction,
    state: S,
    block_context: BlockContext,
    remaining_gas: u128,
    skip_validate: bool,
    skip_execute: bool,
    skip_fee_transfer: bool,
) -> Result<TransactionExecutionInfo, TransactionError> {
    let mut cached_state = CachedState::new(state, None, Some(HashMap::new()));
    let tx_for_simulation =
        transaction.create_for_simulation(skip_validate, skip_execute, skip_fee_transfer);
    tx_for_simulation.execute(&mut cached_state, &block_context, remaining_gas)
}

/// Estimate the fee associated with transaction
pub fn estimate_fee<T>(
    transaction: &Transaction,
    state: T,
    block_context: &BlockContext,
) -> Result<(u128, usize), TransactionError>
where
    T: StateReader,
{
    // This is used as a copy of the original state, we can update this cached state freely.
    let mut cached_state = CachedState::<T>::new(state, None, None);

    // Check if the contract is deployed.
    cached_state.get_class_hash_at(&transaction.contract_address())?;

    // execute the transaction with the fake state.
    let transaction_result = transaction.execute(&mut cached_state, block_context, 1_000_000)?;
    if let Some(gas_usage) = transaction_result.actual_resources.get("l1_gas_usage") {
        let actual_fee = transaction_result.actual_fee;
        Ok((actual_fee, *gas_usage))
    } else {
        Err(TransactionError::ResourcesError)
    }
}

pub fn call_contract<T: State + StateReader>(
    contract_address: Felt252,
    entrypoint_selector: Felt252,
    calldata: Vec<Felt252>,
    state: &mut T,
    block_context: BlockContext,
) -> Result<Vec<Felt252>, TransactionError> {
    let contract_address = Address(contract_address);
    let class_hash = state.get_class_hash_at(&contract_address)?;
    let nonce = state.get_nonce_at(&contract_address)?;

    // TODO: Revisit these parameters
    let transaction_hash = 0.into();
    let signature = vec![];
    let max_fee = 1000000000;
    let initial_gas = 1000000000;
    let caller_address = Address(0.into());
    let version = 0;

    let execution_entrypoint = ExecutionEntryPoint::new(
        contract_address.clone(),
        calldata,
        entrypoint_selector,
        caller_address,
        EntryPointType::External,
        Some(CallType::Delegate),
        Some(class_hash),
        initial_gas,
    );

    let mut tx_execution_context = TransactionExecutionContext::new(
        contract_address,
        transaction_hash,
        signature,
        max_fee,
        nonce,
        block_context.invoke_tx_max_n_steps(),
        version.into(),
    );

    let call_info = execution_entrypoint.execute(
        state,
        &block_context,
        &mut ExecutionResourcesManager::default(),
        &mut tx_execution_context,
        false,
    )?;

    Ok(call_info.retdata)
}

/// Estimate the fee associated with L1Handler
pub fn estimate_message_fee<T>(
    l1_handler: &L1Handler,
    state: T,
    block_context: &BlockContext,
) -> Result<(u128, usize), TransactionError>
where
    T: StateReader,
{
    // This is used as a copy of the original state, we can update this cached state freely.
    let mut cached_state = CachedState::<T>::new(state, None, None);

    // Check if the contract is deployed.
    cached_state.get_class_hash_at(l1_handler.contract_address())?;

    // execute the transaction with the fake state.
    let transaction_result = l1_handler.execute(&mut cached_state, block_context, 1_000_000)?;
    if let Some(gas_usage) = transaction_result.actual_resources.get("l1_gas_usage") {
        let actual_fee = transaction_result.actual_fee;
        Ok((actual_fee, *gas_usage))
    } else {
        Err(TransactionError::ResourcesError)
    }
}

pub fn execute_transaction<T: State + StateReader>(
    tx: Transaction,
    state: &mut T,
    block_context: BlockContext,
    remaining_gas: u128,
) -> Result<TransactionExecutionInfo, TransactionError> {
    tx.execute(state, &block_context, remaining_gas)
}

#[cfg(test)]
mod test {
    use std::collections::HashMap;
    use std::fs::File;
    use std::io::BufReader;
    use std::path::PathBuf;

    use crate::core::contract_address::compute_deprecated_class_hash;
    use crate::definitions::{
        block_context::StarknetChainId,
        constants::{
            EXECUTE_ENTRY_POINT_SELECTOR, VALIDATE_DECLARE_ENTRY_POINT_SELECTOR,
            VALIDATE_ENTRY_POINT_SELECTOR,
        },
        transaction_type::TransactionType,
    };
    use crate::estimate_fee;
    use crate::estimate_message_fee;
<<<<<<< HEAD
    use crate::execution::execution_entry_point::ExecutionEntryPoint;
    use crate::execution::TransactionExecutionContext;
    use crate::services::api::contract_classes::deprecated_contract_class::ContractClass;
    use crate::testing::TEST_CONTRACT_PATH;
    use crate::testing::{create_account_tx_test_state, TEST_CONTRACT_ADDRESS};
    use crate::transaction::{InvokeFunction, L1Handler, Transaction};
=======
    use crate::hash_utils::calculate_contract_address;
    use crate::services::api::contract_classes::deprecated_contract_class::ContractClass;
    use crate::state::state_api::State;
    use crate::testing::{
        create_account_tx_test_state, TEST_ACCOUNT_CONTRACT_ADDRESS, TEST_CONTRACT_ADDRESS,
        TEST_CONTRACT_PATH, TEST_FIB_COMPILED_CONTRACT_CLASS_HASH,
    };
    use crate::transaction::{
        Declare, DeclareV2, Deploy, DeployAccount, InvokeFunction, L1Handler, Transaction,
    };
>>>>>>> f7906c32
    use crate::utils::felt_to_hash;
    use cairo_lang_starknet::casm_contract_class::CasmContractClass;
    use cairo_lang_starknet::contract_class::ContractClass as SierraContractClass;
    use cairo_vm::felt::{felt_str, Felt252};
    use num_traits::{Num, One, Zero};
    use starknet_contract_class::EntryPointType;

    use crate::{
        call_contract,
        definitions::block_context::BlockContext,
        simulate_transaction,
        state::{
            cached_state::CachedState, in_memory_state_reader::InMemoryStateReader,
            ExecutionResourcesManager,
        },
        utils::{Address, ClassHash},
    };

    use lazy_static::lazy_static;

    lazy_static! {
        // include_str! doesn't seem to work in CI
        static ref CONTRACT_CLASS: ContractClass = ContractClass::try_from(BufReader::new(File::open(
            "starknet_programs/account_without_validation.json",
        ).unwrap()))
        .unwrap();
        static ref CLASS_HASH: Felt252 = compute_deprecated_class_hash(&CONTRACT_CLASS).unwrap();
        static ref CLASS_HASH_BYTES: [u8; 32] = CLASS_HASH.clone().to_be_bytes();
        static ref SALT: Felt252 = felt_str!(
            "2669425616857739096022668060305620640217901643963991674344872184515580705509"
        );
        static ref CONTRACT_ADDRESS: Address = Address(calculate_contract_address(&SALT.clone(), &CLASS_HASH.clone(), &[], Address(0.into())).unwrap());
        static ref SIGNATURE: Vec<Felt252> = vec![
            felt_str!("3233776396904427614006684968846859029149676045084089832563834729503047027074"),
            felt_str!("707039245213420890976709143988743108543645298941971188668773816813012281203"),
        ];
        pub static ref TRANSACTION_VERSION: Felt252 = 1.into();
    }

    #[test]
    fn estimate_fee_test() {
        let contract_class: ContractClass =
            ContractClass::try_from(PathBuf::from(TEST_CONTRACT_PATH)).unwrap();

        let entrypoints = contract_class.entry_points_by_type;
        let entrypoint_selector = &entrypoints.get(&EntryPointType::External).unwrap()[0].selector;

        let (block_context, mut state) = create_account_tx_test_state().unwrap();

        // Add balance to account
        let calldata = [TEST_CONTRACT_ADDRESS.0.clone(), 0.into(), 1000.into()].to_vec();

        let fee_transfer_call = ExecutionEntryPoint::new(
            block_context.starknet_os_config.fee_token_address.clone(),
            calldata,
            felt_str!("37313232031488507829243159589199778096432170431839144894988167447577083165"), // mint entrypoint
            block_context.starknet_os_config.fee_token_address.clone(),
            EntryPointType::External,
            None,
            None,
            100000,
        );

        let mut tx_execution_context = TransactionExecutionContext::default();
        let mut resources_manager = ExecutionResourcesManager::default();
        let _fee_transfer_exec = fee_transfer_call
            .execute(
                &mut state,
                &block_context,
                &mut resources_manager,
                &mut tx_execution_context,
                false,
            )
            .unwrap();

        // Fibonacci
        let calldata = [1.into(), 1.into(), 10.into()].to_vec();
        let invoke_function = InvokeFunction::new(
            TEST_CONTRACT_ADDRESS.clone(),
            entrypoint_selector.clone(),
            100_000_000,
            1.into(),
            calldata,
            vec![],
            StarknetChainId::TestNet.to_felt(),
            Some(0.into()),
            None,
        )
        .unwrap();
        let transaction = Transaction::InvokeFunction(invoke_function);

        let estimated_fee = estimate_fee(&transaction, state, &block_context).unwrap();
        assert_eq!(estimated_fee, (12, 0));
    }

    #[test]
    fn call_contract_fibonacci_with_10_should_return_89() {
        #[cfg(not(feature = "cairo_1_tests"))]
        let program_data = include_bytes!("../starknet_programs/cairo2/fibonacci.casm");
        #[cfg(feature = "cairo_1_tests")]
        let program_data = include_bytes!("../starknet_programs/cairo1/fibonacci.casm");

        let contract_class: CasmContractClass = serde_json::from_slice(program_data).unwrap();
        let entrypoints = contract_class.clone().entry_points_by_type;
        let entrypoint_selector = &entrypoints.external.get(0).unwrap().selector;

        let mut contract_class_cache = HashMap::new();

        let address = Address(1111.into());
        let class_hash: ClassHash = [1; 32];
        let nonce = Felt252::zero();

        contract_class_cache.insert(class_hash, contract_class);
        let mut state_reader = InMemoryStateReader::default();
        state_reader
            .address_to_class_hash_mut()
            .insert(address.clone(), class_hash);
        state_reader
            .address_to_nonce_mut()
            .insert(address.clone(), nonce);

        let mut state = CachedState::new(state_reader, None, Some(contract_class_cache));
        let calldata = [1.into(), 1.into(), 10.into()].to_vec();

        let retdata = call_contract(
            address.0,
            entrypoint_selector.into(),
            calldata,
            &mut state,
            BlockContext::default(),
        )
        .unwrap();

        assert_eq!(retdata, vec![89.into()]);
    }

    #[test]
    fn test_estimate_message_fee() {
        let l1_handler = L1Handler::new(
            Address(0.into()),
            Felt252::from_str_radix(
                "c73f681176fc7b3f9693986fd7b14581e8d540519e27400e88b8713932be01",
                16,
            )
            .unwrap(),
            vec![
                Felt252::from_str_radix("8359E4B0152ed5A731162D3c7B0D8D56edB165A0", 16).unwrap(),
                1.into(),
                10.into(),
            ],
            0.into(),
            0.into(),
            Some(10000.into()),
        )
        .unwrap();

        // Instantiate CachedState
        let mut state_reader = InMemoryStateReader::default();
        // Set contract_class
        let class_hash = [1; 32];
        let contract_class =
            ContractClass::try_from(PathBuf::from("starknet_programs/l1l2.json")).unwrap();
        // Set contact_state
        let contract_address = Address(0.into());
        let nonce = Felt252::zero();

        state_reader
            .address_to_class_hash_mut()
            .insert(contract_address.clone(), class_hash);
        state_reader
            .address_to_nonce
            .insert(contract_address, nonce);

        let mut state = CachedState::new(state_reader.clone(), None, None);

        // Initialize state.contract_classes
        let contract_classes = HashMap::from([(class_hash, contract_class)]);
        state.set_contract_classes(contract_classes).unwrap();

        let mut block_context = BlockContext::default();
        block_context.cairo_resource_fee_weights = HashMap::from([
            (String::from("l1_gas_usage"), 0.into()),
            (String::from("pedersen_builtin"), 16.into()),
            (String::from("range_check_builtin"), 70.into()),
        ]);
        block_context.starknet_os_config.gas_price = 1;

        let estimated_fee = estimate_message_fee(&l1_handler, state, &block_context).unwrap();
        assert_eq!(estimated_fee, (0, 18471));
    }

    #[test]
    fn test_skip_validation_flag() {
        #[cfg(not(feature = "cairo_1_tests"))]
        let program_data = include_bytes!("../starknet_programs/cairo2/fibonacci.casm");
        #[cfg(feature = "cairo_1_tests")]
        let program_data = include_bytes!("../starknet_programs/cairo1/fibonacci.casm");
        let contract_class: CasmContractClass = serde_json::from_slice(program_data).unwrap();
        let entrypoints = contract_class.clone().entry_points_by_type;
        let entrypoint_selector = &entrypoints.external.get(0).unwrap().selector;

        let mut contract_class_cache = HashMap::new();

        let address = Address(1111.into());
        let class_hash: ClassHash = [1; 32];
        let nonce = Felt252::zero();

        contract_class_cache.insert(class_hash, contract_class);
        let mut state_reader = InMemoryStateReader::default();
        state_reader
            .address_to_class_hash_mut()
            .insert(address.clone(), class_hash);
        state_reader
            .address_to_nonce_mut()
            .insert(address.clone(), nonce);

        let mut state = CachedState::new(state_reader, None, Some(contract_class_cache));
        let calldata = [1.into(), 1.into(), 10.into()].to_vec();

        let invoke = InvokeFunction::new(
            address,
            entrypoint_selector.into(),
            1000000,
            Felt252::zero(),
            calldata,
            vec![],
            StarknetChainId::TestNet.to_felt(),
            None,
            None,
        )
        .unwrap();

        let block_context = BlockContext::default();
        let Transaction::InvokeFunction(simul_invoke) =
            invoke.create_for_simulation(true, false, false) else {
                unreachable!()
            };

        let call_info = simul_invoke
            .run_validate_entrypoint(
                &mut state,
                &mut ExecutionResourcesManager::default(),
                &block_context,
            )
            .unwrap();

        assert!(call_info.is_none());
    }

    #[test]
    fn test_skip_execute_flag() {
        let path = PathBuf::from("starknet_programs/account_without_validation.json");
        let contract_class = ContractClass::try_from(path).unwrap();

        //  ------------ contract data --------------------
        // hack store account contract
        let hash = compute_deprecated_class_hash(&contract_class).unwrap();
        let acc_class_hash = felt_to_hash(&hash);
        let entrypoint_selector = EXECUTE_ENTRY_POINT_SELECTOR.clone();

        // test with fibonacci
        #[cfg(not(feature = "cairo_1_tests"))]
        let program_data = include_bytes!("../starknet_programs/cairo2/fibonacci.casm");
        #[cfg(feature = "cairo_1_tests")]
        let program_data = include_bytes!("../starknet_programs/cairo1/fibonacci.casm");

        let casm_contract_class: CasmContractClass = serde_json::from_slice(program_data).unwrap();

        let address = Address(1111.into());
        let class_hash: ClassHash = [1; 32];
        let nonce = Felt252::one();

        let mut state_reader = InMemoryStateReader::default();

        // store data in the state reader
        state_reader
            .address_to_class_hash_mut()
            .insert(address.clone(), acc_class_hash);

        state_reader
            .address_to_nonce_mut()
            .insert(address.clone(), nonce);

        // simulate deploy
        state_reader
            .class_hash_to_contract_class_mut()
            .insert(acc_class_hash, contract_class);

        let hash = felt_str!(
            "134328839377938040543570691566621575472567895629741043448357033688476792132"
        );
        let fib_address = felt_to_hash(&hash);
        state_reader
            .class_hash_to_compiled_class_hash_mut()
            .insert(fib_address, class_hash);
        state_reader
            .casm_contract_classes
            .insert(fib_address, casm_contract_class);

        let calldata = [
            address.0.clone(),
            entrypoint_selector.clone(),
            3.into(),
            1.into(),
            1.into(),
            10.into(),
        ]
        .to_vec();

        let invoke = InvokeFunction::new(
            address,
            entrypoint_selector,
            1000000,
            Felt252::one(),
            calldata,
            vec![],
            StarknetChainId::TestNet.to_felt(),
            Some(1.into()),
            None,
        )
        .unwrap();

        let block_context = BlockContext::default();

        let context = simulate_transaction(
            &Transaction::InvokeFunction(invoke),
            state_reader,
            block_context,
            1000,
            false,
            true,
            true,
        )
        .unwrap();

        assert!(context.validate_info.is_some());
        assert!(context.call_info.is_none());
        assert!(context.fee_transfer_info.is_none());
    }

    #[test]
    fn test_skip_execute_and_validate_flags() {
        let path = PathBuf::from("starknet_programs/account_without_validation.json");
        let contract_class = ContractClass::try_from(path).unwrap();

        //  ------------ contract data --------------------
        // hack store account contract
        let hash = compute_deprecated_class_hash(&contract_class).unwrap();
        let acc_class_hash = felt_to_hash(&hash);
        let entrypoint_selector = EXECUTE_ENTRY_POINT_SELECTOR.clone();

        // test with fibonacci
        #[cfg(not(feature = "cairo_1_tests"))]
        let program_data = include_bytes!("../starknet_programs/cairo2/fibonacci.casm");
        #[cfg(feature = "cairo_1_tests")]
        let program_data = include_bytes!("../starknet_programs/cairo1/fibonacci.casm");

        let casm_contract_class: CasmContractClass = serde_json::from_slice(program_data).unwrap();

        let address = Address(1111.into());
        let class_hash: ClassHash = [1; 32];
        let nonce = Felt252::one();

        let mut state_reader = InMemoryStateReader::default();

        // store data in the state reader
        state_reader
            .address_to_class_hash_mut()
            .insert(address.clone(), acc_class_hash);

        state_reader
            .address_to_nonce_mut()
            .insert(address.clone(), nonce);

        // simulate deploy
        state_reader
            .class_hash_to_contract_class_mut()
            .insert(acc_class_hash, contract_class);

        let hash = felt_str!(
            "134328839377938040543570691566621575472567895629741043448357033688476792132"
        );
        let fib_address = felt_to_hash(&hash);
        state_reader
            .class_hash_to_compiled_class_hash_mut()
            .insert(fib_address, class_hash);
        state_reader
            .casm_contract_classes
            .insert(fib_address, casm_contract_class);

        let calldata = [
            address.0.clone(),
            entrypoint_selector.clone(),
            3.into(),
            1.into(),
            1.into(),
            10.into(),
        ]
        .to_vec();

        let invoke = InvokeFunction::new(
            address,
            entrypoint_selector,
            1000000,
            Felt252::one(),
            calldata,
            vec![],
            StarknetChainId::TestNet.to_felt(),
            Some(1.into()),
            None,
        )
        .unwrap();

        let block_context = BlockContext::default();

        let context = simulate_transaction(
            &Transaction::InvokeFunction(invoke),
            state_reader,
            block_context,
            1000,
            true,
            true,
            true,
        )
        .unwrap();

        assert!(context.validate_info.is_none());
        assert!(context.call_info.is_none());
        assert!(context.fee_transfer_info.is_none());
    }

    #[test]
    fn test_simulate_deploy() {
        let state_reader = InMemoryStateReader::default();
        let mut state = CachedState::new(state_reader, Some(Default::default()), None);

        state
            .set_contract_class(&CLASS_HASH_BYTES, &CONTRACT_CLASS)
            .unwrap();

        let block_context = Default::default();
        let salt = felt_str!(
            "2669425616857739096022668060305620640217901643963991674344872184515580705509"
        );
        // new consumes more execution time than raw struct instantiation
        let internal_deploy = Transaction::Deploy(
            Deploy::new(
                salt,
                CONTRACT_CLASS.clone(),
                vec![],
                StarknetChainId::TestNet.to_felt(),
                0.into(),
                None,
            )
            .unwrap(),
        );

        simulate_transaction(
            &internal_deploy,
            state,
            block_context,
            100_000_000,
            false,
            false,
            false,
        )
        .unwrap();
    }

    #[test]
    fn test_simulate_declare() {
        let state_reader = InMemoryStateReader::default();
        let state = CachedState::new(state_reader, Some(Default::default()), None);

        let block_context = Default::default();

        let class = CONTRACT_CLASS.clone();
        let address = CONTRACT_ADDRESS.clone();
        // new consumes more execution time than raw struct instantiation
        let declare_tx = Transaction::Declare(
            Declare::new(
                class,
                StarknetChainId::TestNet.to_felt(),
                address,
                0,
                0.into(),
                vec![],
                Felt252::zero(),
                None,
            )
            .expect("couldn't create transaction"),
        );

        simulate_transaction(
            &declare_tx,
            state,
            block_context,
            100_000_000,
            false,
            false,
            false,
        )
        .unwrap();
    }

    #[test]
    fn test_simulate_invoke() {
        let state_reader = InMemoryStateReader::default();
        let mut state = CachedState::new(state_reader, Some(Default::default()), None);

        state
            .set_contract_class(&CLASS_HASH_BYTES, &CONTRACT_CLASS)
            .unwrap();

        let block_context = Default::default();

        let salt = felt_str!(
            "2669425616857739096022668060305620640217901643963991674344872184515580705509"
        );
        let class = CONTRACT_CLASS.clone();
        let deploy = Deploy::new(
            salt,
            class,
            vec![],
            StarknetChainId::TestNet.to_felt(),
            0.into(),
            None,
        )
        .unwrap();

        let _deploy_exec_info = deploy.execute(&mut state, &block_context).unwrap();

        let selector = VALIDATE_ENTRY_POINT_SELECTOR.clone();
        let calldata = vec![
            CONTRACT_ADDRESS.0.clone(),
            selector.clone(),
            Felt252::zero(),
        ];
        // new consumes more execution time than raw struct instantiation
        let invoke_tx = Transaction::InvokeFunction(
            InvokeFunction::new(
                CONTRACT_ADDRESS.clone(),
                selector,
                0,
                TRANSACTION_VERSION.clone(),
                calldata,
                SIGNATURE.clone(),
                StarknetChainId::TestNet.to_felt(),
                Some(Felt252::zero()),
                None,
            )
            .unwrap(),
        );

        simulate_transaction(
            &invoke_tx,
            state,
            block_context,
            100_000_000,
            false,
            false,
            false,
        )
        .unwrap();
    }

    #[test]
    fn test_simulate_deploy_account() {
        let state_reader = InMemoryStateReader::default();
        let mut state = CachedState::new(state_reader, Some(Default::default()), None);

        state
            .set_contract_class(&CLASS_HASH_BYTES, &CONTRACT_CLASS)
            .unwrap();

        let block_context = Default::default();

        // new consumes more execution time than raw struct instantiation
        let deploy_account_tx = &Transaction::DeployAccount(
            DeployAccount::new(
                *CLASS_HASH_BYTES,
                0,
                0.into(),
                Felt252::zero(),
                vec![],
                SIGNATURE.clone(),
                SALT.clone(),
                StarknetChainId::TestNet.to_felt(),
                None,
            )
            .unwrap(),
        );

        simulate_transaction(
            deploy_account_tx,
            state,
            block_context,
            100_000_000,
            false,
            false,
            false,
        )
        .unwrap();
    }

    fn declarev2_tx() -> DeclareV2 {
        let program_data = include_bytes!("../starknet_programs/cairo1/fibonacci.sierra");
        let sierra_contract_class: SierraContractClass =
            serde_json::from_slice(program_data).unwrap();

        DeclareV2 {
            sender_address: TEST_ACCOUNT_CONTRACT_ADDRESS.clone(),
            tx_type: TransactionType::Declare,
            validate_entry_point_selector: VALIDATE_DECLARE_ENTRY_POINT_SELECTOR.clone(),
            version: 1.into(),
            max_fee: 2,
            signature: vec![],
            nonce: 0.into(),
            hash_value: 0.into(),
            compiled_class_hash: TEST_FIB_COMPILED_CONTRACT_CLASS_HASH.clone(),
            sierra_contract_class,
            casm_class: Default::default(),
            skip_execute: false,
            skip_fee_transfer: false,
            skip_validate: false,
        }
    }

    #[test]
    fn test_simulate_declare_v2() {
        let (block_context, state) = create_account_tx_test_state().unwrap();
        let declare_tx = Transaction::DeclareV2(Box::new(declarev2_tx()));

        simulate_transaction(
            &declare_tx,
            state,
            block_context,
            100_000_000,
            false,
            false,
            false,
        )
        .unwrap();
    }

    #[test]
    fn test_simulate_l1_handler() {
        let l1_handler_tx = Transaction::L1Handler(
            L1Handler::new(
                Address(0.into()),
                Felt252::from_str_radix(
                    "c73f681176fc7b3f9693986fd7b14581e8d540519e27400e88b8713932be01",
                    16,
                )
                .unwrap(),
                vec![
                    Felt252::from_str_radix("8359E4B0152ed5A731162D3c7B0D8D56edB165A0", 16)
                        .unwrap(),
                    1.into(),
                    10.into(),
                ],
                0.into(),
                0.into(),
                Some(10000.into()),
            )
            .unwrap(),
        );

        // Instantiate CachedState
        let mut state_reader = InMemoryStateReader::default();
        // Set contract_class
        let class_hash = [1; 32];
        let contract_class =
            ContractClass::try_from(PathBuf::from("starknet_programs/l1l2.json")).unwrap();
        // Set contact_state
        let contract_address = Address(0.into());
        let nonce = Felt252::zero();

        state_reader
            .address_to_class_hash_mut()
            .insert(contract_address.clone(), class_hash);
        state_reader
            .address_to_nonce
            .insert(contract_address, nonce);

        let mut state = CachedState::new(state_reader.clone(), None, None);

        // Initialize state.contract_classes
        state.set_contract_classes(HashMap::new()).unwrap();

        state
            .set_contract_class(&class_hash, &contract_class)
            .unwrap();

        let mut block_context = BlockContext::default();
        block_context.cairo_resource_fee_weights = HashMap::from([
            (String::from("l1_gas_usage"), 0.into()),
            (String::from("pedersen_builtin"), 16.into()),
            (String::from("range_check_builtin"), 70.into()),
        ]);
        block_context.starknet_os_config.gas_price = 1;

        simulate_transaction(
            &l1_handler_tx,
            state,
            block_context,
            100_000_000,
            false,
            false,
            false,
        )
        .unwrap();
    }
}<|MERGE_RESOLUTION|>--- conflicted
+++ resolved
@@ -189,14 +189,8 @@
     };
     use crate::estimate_fee;
     use crate::estimate_message_fee;
-<<<<<<< HEAD
     use crate::execution::execution_entry_point::ExecutionEntryPoint;
     use crate::execution::TransactionExecutionContext;
-    use crate::services::api::contract_classes::deprecated_contract_class::ContractClass;
-    use crate::testing::TEST_CONTRACT_PATH;
-    use crate::testing::{create_account_tx_test_state, TEST_CONTRACT_ADDRESS};
-    use crate::transaction::{InvokeFunction, L1Handler, Transaction};
-=======
     use crate::hash_utils::calculate_contract_address;
     use crate::services::api::contract_classes::deprecated_contract_class::ContractClass;
     use crate::state::state_api::State;
@@ -207,7 +201,6 @@
     use crate::transaction::{
         Declare, DeclareV2, Deploy, DeployAccount, InvokeFunction, L1Handler, Transaction,
     };
->>>>>>> f7906c32
     use crate::utils::felt_to_hash;
     use cairo_lang_starknet::casm_contract_class::CasmContractClass;
     use cairo_lang_starknet::contract_class::ContractClass as SierraContractClass;
