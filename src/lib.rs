#![deny(warnings)]
#![forbid(unsafe_code)]
#![cfg_attr(coverage_nightly, feature(no_coverage))]
use std::collections::HashMap;

use crate::{
    execution::{
        execution_entry_point::ExecutionEntryPoint, CallType, TransactionExecutionContext,
        TransactionExecutionInfo,
    },
    state::{
        state_api::{State, StateReader},
        ExecutionResourcesManager,
    },
    transaction::{error::TransactionError, Transaction},
};

use definitions::block_context::BlockContext;
use state::cached_state::CachedState;
use transaction::L1Handler;
use utils::Address;

#[cfg(test)]
#[macro_use]
extern crate assert_matches;

// Re-exports
pub use cairo_lang_starknet::casm_contract_class::CasmContractClass;
pub use cairo_lang_starknet::contract_class::ContractClass;
pub use cairo_lang_starknet::contract_class::ContractClass as SierraContractClass;
pub use cairo_vm::felt::Felt252;
pub use starknet_contract_class::EntryPointType;

pub mod core;
pub mod definitions;
pub mod execution;
pub mod hash_utils;
pub mod parser_errors;
pub mod runner;
pub mod serde_structs;
pub mod services;
pub mod state;
pub mod storage;
pub mod syscalls;
pub mod testing;
pub mod transaction;
pub mod utils;

pub fn simulate_transaction<S: StateReader>(
<<<<<<< HEAD
    transactions: &[InvokeFunction],
=======
    transaction: &Transaction,
>>>>>>> 34d3d8f0
    state: S,
    block_context: BlockContext,
    remaining_gas: u128,
    skip_validate: bool,
    skip_execute: bool,
<<<<<<< HEAD
) -> Result<Vec<TransactionExecutionInfo>, TransactionError> {
    let mut cache_state = CachedState::new(state, None, None);
    let mut result = Vec::with_capacity(transactions.len());
    for transaction in transactions {
        let tx_for_simulation = transaction
            .clone()
            .create_for_simulation(skip_validate, skip_execute);
        let tx_result =
            tx_for_simulation.execute(&mut cache_state, &block_context, remaining_gas)?;
        result.push(tx_result);
    }

    Ok(result)
=======
    skip_fee_transfer: bool,
) -> Result<TransactionExecutionInfo, TransactionError> {
    let mut cached_state = CachedState::new(state, None, Some(HashMap::new()));
    let tx_for_simulation =
        transaction.create_for_simulation(skip_validate, skip_execute, skip_fee_transfer);
    tx_for_simulation.execute(&mut cached_state, &block_context, remaining_gas)
>>>>>>> 34d3d8f0
}

/// Estimate the fee associated with transaction
pub fn estimate_fee<T>(
    transactions: &[Transaction],
    state: T,
    block_context: &BlockContext,
) -> Result<Vec<(u128, usize)>, TransactionError>
where
    T: StateReader,
{
    // This is used as a copy of the original state, we can update this cached state freely.
    let mut cached_state = CachedState::<T>::new(state, None, None);

    let mut result = Vec::with_capacity(transactions.len());
    for transaction in transactions {
        // Check if the contract is deployed.
        cached_state.get_class_hash_at(&transaction.contract_address())?;
        // execute the transaction with the fake state.

        let transaction_result =
            transaction.execute(&mut cached_state, block_context, 1_000_000)?;
        if let Some(gas_usage) = transaction_result.actual_resources.get("l1_gas_usage") {
            result.push((transaction_result.actual_fee, *gas_usage));
        } else {
            return Err(TransactionError::ResourcesError);
        };
    }

    Ok(result)
}

pub fn call_contract<T: State + StateReader>(
    contract_address: Felt252,
    entrypoint_selector: Felt252,
    calldata: Vec<Felt252>,
    state: &mut T,
    block_context: BlockContext,
) -> Result<Vec<Felt252>, TransactionError> {
    let contract_address = Address(contract_address);
    let class_hash = state.get_class_hash_at(&contract_address)?;
    let nonce = state.get_nonce_at(&contract_address)?;

    // TODO: Revisit these parameters
    let transaction_hash = 0.into();
    let signature = vec![];
    let max_fee = 1000000000;
    let initial_gas = 1000000000;
    let caller_address = Address(0.into());
    let version = 0;

    let execution_entrypoint = ExecutionEntryPoint::new(
        contract_address.clone(),
        calldata,
        entrypoint_selector,
        caller_address,
        EntryPointType::External,
        Some(CallType::Delegate),
        Some(class_hash),
        initial_gas,
    );

    let mut tx_execution_context = TransactionExecutionContext::new(
        contract_address,
        transaction_hash,
        signature,
        max_fee,
        nonce,
        block_context.invoke_tx_max_n_steps(),
        version.into(),
    );

    let call_info = execution_entrypoint.execute(
        state,
        &block_context,
        &mut ExecutionResourcesManager::default(),
        &mut tx_execution_context,
        false,
    )?;

    Ok(call_info.retdata)
}

/// Estimate the fee associated with L1Handler
pub fn estimate_message_fee<T>(
    l1_handler: &L1Handler,
    state: T,
    block_context: &BlockContext,
) -> Result<(u128, usize), TransactionError>
where
    T: StateReader,
{
    // This is used as a copy of the original state, we can update this cached state freely.
    let mut cached_state = CachedState::<T>::new(state, None, None);

    // Check if the contract is deployed.
    cached_state.get_class_hash_at(l1_handler.contract_address())?;

    // execute the transaction with the fake state.
    let transaction_result = l1_handler.execute(&mut cached_state, block_context, 1_000_000)?;
    if let Some(gas_usage) = transaction_result.actual_resources.get("l1_gas_usage") {
        let actual_fee = transaction_result.actual_fee;
        Ok((actual_fee, *gas_usage))
    } else {
        Err(TransactionError::ResourcesError)
    }
}

pub fn execute_transaction<T: State + StateReader>(
    tx: Transaction,
    state: &mut T,
    block_context: BlockContext,
    remaining_gas: u128,
) -> Result<TransactionExecutionInfo, TransactionError> {
    tx.execute(state, &block_context, remaining_gas)
}

#[cfg(test)]
mod test {
    use std::collections::HashMap;
    use std::fs::File;
    use std::io::BufReader;
    use std::path::PathBuf;

    use crate::core::contract_address::compute_deprecated_class_hash;
    use crate::definitions::{
        block_context::StarknetChainId,
        constants::{
            EXECUTE_ENTRY_POINT_SELECTOR, VALIDATE_DECLARE_ENTRY_POINT_SELECTOR,
            VALIDATE_ENTRY_POINT_SELECTOR,
        },
        transaction_type::TransactionType,
    };
    use crate::estimate_fee;
    use crate::estimate_message_fee;
    use crate::hash_utils::calculate_contract_address;
    use crate::services::api::contract_classes::deprecated_contract_class::ContractClass;
    use crate::state::state_api::State;
    use crate::testing::{
        create_account_tx_test_state, TEST_ACCOUNT_CONTRACT_ADDRESS, TEST_CONTRACT_ADDRESS,
        TEST_CONTRACT_PATH, TEST_FIB_COMPILED_CONTRACT_CLASS_HASH,
    };
    use crate::transaction::{
        Declare, DeclareV2, Deploy, DeployAccount, InvokeFunction, L1Handler, Transaction,
    };
    use crate::utils::felt_to_hash;
    use cairo_lang_starknet::casm_contract_class::CasmContractClass;
    use cairo_lang_starknet::contract_class::ContractClass as SierraContractClass;
    use cairo_vm::felt::{felt_str, Felt252};
    use num_traits::{Num, One, Zero};
    use starknet_contract_class::EntryPointType;

    use crate::{
        call_contract,
        definitions::block_context::BlockContext,
        simulate_transaction,
        state::{
            cached_state::CachedState, in_memory_state_reader::InMemoryStateReader,
            ExecutionResourcesManager,
        },
        utils::{Address, ClassHash},
    };

    use lazy_static::lazy_static;

    lazy_static! {
        // include_str! doesn't seem to work in CI
        static ref CONTRACT_CLASS: ContractClass = ContractClass::try_from(BufReader::new(File::open(
            "starknet_programs/account_without_validation.json",
        ).unwrap()))
        .unwrap();
        static ref CLASS_HASH: Felt252 = compute_deprecated_class_hash(&CONTRACT_CLASS).unwrap();
        static ref CLASS_HASH_BYTES: [u8; 32] = CLASS_HASH.clone().to_be_bytes();
        static ref SALT: Felt252 = felt_str!(
            "2669425616857739096022668060305620640217901643963991674344872184515580705509"
        );
        static ref CONTRACT_ADDRESS: Address = Address(calculate_contract_address(&SALT.clone(), &CLASS_HASH.clone(), &[], Address(0.into())).unwrap());
        static ref SIGNATURE: Vec<Felt252> = vec![
            felt_str!("3233776396904427614006684968846859029149676045084089832563834729503047027074"),
            felt_str!("707039245213420890976709143988743108543645298941971188668773816813012281203"),
        ];
        pub static ref TRANSACTION_VERSION: Felt252 = 1.into();
    }

    #[test]
    fn estimate_fee_test() {
        let contract_class: ContractClass =
            ContractClass::try_from(PathBuf::from(TEST_CONTRACT_PATH)).unwrap();

        let entrypoints = contract_class.entry_points_by_type;
        let entrypoint_selector = &entrypoints.get(&EntryPointType::External).unwrap()[0].selector;

        let (transaction_context, state) = create_account_tx_test_state().unwrap();

        let calldata = [1.into(), 1.into(), 10.into()].to_vec();
        let invoke_function = InvokeFunction::new(
            TEST_CONTRACT_ADDRESS.clone(),
            entrypoint_selector.clone(),
            100_000_000,
            1.into(),
            calldata,
            vec![],
            StarknetChainId::TestNet.to_felt(),
            Some(0.into()),
            None,
        )
        .unwrap();
        let transaction = Transaction::InvokeFunction(invoke_function);

        let estimated_fee = estimate_fee(&[transaction], state, &transaction_context).unwrap();
        assert_eq!(estimated_fee, vec![(0, 0)]);
    }

    #[test]
    fn call_contract_fibonacci_with_10_should_return_89() {
        #[cfg(not(feature = "cairo_1_tests"))]
        let program_data = include_bytes!("../starknet_programs/cairo2/fibonacci.casm");
        #[cfg(feature = "cairo_1_tests")]
        let program_data = include_bytes!("../starknet_programs/cairo1/fibonacci.casm");

        let contract_class: CasmContractClass = serde_json::from_slice(program_data).unwrap();
        let entrypoints = contract_class.clone().entry_points_by_type;
        let entrypoint_selector = &entrypoints.external.get(0).unwrap().selector;

        let mut contract_class_cache = HashMap::new();

        let address = Address(1111.into());
        let class_hash: ClassHash = [1; 32];
        let nonce = Felt252::zero();

        contract_class_cache.insert(class_hash, contract_class);
        let mut state_reader = InMemoryStateReader::default();
        state_reader
            .address_to_class_hash_mut()
            .insert(address.clone(), class_hash);
        state_reader
            .address_to_nonce_mut()
            .insert(address.clone(), nonce);

        let mut state = CachedState::new(state_reader, None, Some(contract_class_cache));
        let calldata = [1.into(), 1.into(), 10.into()].to_vec();

        let retdata = call_contract(
            address.0,
            entrypoint_selector.into(),
            calldata,
            &mut state,
            BlockContext::default(),
        )
        .unwrap();

        assert_eq!(retdata, vec![89.into()]);
    }

    #[test]
    fn test_estimate_message_fee() {
        let l1_handler = L1Handler::new(
            Address(0.into()),
            Felt252::from_str_radix(
                "c73f681176fc7b3f9693986fd7b14581e8d540519e27400e88b8713932be01",
                16,
            )
            .unwrap(),
            vec![
                Felt252::from_str_radix("8359E4B0152ed5A731162D3c7B0D8D56edB165A0", 16).unwrap(),
                1.into(),
                10.into(),
            ],
            0.into(),
            0.into(),
            Some(10000.into()),
        )
        .unwrap();

        // Instantiate CachedState
        let mut state_reader = InMemoryStateReader::default();
        // Set contract_class
        let class_hash = [1; 32];
        let contract_class =
            ContractClass::try_from(PathBuf::from("starknet_programs/l1l2.json")).unwrap();
        // Set contact_state
        let contract_address = Address(0.into());
        let nonce = Felt252::zero();

        state_reader
            .address_to_class_hash_mut()
            .insert(contract_address.clone(), class_hash);
        state_reader
            .address_to_nonce
            .insert(contract_address, nonce);

        let mut state = CachedState::new(state_reader.clone(), None, None);

        // Initialize state.contract_classes
        let contract_classes = HashMap::from([(class_hash, contract_class)]);
        state.set_contract_classes(contract_classes).unwrap();

        let mut block_context = BlockContext::default();
        block_context.cairo_resource_fee_weights = HashMap::from([
            (String::from("l1_gas_usage"), 0.into()),
            (String::from("pedersen_builtin"), 16.into()),
            (String::from("range_check_builtin"), 70.into()),
        ]);
        block_context.starknet_os_config.gas_price = 1;

        let estimated_fee = estimate_message_fee(&l1_handler, state, &block_context).unwrap();
        assert_eq!(estimated_fee, (0, 18471));
    }

    #[test]
    fn test_skip_validation_flag() {
        #[cfg(not(feature = "cairo_1_tests"))]
        let program_data = include_bytes!("../starknet_programs/cairo2/fibonacci.casm");
        #[cfg(feature = "cairo_1_tests")]
        let program_data = include_bytes!("../starknet_programs/cairo1/fibonacci.casm");
        let contract_class: CasmContractClass = serde_json::from_slice(program_data).unwrap();
        let entrypoints = contract_class.clone().entry_points_by_type;
        let entrypoint_selector = &entrypoints.external.get(0).unwrap().selector;

        let mut contract_class_cache = HashMap::new();

        let address = Address(1111.into());
        let class_hash: ClassHash = [1; 32];
        let nonce = Felt252::zero();

        contract_class_cache.insert(class_hash, contract_class);
        let mut state_reader = InMemoryStateReader::default();
        state_reader
            .address_to_class_hash_mut()
            .insert(address.clone(), class_hash);
        state_reader
            .address_to_nonce_mut()
            .insert(address.clone(), nonce);

        let mut state = CachedState::new(state_reader, None, Some(contract_class_cache));
        let calldata = [1.into(), 1.into(), 10.into()].to_vec();

        let invoke = InvokeFunction::new(
            address,
            entrypoint_selector.into(),
            1000000,
            Felt252::zero(),
            calldata,
            vec![],
            StarknetChainId::TestNet.to_felt(),
            None,
            None,
        )
        .unwrap();

        let block_context = BlockContext::default();
<<<<<<< HEAD
        let simul_invoke = invoke.create_for_simulation(true, false);
=======
        let Transaction::InvokeFunction(simul_invoke) =
            invoke.create_for_simulation(true, false, false) else {
                unreachable!()
            };
>>>>>>> 34d3d8f0

        let call_info = simul_invoke
            .run_validate_entrypoint(
                &mut state,
                &mut ExecutionResourcesManager::default(),
                &block_context,
            )
            .unwrap();

        assert!(call_info.is_none());
    }

    #[test]
    fn test_skip_execute_flag() {
        let path = PathBuf::from("starknet_programs/account_without_validation.json");
        let contract_class = ContractClass::try_from(path).unwrap();

        //  ------------ contract data --------------------
        // hack store account contract
        let hash = compute_deprecated_class_hash(&contract_class).unwrap();
        let acc_class_hash = felt_to_hash(&hash);
        let entrypoint_selector = EXECUTE_ENTRY_POINT_SELECTOR.clone();

        // test with fibonacci
        #[cfg(not(feature = "cairo_1_tests"))]
        let program_data = include_bytes!("../starknet_programs/cairo2/fibonacci.casm");
        #[cfg(feature = "cairo_1_tests")]
        let program_data = include_bytes!("../starknet_programs/cairo1/fibonacci.casm");

        let casm_contract_class: CasmContractClass = serde_json::from_slice(program_data).unwrap();

        let address = Address(1111.into());
        let class_hash: ClassHash = [1; 32];
        let nonce = Felt252::one();

        let mut state_reader = InMemoryStateReader::default();

        // store data in the state reader
        state_reader
            .address_to_class_hash_mut()
            .insert(address.clone(), acc_class_hash);

        state_reader
            .address_to_nonce_mut()
            .insert(address.clone(), nonce);

        // simulate deploy
        state_reader
            .class_hash_to_contract_class_mut()
            .insert(acc_class_hash, contract_class);

        let hash = felt_str!(
            "134328839377938040543570691566621575472567895629741043448357033688476792132"
        );
        let fib_address = felt_to_hash(&hash);
        state_reader
            .class_hash_to_compiled_class_hash_mut()
            .insert(fib_address, class_hash);
        state_reader
            .casm_contract_classes
            .insert(fib_address, casm_contract_class);

        let calldata = [
            address.0.clone(),
            entrypoint_selector.clone(),
            3.into(),
            1.into(),
            1.into(),
            10.into(),
        ]
        .to_vec();

        let invoke_1 = InvokeFunction::new(
            address.clone(),
            entrypoint_selector.clone(),
            1000000,
            Felt252::one(),
            calldata.clone(),
            vec![],
            StarknetChainId::TestNet.to_felt(),
            Some(1.into()),
            None,
        )
        .unwrap();

        let invoke_2 = InvokeFunction::new(
            address.clone(),
            entrypoint_selector.clone(),
            1000000,
            Felt252::one(),
            calldata.clone(),
            vec![],
            StarknetChainId::TestNet.to_felt(),
            Some(2.into()),
            None,
        )
        .unwrap();

        let invoke_3 = InvokeFunction::new(
            address,
            entrypoint_selector,
            1000000,
            Felt252::one(),
            calldata,
            vec![],
            StarknetChainId::TestNet.to_felt(),
            Some(3.into()),
            None,
        )
        .unwrap();
        let block_context = BlockContext::default();

        let context = simulate_transaction(
<<<<<<< HEAD
            &[invoke_1, invoke_2, invoke_3],
=======
            &Transaction::InvokeFunction(invoke),
>>>>>>> 34d3d8f0
            state_reader,
            block_context,
            1000,
            false,
            true,
<<<<<<< HEAD
=======
            true,
>>>>>>> 34d3d8f0
        )
        .unwrap();

        assert!(context[0].validate_info.is_some());
        assert!(context[0].call_info.is_none());
        assert!(context[0].fee_transfer_info.is_none());
        assert!(context[1].validate_info.is_some());
        assert!(context[1].call_info.is_none());
        assert!(context[1].fee_transfer_info.is_none());
        assert!(context[2].validate_info.is_some());
        assert!(context[2].call_info.is_none());
        assert!(context[2].fee_transfer_info.is_none());
    }

    #[test]
    fn test_skip_execute_and_validate_flags() {
        let path = PathBuf::from("starknet_programs/account_without_validation.json");
        let contract_class = ContractClass::try_from(path).unwrap();

        //  ------------ contract data --------------------
        // hack store account contract
        let hash = compute_deprecated_class_hash(&contract_class).unwrap();
        let acc_class_hash = felt_to_hash(&hash);
        let entrypoint_selector = EXECUTE_ENTRY_POINT_SELECTOR.clone();

        // test with fibonacci
        #[cfg(not(feature = "cairo_1_tests"))]
        let program_data = include_bytes!("../starknet_programs/cairo2/fibonacci.casm");
        #[cfg(feature = "cairo_1_tests")]
        let program_data = include_bytes!("../starknet_programs/cairo1/fibonacci.casm");

        let casm_contract_class: CasmContractClass = serde_json::from_slice(program_data).unwrap();

        let address = Address(1111.into());
        let class_hash: ClassHash = [1; 32];
        let nonce = Felt252::one();

        let mut state_reader = InMemoryStateReader::default();

        // store data in the state reader
        state_reader
            .address_to_class_hash_mut()
            .insert(address.clone(), acc_class_hash);

        state_reader
            .address_to_nonce_mut()
            .insert(address.clone(), nonce);

        // simulate deploy
        state_reader
            .class_hash_to_contract_class_mut()
            .insert(acc_class_hash, contract_class);

        let hash = felt_str!(
            "134328839377938040543570691566621575472567895629741043448357033688476792132"
        );
        let fib_address = felt_to_hash(&hash);
        state_reader
            .class_hash_to_compiled_class_hash_mut()
            .insert(fib_address, class_hash);
        state_reader
            .casm_contract_classes
            .insert(fib_address, casm_contract_class);

        let calldata = [
            address.0.clone(),
            entrypoint_selector.clone(),
            3.into(),
            1.into(),
            1.into(),
            10.into(),
        ]
        .to_vec();

        let invoke = InvokeFunction::new(
            address,
            entrypoint_selector,
            1000000,
            Felt252::one(),
            calldata,
            vec![],
            StarknetChainId::TestNet.to_felt(),
            Some(1.into()),
            None,
        )
        .unwrap();

        let block_context = BlockContext::default();

<<<<<<< HEAD
        let context =
            simulate_transaction(&[invoke], state_reader, block_context, 1000, true, true).unwrap();
=======
        let context = simulate_transaction(
            &Transaction::InvokeFunction(invoke),
            state_reader,
            block_context,
            1000,
            true,
            true,
            true,
        )
        .unwrap();
>>>>>>> 34d3d8f0

        assert!(context[0].validate_info.is_none());
        assert!(context[0].call_info.is_none());
        assert!(context[0].fee_transfer_info.is_none());
    }

    #[test]
    fn test_simulate_deploy() {
        let state_reader = InMemoryStateReader::default();
        let mut state = CachedState::new(state_reader, Some(Default::default()), None);

        state
            .set_contract_class(&CLASS_HASH_BYTES, &CONTRACT_CLASS)
            .unwrap();

        let block_context = Default::default();
        let salt = felt_str!(
            "2669425616857739096022668060305620640217901643963991674344872184515580705509"
        );
        // new consumes more execution time than raw struct instantiation
        let internal_deploy = Transaction::Deploy(
            Deploy::new(
                salt,
                CONTRACT_CLASS.clone(),
                vec![],
                StarknetChainId::TestNet.to_felt(),
                0.into(),
                None,
            )
            .unwrap(),
        );

        simulate_transaction(
            &internal_deploy,
            state,
            block_context,
            100_000_000,
            false,
            false,
            false,
        )
        .unwrap();
    }

    #[test]
    fn test_simulate_declare() {
        let state_reader = InMemoryStateReader::default();
        let state = CachedState::new(state_reader, Some(Default::default()), None);

        let block_context = Default::default();

        let class = CONTRACT_CLASS.clone();
        let address = CONTRACT_ADDRESS.clone();
        // new consumes more execution time than raw struct instantiation
        let declare_tx = Transaction::Declare(
            Declare::new(
                class,
                StarknetChainId::TestNet.to_felt(),
                address,
                0,
                0.into(),
                vec![],
                Felt252::zero(),
                None,
            )
            .expect("couldn't create transaction"),
        );

        simulate_transaction(
            &declare_tx,
            state,
            block_context,
            100_000_000,
            false,
            false,
            false,
        )
        .unwrap();
    }

    #[test]
    fn test_simulate_invoke() {
        let state_reader = InMemoryStateReader::default();
        let mut state = CachedState::new(state_reader, Some(Default::default()), None);

        state
            .set_contract_class(&CLASS_HASH_BYTES, &CONTRACT_CLASS)
            .unwrap();

        let block_context = Default::default();

        let salt = felt_str!(
            "2669425616857739096022668060305620640217901643963991674344872184515580705509"
        );
        let class = CONTRACT_CLASS.clone();
        let deploy = Deploy::new(
            salt,
            class,
            vec![],
            StarknetChainId::TestNet.to_felt(),
            0.into(),
            None,
        )
        .unwrap();

        let _deploy_exec_info = deploy.execute(&mut state, &block_context).unwrap();

        let selector = VALIDATE_ENTRY_POINT_SELECTOR.clone();
        let calldata = vec![
            CONTRACT_ADDRESS.0.clone(),
            selector.clone(),
            Felt252::zero(),
        ];
        // new consumes more execution time than raw struct instantiation
        let invoke_tx = Transaction::InvokeFunction(
            InvokeFunction::new(
                CONTRACT_ADDRESS.clone(),
                selector,
                0,
                TRANSACTION_VERSION.clone(),
                calldata,
                SIGNATURE.clone(),
                StarknetChainId::TestNet.to_felt(),
                Some(Felt252::zero()),
                None,
            )
            .unwrap(),
        );

        simulate_transaction(
            &invoke_tx,
            state,
            block_context,
            100_000_000,
            false,
            false,
            false,
        )
        .unwrap();
    }

    #[test]
    fn test_simulate_deploy_account() {
        let state_reader = InMemoryStateReader::default();
        let mut state = CachedState::new(state_reader, Some(Default::default()), None);

        state
            .set_contract_class(&CLASS_HASH_BYTES, &CONTRACT_CLASS)
            .unwrap();

        let block_context = Default::default();

        // new consumes more execution time than raw struct instantiation
        let deploy_account_tx = &Transaction::DeployAccount(
            DeployAccount::new(
                *CLASS_HASH_BYTES,
                0,
                0.into(),
                Felt252::zero(),
                vec![],
                SIGNATURE.clone(),
                SALT.clone(),
                StarknetChainId::TestNet.to_felt(),
                None,
            )
            .unwrap(),
        );

        simulate_transaction(
            deploy_account_tx,
            state,
            block_context,
            100_000_000,
            false,
            false,
            false,
        )
        .unwrap();
    }

    fn declarev2_tx() -> DeclareV2 {
        let program_data = include_bytes!("../starknet_programs/cairo1/fibonacci.sierra");
        let sierra_contract_class: SierraContractClass =
            serde_json::from_slice(program_data).unwrap();

        DeclareV2 {
            sender_address: TEST_ACCOUNT_CONTRACT_ADDRESS.clone(),
            tx_type: TransactionType::Declare,
            validate_entry_point_selector: VALIDATE_DECLARE_ENTRY_POINT_SELECTOR.clone(),
            version: 1.into(),
            max_fee: 2,
            signature: vec![],
            nonce: 0.into(),
            hash_value: 0.into(),
            compiled_class_hash: TEST_FIB_COMPILED_CONTRACT_CLASS_HASH.clone(),
            sierra_contract_class,
            casm_class: Default::default(),
            skip_execute: false,
            skip_fee_transfer: false,
            skip_validate: false,
        }
    }

    #[test]
    fn test_simulate_declare_v2() {
        let (block_context, state) = create_account_tx_test_state().unwrap();
        let declare_tx = Transaction::DeclareV2(Box::new(declarev2_tx()));

        simulate_transaction(
            &declare_tx,
            state,
            block_context,
            100_000_000,
            false,
            false,
            false,
        )
        .unwrap();
    }

    #[test]
    fn test_simulate_l1_handler() {
        let l1_handler_tx = Transaction::L1Handler(
            L1Handler::new(
                Address(0.into()),
                Felt252::from_str_radix(
                    "c73f681176fc7b3f9693986fd7b14581e8d540519e27400e88b8713932be01",
                    16,
                )
                .unwrap(),
                vec![
                    Felt252::from_str_radix("8359E4B0152ed5A731162D3c7B0D8D56edB165A0", 16)
                        .unwrap(),
                    1.into(),
                    10.into(),
                ],
                0.into(),
                0.into(),
                Some(10000.into()),
            )
            .unwrap(),
        );

        // Instantiate CachedState
        let mut state_reader = InMemoryStateReader::default();
        // Set contract_class
        let class_hash = [1; 32];
        let contract_class =
            ContractClass::try_from(PathBuf::from("starknet_programs/l1l2.json")).unwrap();
        // Set contact_state
        let contract_address = Address(0.into());
        let nonce = Felt252::zero();

        state_reader
            .address_to_class_hash_mut()
            .insert(contract_address.clone(), class_hash);
        state_reader
            .address_to_nonce
            .insert(contract_address, nonce);

        let mut state = CachedState::new(state_reader.clone(), None, None);

        // Initialize state.contract_classes
        state.set_contract_classes(HashMap::new()).unwrap();

        state
            .set_contract_class(&class_hash, &contract_class)
            .unwrap();

        let mut block_context = BlockContext::default();
        block_context.cairo_resource_fee_weights = HashMap::from([
            (String::from("l1_gas_usage"), 0.into()),
            (String::from("pedersen_builtin"), 16.into()),
            (String::from("range_check_builtin"), 70.into()),
        ]);
        block_context.starknet_os_config.gas_price = 1;

        simulate_transaction(
            &l1_handler_tx,
            state,
            block_context,
            100_000_000,
            false,
            false,
            false,
        )
        .unwrap();
    }
}<|MERGE_RESOLUTION|>--- conflicted
+++ resolved
@@ -47,38 +47,25 @@
 pub mod utils;
 
 pub fn simulate_transaction<S: StateReader>(
-<<<<<<< HEAD
-    transactions: &[InvokeFunction],
-=======
-    transaction: &Transaction,
->>>>>>> 34d3d8f0
+    transactions: &[Transaction],
     state: S,
     block_context: BlockContext,
     remaining_gas: u128,
     skip_validate: bool,
     skip_execute: bool,
-<<<<<<< HEAD
+    skip_fee_transfer: bool,
 ) -> Result<Vec<TransactionExecutionInfo>, TransactionError> {
-    let mut cache_state = CachedState::new(state, None, None);
+    let mut cache_state = CachedState::new(state, None, Some(HashMap::new()));
     let mut result = Vec::with_capacity(transactions.len());
     for transaction in transactions {
-        let tx_for_simulation = transaction
-            .clone()
-            .create_for_simulation(skip_validate, skip_execute);
+        let tx_for_simulation =
+            transaction.create_for_simulation(skip_validate, skip_execute, skip_fee_transfer);
         let tx_result =
             tx_for_simulation.execute(&mut cache_state, &block_context, remaining_gas)?;
         result.push(tx_result);
     }
 
     Ok(result)
-=======
-    skip_fee_transfer: bool,
-) -> Result<TransactionExecutionInfo, TransactionError> {
-    let mut cached_state = CachedState::new(state, None, Some(HashMap::new()));
-    let tx_for_simulation =
-        transaction.create_for_simulation(skip_validate, skip_execute, skip_fee_transfer);
-    tx_for_simulation.execute(&mut cached_state, &block_context, remaining_gas)
->>>>>>> 34d3d8f0
 }
 
 /// Estimate the fee associated with transaction
@@ -430,14 +417,10 @@
         .unwrap();
 
         let block_context = BlockContext::default();
-<<<<<<< HEAD
-        let simul_invoke = invoke.create_for_simulation(true, false);
-=======
         let Transaction::InvokeFunction(simul_invoke) =
             invoke.create_for_simulation(true, false, false) else {
                 unreachable!()
             };
->>>>>>> 34d3d8f0
 
         let call_info = simul_invoke
             .run_validate_entrypoint(
@@ -510,61 +493,60 @@
         ]
         .to_vec();
 
-        let invoke_1 = InvokeFunction::new(
-            address.clone(),
-            entrypoint_selector.clone(),
-            1000000,
-            Felt252::one(),
-            calldata.clone(),
-            vec![],
-            StarknetChainId::TestNet.to_felt(),
-            Some(1.into()),
-            None,
-        )
-        .unwrap();
-
-        let invoke_2 = InvokeFunction::new(
-            address.clone(),
-            entrypoint_selector.clone(),
-            1000000,
-            Felt252::one(),
-            calldata.clone(),
-            vec![],
-            StarknetChainId::TestNet.to_felt(),
-            Some(2.into()),
-            None,
-        )
-        .unwrap();
-
-        let invoke_3 = InvokeFunction::new(
-            address,
-            entrypoint_selector,
-            1000000,
-            Felt252::one(),
-            calldata,
-            vec![],
-            StarknetChainId::TestNet.to_felt(),
-            Some(3.into()),
-            None,
-        )
-        .unwrap();
+        let invoke_1 = Transaction::InvokeFunction(
+            InvokeFunction::new(
+                address.clone(),
+                entrypoint_selector.clone(),
+                1000000,
+                Felt252::one(),
+                calldata.clone(),
+                vec![],
+                StarknetChainId::TestNet.to_felt(),
+                Some(1.into()),
+                None,
+            )
+            .unwrap(),
+        );
+
+        let invoke_2 = Transaction::InvokeFunction(
+            InvokeFunction::new(
+                address.clone(),
+                entrypoint_selector.clone(),
+                1000000,
+                Felt252::one(),
+                calldata.clone(),
+                vec![],
+                StarknetChainId::TestNet.to_felt(),
+                Some(2.into()),
+                None,
+            )
+            .unwrap(),
+        );
+
+        let invoke_3 = Transaction::InvokeFunction(
+            InvokeFunction::new(
+                address,
+                entrypoint_selector,
+                1000000,
+                Felt252::one(),
+                calldata,
+                vec![],
+                StarknetChainId::TestNet.to_felt(),
+                Some(3.into()),
+                None,
+            )
+            .unwrap(),
+        );
         let block_context = BlockContext::default();
 
         let context = simulate_transaction(
-<<<<<<< HEAD
             &[invoke_1, invoke_2, invoke_3],
-=======
-            &Transaction::InvokeFunction(invoke),
->>>>>>> 34d3d8f0
             state_reader,
             block_context,
             1000,
             false,
             true,
-<<<<<<< HEAD
-=======
             true,
->>>>>>> 34d3d8f0
         )
         .unwrap();
 
@@ -639,27 +621,25 @@
         ]
         .to_vec();
 
-        let invoke = InvokeFunction::new(
-            address,
-            entrypoint_selector,
-            1000000,
-            Felt252::one(),
-            calldata,
-            vec![],
-            StarknetChainId::TestNet.to_felt(),
-            Some(1.into()),
-            None,
-        )
-        .unwrap();
+        let invoke = Transaction::InvokeFunction(
+            InvokeFunction::new(
+                address,
+                entrypoint_selector,
+                1000000,
+                Felt252::one(),
+                calldata,
+                vec![],
+                StarknetChainId::TestNet.to_felt(),
+                Some(1.into()),
+                None,
+            )
+            .unwrap(),
+        );
 
         let block_context = BlockContext::default();
 
-<<<<<<< HEAD
-        let context =
-            simulate_transaction(&[invoke], state_reader, block_context, 1000, true, true).unwrap();
-=======
         let context = simulate_transaction(
-            &Transaction::InvokeFunction(invoke),
+            &[invoke],
             state_reader,
             block_context,
             1000,
@@ -668,7 +648,6 @@
             true,
         )
         .unwrap();
->>>>>>> 34d3d8f0
 
         assert!(context[0].validate_info.is_none());
         assert!(context[0].call_info.is_none());
@@ -702,7 +681,7 @@
         );
 
         simulate_transaction(
-            &internal_deploy,
+            &[internal_deploy],
             state,
             block_context,
             100_000_000,
@@ -738,7 +717,7 @@
         );
 
         simulate_transaction(
-            &declare_tx,
+            &[declare_tx],
             state,
             block_context,
             100_000_000,
@@ -799,7 +778,7 @@
         );
 
         simulate_transaction(
-            &invoke_tx,
+            &[invoke_tx],
             state,
             block_context,
             100_000_000,
@@ -822,7 +801,7 @@
         let block_context = Default::default();
 
         // new consumes more execution time than raw struct instantiation
-        let deploy_account_tx = &Transaction::DeployAccount(
+        let deploy_account_tx = Transaction::DeployAccount(
             DeployAccount::new(
                 *CLASS_HASH_BYTES,
                 0,
@@ -838,7 +817,7 @@
         );
 
         simulate_transaction(
-            deploy_account_tx,
+            &[deploy_account_tx],
             state,
             block_context,
             100_000_000,
@@ -878,7 +857,7 @@
         let declare_tx = Transaction::DeclareV2(Box::new(declarev2_tx()));
 
         simulate_transaction(
-            &declare_tx,
+            &[declare_tx],
             state,
             block_context,
             100_000_000,
@@ -947,7 +926,7 @@
         block_context.starknet_os_config.gas_price = 1;
 
         simulate_transaction(
-            &l1_handler_tx,
+            &[l1_handler_tx],
             state,
             block_context,
             100_000_000,
