--- conflicted
+++ resolved
@@ -17,6 +17,7 @@
 use cairo_vm::felt::Felt252;
 use definitions::block_context::BlockContext;
 use starknet_contract_class::EntryPointType;
+use state::cached_state::CachedState;
 use utils::Address;
 
 #[cfg(test)]
@@ -28,12 +29,6 @@
 pub use cairo_lang_starknet::contract_class::ContractClass;
 pub use cairo_lang_starknet::contract_class::ContractClass as SierraContractClass;
 
-<<<<<<< HEAD
-use crate::business_logic::state::cached_state::CachedState;
-
-pub mod business_logic;
-=======
->>>>>>> 9995c21b
 pub mod core;
 pub mod definitions;
 pub mod execution;
@@ -53,7 +48,7 @@
 pub fn estimate_fee<T>(
     transaction: &Transaction,
     state: T,
-    transaction_context: &TransactionContext,
+    transaction_context: &BlockContext,
 ) -> Result<(u128, usize), TransactionError>
 where
     T: StateReader,
@@ -139,28 +134,20 @@
     use std::collections::HashMap;
     use std::path::PathBuf;
 
-    use crate::business_logic::transaction::Transaction;
+    use crate::definitions::block_context::StarknetChainId;
+    use crate::estimate_fee;
     use crate::services::api::contract_classes::deprecated_contract_class::ContractClass;
     use crate::testing::{create_account_tx_test_state, TEST_CONTRACT_ADDRESS, TEST_CONTRACT_PATH};
+    use crate::transaction::{InvokeFunction, Transaction};
     use cairo_lang_starknet::casm_contract_class::CasmContractClass;
     use cairo_vm::felt::Felt252;
     use num_traits::Zero;
     use starknet_contract_class::EntryPointType;
 
     use crate::{
-<<<<<<< HEAD
-        business_logic::{
-            state::{cached_state::CachedState, in_memory_state_reader::InMemoryStateReader},
-            transaction::InvokeFunction,
-        },
-        call_contract,
-        definitions::general_config::{StarknetChainId, TransactionContext},
-        estimate_fee,
-=======
         call_contract,
         definitions::block_context::BlockContext,
         state::{cached_state::CachedState, in_memory_state_reader::InMemoryStateReader},
->>>>>>> 9995c21b
         utils::{Address, ClassHash},
     };
 
