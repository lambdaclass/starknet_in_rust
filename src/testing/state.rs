--- conflicted
+++ resolved
@@ -1,22 +1,5 @@
 use super::{state_error::StarknetStateError, type_utils::ExecutionInfo};
 use crate::{
-<<<<<<< HEAD
-=======
-    business_logic::{
-        execution::{
-            execution_entry_point::ExecutionEntryPoint, CallInfo, Event,
-            TransactionExecutionContext, TransactionExecutionInfo,
-        },
-        state::{
-            cached_state::CachedState,
-            state_api::{State, StateReader},
-        },
-        state::{in_memory_state_reader::InMemoryStateReader, ExecutionResourcesManager},
-        transaction::{
-            error::TransactionError, invoke_function::InvokeFunction, Declare, Deploy, Transaction,
-        },
-    },
->>>>>>> f81fd3cd
     definitions::{constants::TRANSACTION_VERSION, general_config::TransactionContext},
     execution::{
         execution_entry_point::ExecutionEntryPoint, CallInfo, Event, TransactionExecutionContext,
@@ -31,8 +14,8 @@
     },
     state::{in_memory_state_reader::InMemoryStateReader, ExecutionResourcesManager},
     transaction::{
-        error::TransactionError, invoke_function::InvokeFunction, transactions::Transaction,
-        Declare, Deploy,
+        error::TransactionError, invoke_function::InvokeFunction,
+        Declare, Deploy, Transaction,
     },
     utils::{Address, ClassHash},
 };
