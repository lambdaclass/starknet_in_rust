use super::{state_error::StarknetStateError, type_utils::ExecutionInfo};
use crate::{
    business_logic::{
        execution::{
            execution_entry_point::ExecutionEntryPoint, CallInfo, Event,
            TransactionExecutionContext, TransactionExecutionInfo,
        },
        state::{
            cached_state::CachedState,
            state_api::{State, StateReader},
        },
        state::{in_memory_state_reader::InMemoryStateReader, ExecutionResourcesManager},
        transaction::{
            error::TransactionError, invoke_function::InvokeFunction, Declare, Deploy, Transaction,
        },
    },
    definitions::{constants::TRANSACTION_VERSION, general_config::TransactionContext},
    services::api::{
        contract_classes::deprecated_contract_class::ContractClass, messages::StarknetMessageToL1,
    },
    utils::{Address, ClassHash},
};
use cairo_vm::felt::Felt252;
use num_traits::{One, Zero};
use starknet_contract_class::EntryPointType;
use std::collections::HashMap;

// ---------------------------------------------------------------------
/// StarkNet testing object. Represents a state of a StarkNet network.
pub struct StarknetState {
    pub state: CachedState<InMemoryStateReader>,
    pub(crate) general_config: TransactionContext,
    l2_to_l1_messages: HashMap<Vec<u8>, usize>,
    l2_to_l1_messages_log: Vec<StarknetMessageToL1>,
    events: Vec<Event>,
}

impl StarknetState {
    pub fn new(config: Option<TransactionContext>) -> Self {
        let general_config = config.unwrap_or_default();
        let state_reader = InMemoryStateReader::default();

        let state = CachedState::new(state_reader, Some(HashMap::new()), Some(HashMap::new()));

        let l2_to_l1_messages = HashMap::new();
        let l2_to_l1_messages_log = Vec::new();

        let events = Vec::new();
        StarknetState {
            state,
            general_config,
            l2_to_l1_messages,
            l2_to_l1_messages_log,
            events,
        }
    }

    pub fn new_with_states(
        config: Option<TransactionContext>,
        state: CachedState<InMemoryStateReader>,
    ) -> Self {
        let general_config = config.unwrap_or_default();
        let l2_to_l1_messages = HashMap::new();
        let l2_to_l1_messages_log = Vec::new();

        let events = Vec::new();
        StarknetState {
            state,
            general_config,
            l2_to_l1_messages,
            l2_to_l1_messages_log,
            events,
        }
    }

    // ------------------------------------------------------------------------------------
    /// Declares a contract class.
    /// Returns the class hash and the execution info.
    /// Args:
    /// contract_class - a compiled StarkNet contract
    pub fn declare(
        &mut self,
        contract_class: ContractClass,
        hash_value: Option<Felt252>,
    ) -> Result<(ClassHash, TransactionExecutionInfo), TransactionError> {
        let tx = Declare::new(
            contract_class,
            self.chain_id(),
            Address(Felt252::one()),
            0,
            0,
            Vec::new(),
            0.into(),
            hash_value,
        )?;

        let tx_execution_info = tx.execute(&mut self.state, &self.general_config)?;

        Ok((tx.class_hash, tx_execution_info))
    }

    /// Invokes a contract function. Returns the execution info.

    #[allow(clippy::too_many_arguments)]
    pub fn invoke_raw(
        &mut self,
        contract_address: Address,
        selector: Felt252,
        calldata: Vec<Felt252>,
        max_fee: u128,
        signature: Option<Vec<Felt252>>,
        nonce: Option<Felt252>,
        hash_value: Option<Felt252>,
        remaining_gas: u128,
    ) -> Result<TransactionExecutionInfo, StarknetStateError> {
        let tx = self.create_invoke_function(
            contract_address,
            selector,
            calldata,
            max_fee,
            signature,
            nonce,
            hash_value,
        )?;

        let mut tx = Transaction::InvokeFunction(tx);
        self.execute_tx(&mut tx, remaining_gas)
    }

    /// Builds the transaction execution context and executes the entry point.
    /// Returns the CallInfo.
    pub fn execute_entry_point_raw(
        &mut self,
        contract_address: Address,
        entry_point_selector: Felt252,
        calldata: Vec<Felt252>,
        caller_address: Address,
    ) -> Result<CallInfo, StarknetStateError> {
        let call = ExecutionEntryPoint::new(
            contract_address,
            calldata,
            entry_point_selector,
            caller_address,
            EntryPointType::External,
            None,
            None,
            0,
        );

        let mut resources_manager = ExecutionResourcesManager::default();

        let tx_execution_context = TransactionExecutionContext::default();
        let call_info = call.execute(
            &mut self.state,
            &self.general_config,
            &mut resources_manager,
            &tx_execution_context,
            false,
        )?;

        let exec_info = ExecutionInfo::Call(Box::new(call_info.clone()));
        self.add_messages_and_events(&exec_info)?;

        Ok(call_info)
    }

    /// Deploys a contract. Returns the contract address and the execution info.
    /// Args:
    /// contract_class - a compiled StarkNet contract
    /// contract_address_salt
    /// the salt to use for deploying. Otherwise, the salt is randomized.
    pub fn deploy(
        &mut self,
        contract_class: ContractClass,
        constructor_calldata: Vec<Felt252>,
        contract_address_salt: Address,
        hash_value: Option<Felt252>,
        remaining_gas: u128,
    ) -> Result<(Address, TransactionExecutionInfo), StarknetStateError> {
        let chain_id = self.general_config.starknet_os_config.chain_id.to_felt();
        let deploy = Deploy::new(
            contract_address_salt,
            contract_class.clone(),
            constructor_calldata,
            chain_id,
            TRANSACTION_VERSION,
            hash_value,
        )?;
        let contract_address = deploy.contract_address.clone();
        let contract_hash = deploy.contract_hash;
        let mut tx = Transaction::Deploy(deploy);

        self.state
            .set_contract_class(&contract_hash, &contract_class)?;

        let tx_execution_info = self.execute_tx(&mut tx, remaining_gas)?;
<<<<<<< HEAD
        Ok((tx.contract_address(), tx_execution_info))
=======
        Ok((contract_address, tx_execution_info))
>>>>>>> 4862f139
    }

    pub fn execute_tx(
        &mut self,
        tx: &mut Transaction,
        remaining_gas: u128,
    ) -> Result<TransactionExecutionInfo, StarknetStateError> {
        let tx = tx.execute(&mut self.state, &self.general_config, remaining_gas)?;
        let tx_execution_info = ExecutionInfo::Transaction(Box::new(tx.clone()));
        self.add_messages_and_events(&tx_execution_info)?;
        Ok(tx)
    }

    pub fn add_messages_and_events(
        &mut self,
        exec_info: &ExecutionInfo,
    ) -> Result<(), StarknetStateError> {
        for msg in exec_info.get_sorted_l2_to_l1_messages()? {
            let starknet_message =
                StarknetMessageToL1::new(msg.from_address, msg.to_address, msg.payload);

            self.l2_to_l1_messages_log.push(starknet_message.clone());
            let message_hash = starknet_message.get_hash();

            if self.l2_to_l1_messages.contains_key(&message_hash) {
                let val = self.l2_to_l1_messages.get(&message_hash).unwrap();
                self.l2_to_l1_messages.insert(message_hash, val + 1);
            } else {
                self.l2_to_l1_messages.insert(message_hash, 1);
            }
        }

        let mut events = exec_info.get_sorted_events()?;
        self.events.append(&mut events);
        Ok(())
    }

    /// Consumes the given message hash.
    pub fn consume_message_hash(
        &mut self,
        message_hash: Vec<u8>,
    ) -> Result<(), StarknetStateError> {
        let val = self
            .l2_to_l1_messages
            .get(&message_hash)
            .ok_or(StarknetStateError::InvalidMessageHash)?;

        if val.is_zero() {
            Err(StarknetStateError::InvalidMessageHash)
        } else {
            self.l2_to_l1_messages.insert(message_hash, val - 1);
            Ok(())
        }
    }

    // ------------------------
    //    Private functions
    // ------------------------

    fn chain_id(&self) -> Felt252 {
        self.general_config.starknet_os_config.chain_id.to_felt()
    }

    #[allow(clippy::too_many_arguments)]
    fn create_invoke_function(
        &mut self,
        contract_address: Address,
        entry_point_selector: Felt252,
        calldata: Vec<Felt252>,
        max_fee: u128,
        signature: Option<Vec<Felt252>>,
        nonce: Option<Felt252>,
        hash_value: Option<Felt252>,
    ) -> Result<InvokeFunction, TransactionError> {
        let signature = match signature {
            Some(sign) => sign,
            None => Vec::new(),
        };

        let nonce = match nonce {
            Some(n) => n,
            None => self.state.get_nonce_at(&contract_address)?,
        };

        InvokeFunction::new(
            contract_address,
            entry_point_selector,
            max_fee,
            TRANSACTION_VERSION,
            calldata,
            signature,
            self.chain_id(),
            Some(nonce),
            hash_value,
        )
    }
}

#[cfg(test)]
mod tests {
    use std::path::PathBuf;

    use cairo_vm::{felt::felt_str, vm::runners::cairo_runner::ExecutionResources};
    use num_traits::Num;

    use super::*;
    use crate::{
        business_logic::{
            execution::{CallType, OrderedL2ToL1Message},
            state::state_cache::StorageEntry,
        },
        core::{contract_address::compute_deprecated_class_hash, errors::state_errors::StateError},
        definitions::{
            constants::CONSTRUCTOR_ENTRY_POINT_SELECTOR, transaction_type::TransactionType,
        },
        utils::{calculate_sn_keccak, felt_to_hash},
    };

    #[test]
    fn test_deploy() {
        let mut starknet_state = StarknetState::new(None);
        let path = PathBuf::from("starknet_programs/fibonacci.json");
        let contract_class = ContractClass::try_from(path).unwrap();
        let contract_address_salt = Address(1.into());

        // expected results

        // ----- calculate fib class hash ---------
        let hash = compute_deprecated_class_hash(&contract_class).unwrap();
        let class_hash = felt_to_hash(&hash);

        let address = Address(felt_str!(
            "2066790681318687707025847340457605657642478884993868155391041767964612021885"
        ));

        let mut actual_resources = HashMap::new();
        actual_resources.insert("l1_gas_usage".to_string(), 1224);

        let transaction_exec_info = TransactionExecutionInfo {
            validate_info: None,
            call_info: Some(CallInfo {
                caller_address: Address(0.into()),
                call_type: Some(CallType::Call),
                contract_address: address.clone(),
                code_address: None,
                class_hash: Some(class_hash),
                entry_point_selector: Some(CONSTRUCTOR_ENTRY_POINT_SELECTOR.clone()),
                entry_point_type: Some(EntryPointType::Constructor),
                ..Default::default()
            }),
            fee_transfer_info: None,
            actual_fee: 0,
            actual_resources,
            tx_type: Some(TransactionType::Deploy),
        };

        // check result is correct
        let exec = (address, transaction_exec_info);
        assert_eq!(
            starknet_state
                .deploy(
                    contract_class.clone(),
                    vec![],
                    contract_address_salt,
                    None,
                    0
                )
                .unwrap(),
            exec
        );

        // check that properly stored contract class
        assert_eq!(
            starknet_state
                .state
                .contract_classes
                .unwrap()
                .get(&class_hash)
                .unwrap()
                .to_owned(),
            contract_class
        );
    }

    #[test]
    fn test_declare() {
        let path = PathBuf::from("starknet_programs/account_without_validation.json");
        let contract_class = ContractClass::try_from(path).unwrap();

        // Instantiate CachedState
        let mut contract_class_cache = HashMap::new();

        //  ------------ contract data --------------------
        // hack store account contract
        let hash = compute_deprecated_class_hash(&contract_class).unwrap();
        let class_hash = felt_to_hash(&hash);
        contract_class_cache.insert(class_hash, contract_class.clone());

        // store sender_address
        let sender_address = Address(1.into());
        // this is not conceptually correct as the sender address would be an
        // Account contract (not the contract that we are currently declaring)
        // but for testing reasons its ok
        let nonce = Felt252::zero();
        let storage_entry: StorageEntry = (sender_address.clone(), [19; 32]);
        let storage = Felt252::zero();

        let mut state_reader = InMemoryStateReader::default();
        state_reader
            .address_to_class_hash_mut()
            .insert(sender_address.clone(), class_hash);
        state_reader
            .address_to_nonce_mut()
            .insert(sender_address.clone(), nonce.clone());
        state_reader
            .address_to_storage_mut()
            .insert(storage_entry.clone(), storage.clone());
        state_reader
            .class_hash_to_contract_class_mut()
            .insert(class_hash, contract_class.clone());

        let state = CachedState::new(state_reader, Some(contract_class_cache), None);

        //* --------------------------------------------
        //*    Create starknet state with previous data
        //* --------------------------------------------

        let mut starknet_state = StarknetState::new(None);

        starknet_state.state = state;
        starknet_state
            .state
            .state_reader
            .address_to_class_hash_mut()
            .insert(sender_address.clone(), class_hash);

        starknet_state
            .state
            .state_reader
            .address_to_nonce_mut()
            .insert(sender_address.clone(), nonce);
        starknet_state
            .state
            .state_reader
            .address_to_storage_mut()
            .insert(storage_entry, storage);
        starknet_state
            .state
            .state_reader
            .class_hash_to_contract_class_mut()
            .insert(class_hash, contract_class);

        // --------------------------------------------
        //      Test declare with starknet state
        // --------------------------------------------
        let fib_path = PathBuf::from("starknet_programs/fibonacci.json");
        let fib_contract_class = ContractClass::try_from(fib_path).unwrap();

        let (ret_class_hash, _exec_info) = starknet_state
            .declare(fib_contract_class.clone(), None)
            .unwrap();

        //* ---------------------------------------
        //              Expected result
        //* ---------------------------------------

        // ----- calculate fib class hash ---------
        let hash = compute_deprecated_class_hash(&fib_contract_class).unwrap();
        let fib_class_hash = felt_to_hash(&hash);

        // check that it return the correct clash hash
        assert_eq!(ret_class_hash, fib_class_hash);

        // check that state has store has store accounts class hash
        assert_eq!(
            starknet_state
                .state
                .get_class_hash_at(&sender_address)
                .unwrap()
                .to_owned(),
            class_hash
        );
        // check that state has store fib class hash
        assert_eq!(
            TryInto::<ContractClass>::try_into(
                starknet_state
                    .state
                    .get_contract_class(&fib_class_hash)
                    .unwrap()
            )
            .unwrap(),
            fib_contract_class
        );
    }

    #[test]
    fn test_invoke() {
        // 1) deploy fibonacci
        // 2) invoke call over fibonacci

        let mut starknet_state = StarknetState::new(None);
        let path = PathBuf::from("starknet_programs/fibonacci.json");
        let contract_class = ContractClass::try_from(path).unwrap();
        let calldata = [1.into(), 1.into(), 10.into()].to_vec();
        let contract_address_salt = Address(1.into());

        let (contract_address, _exec_info) = starknet_state
            .deploy(
                contract_class.clone(),
                vec![],
                contract_address_salt,
                None,
                0,
            )
            .unwrap();

        // fibonacci selector
        let selector = Felt252::from_str_radix(
            "112e35f48499939272000bd72eb840e502ca4c3aefa8800992e8defb746e0c9",
            16,
        )
        .unwrap();

        // Statement **not** in blockifier.
        starknet_state
            .state
            .cache_mut()
            .nonce_initial_values_mut()
            .insert(contract_address.clone(), Felt252::zero());

        let tx_info = starknet_state
            .invoke_raw(
                contract_address,
                selector.clone(),
                calldata,
                0,
                Some(Vec::new()),
                Some(Felt252::zero()),
                None,
                0,
            )
            .unwrap();

        // expected result
        // ----- calculate fib class hash ---------
        let hash = compute_deprecated_class_hash(&contract_class).unwrap();
        let fib_class_hash = felt_to_hash(&hash);

        let address = felt_str!(
            "2066790681318687707025847340457605657642478884993868155391041767964612021885"
        );
        let actual_resources = HashMap::from([
            ("l1_gas_usage".to_string(), 0),
            ("range_check_builtin".to_string(), 70),
            ("pedersen_builtin".to_string(), 16),
        ]);

        let expected_info = TransactionExecutionInfo {
            validate_info: None,
            call_info: Some(CallInfo {
                caller_address: Address(Felt252::zero()),
                call_type: Some(CallType::Call),
                contract_address: Address(address),
                code_address: None,
                class_hash: Some(fib_class_hash),
                entry_point_selector: Some(selector),
                entry_point_type: Some(EntryPointType::External),
                calldata: vec![1.into(), 1.into(), 10.into()],
                retdata: vec![144.into()],
                execution_resources: ExecutionResources {
                    n_steps: 94,
                    n_memory_holes: 0,
                    builtin_instance_counter: HashMap::default(),
                },
                ..Default::default()
            }),
            actual_resources,
            tx_type: Some(TransactionType::InvokeFunction),
            ..Default::default()
        };

        assert_eq!(tx_info, expected_info);
    }

    #[test]
    fn test_execute_entry_point_raw() {
        let mut starknet_state = StarknetState::new(None);
        let path = PathBuf::from("starknet_programs/fibonacci.json");
        let contract_class = ContractClass::try_from(path).unwrap();
        let contract_address_salt = Address(1.into());

        let (contract_address, _exec_info) = starknet_state
            .deploy(contract_class, vec![], contract_address_salt, None, 0)
            .unwrap();

        // fibonacci selector
        let entrypoint_selector = Felt252::from_bytes_be(&calculate_sn_keccak(b"fib"));
        let result = starknet_state
            .execute_entry_point_raw(
                contract_address,
                entrypoint_selector,
                vec![1.into(), 1.into(), 10.into()],
                Address(0.into()),
            )
            .unwrap()
            .retdata;
        assert_eq!(result, vec![144.into()]);
    }

    #[test]
    fn test_add_messages_and_events() {
        let mut starknet_state = StarknetState::new(None);
        let test_msg_1 = OrderedL2ToL1Message {
            order: 0,
            to_address: Address(0.into()),
            payload: vec![0.into()],
        };
        let test_msg_2 = OrderedL2ToL1Message {
            order: 1,
            to_address: Address(0.into()),
            payload: vec![0.into()],
        };

        let exec_info = ExecutionInfo::Call(Box::new(CallInfo {
            l2_to_l1_messages: vec![test_msg_1, test_msg_2],
            ..Default::default()
        }));

        starknet_state.add_messages_and_events(&exec_info).unwrap();
        let msg_hash =
            StarknetMessageToL1::new(Address(0.into()), Address(0.into()), vec![0.into()])
                .get_hash();

        let messages = starknet_state.l2_to_l1_messages;
        let mut expected_messages = HashMap::new();
        expected_messages.insert(msg_hash, 2);
        assert_eq!(messages, expected_messages);
    }

    #[test]
    fn test_consume_message_hash() {
        let mut starknet_state = StarknetState::new(None);
        let test_msg_1 = OrderedL2ToL1Message {
            order: 0,
            to_address: Address(0.into()),
            payload: vec![0.into()],
        };
        let test_msg_2 = OrderedL2ToL1Message {
            order: 1,
            to_address: Address(0.into()),
            payload: vec![0.into()],
        };

        let exec_info = ExecutionInfo::Call(Box::new(CallInfo {
            l2_to_l1_messages: vec![test_msg_1, test_msg_2],
            ..Default::default()
        }));

        starknet_state.add_messages_and_events(&exec_info).unwrap();
        let msg_hash =
            StarknetMessageToL1::new(Address(0.into()), Address(0.into()), vec![0.into()])
                .get_hash();

        starknet_state
            .consume_message_hash(msg_hash.clone())
            .unwrap();
        let messages = starknet_state.l2_to_l1_messages;
        let mut expected_messages = HashMap::new();
        expected_messages.insert(msg_hash, 1);
        assert_eq!(messages, expected_messages);
    }

    #[test]
    fn test_consume_message_hash_twice_should_fail() {
        let mut starknet_state = StarknetState::new(None);
        let test_msg = OrderedL2ToL1Message {
            order: 0,
            to_address: Address(0.into()),
            payload: vec![0.into()],
        };

        let exec_info = ExecutionInfo::Call(Box::new(CallInfo {
            l2_to_l1_messages: vec![test_msg],
            ..Default::default()
        }));

        starknet_state.add_messages_and_events(&exec_info).unwrap();
        let msg_hash =
            StarknetMessageToL1::new(Address(0.into()), Address(0.into()), vec![0.into()])
                .get_hash();

        starknet_state
            .consume_message_hash(msg_hash.clone())
            .unwrap();
        let err = starknet_state.consume_message_hash(msg_hash).unwrap_err();
        assert_matches!(err, StarknetStateError::InvalidMessageHash);
    }

    #[test]
    fn test_create_invoke_function_should_fail_with_none_contract_state() {
        let mut starknet_state = StarknetState::new(None);

        let err = starknet_state
            .create_invoke_function(Address(0.into()), 0.into(), vec![], 0, None, None, None)
            .unwrap_err();
        assert_matches!(
            err,
            TransactionError::State(StateError::NoneContractState(_))
        );
    }
}<|MERGE_RESOLUTION|>--- conflicted
+++ resolved
@@ -194,11 +194,7 @@
             .set_contract_class(&contract_hash, &contract_class)?;
 
         let tx_execution_info = self.execute_tx(&mut tx, remaining_gas)?;
-<<<<<<< HEAD
-        Ok((tx.contract_address(), tx_execution_info))
-=======
         Ok((contract_address, tx_execution_info))
->>>>>>> 4862f139
     }
 
     pub fn execute_tx(
