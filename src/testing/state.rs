use super::{state_error::StarknetStateError, type_utils::ExecutionInfo};
use crate::{
    definitions::{block_context::BlockContext, constants::TRANSACTION_VERSION},
    execution::{
        execution_entry_point::ExecutionEntryPoint, CallInfo, Event, TransactionExecutionContext,
        TransactionExecutionInfo,
    },
    services::api::{
        contract_classes::deprecated_contract_class::ContractClass, messages::StarknetMessageToL1,
    },
    state::{
        cached_state::CachedState,
        state_api::{State, StateReader},
    },
    state::{in_memory_state_reader::InMemoryStateReader, ExecutionResourcesManager},
    transaction::{
        error::TransactionError, invoke_function::InvokeFunction, Declare, Deploy, Transaction,
    },
    utils::{Address, ClassHash},
};
use cairo_vm::felt::Felt252;
use num_traits::{One, Zero};
use starknet_contract_class::EntryPointType;
use std::collections::HashMap;

// ---------------------------------------------------------------------
/// StarkNet testing object. Represents a state of a StarkNet network.
pub struct StarknetState {
    pub state: CachedState<InMemoryStateReader>,
    pub(crate) block_context: BlockContext,
    l2_to_l1_messages: HashMap<Vec<u8>, usize>,
    l2_to_l1_messages_log: Vec<StarknetMessageToL1>,
    events: Vec<Event>,
}

impl StarknetState {
    pub fn new(context: Option<BlockContext>) -> Self {
        let block_context = context.unwrap_or_default();
        let state_reader = InMemoryStateReader::default();

        let state = CachedState::new(state_reader, Some(HashMap::new()), Some(HashMap::new()));

        let l2_to_l1_messages = HashMap::new();
        let l2_to_l1_messages_log = Vec::new();

        let events = Vec::new();
        StarknetState {
            state,
            block_context,
            l2_to_l1_messages,
            l2_to_l1_messages_log,
            events,
        }
    }

    pub fn new_with_states(
        block_context: Option<BlockContext>,
        state: CachedState<InMemoryStateReader>,
    ) -> Self {
        let block_context = block_context.unwrap_or_default();
        let l2_to_l1_messages = HashMap::new();
        let l2_to_l1_messages_log = Vec::new();

        let events = Vec::new();
        StarknetState {
            state,
            block_context,
            l2_to_l1_messages,
            l2_to_l1_messages_log,
            events,
        }
    }

    // ------------------------------------------------------------------------------------
    /// Declares a contract class.
    /// Returns the class hash and the execution info.
    /// Args:
    /// contract_class - a compiled StarkNet contract
    pub fn declare(
        &mut self,
        contract_class: ContractClass,
        hash_value: Option<Felt252>,
    ) -> Result<(ClassHash, TransactionExecutionInfo), TransactionError> {
        let tx = Declare::new(
            contract_class,
            self.chain_id(),
            Address(Felt252::one()),
            0,
            0.into(),
            Vec::new(),
            0.into(),
            hash_value,
        )?;

        let tx_execution_info = tx.execute(&mut self.state, &self.block_context)?;

        Ok((tx.class_hash, tx_execution_info))
    }

    /// Invokes a contract function. Returns the execution info.

    #[allow(clippy::too_many_arguments)]
    pub fn invoke_raw(
        &mut self,
        contract_address: Address,
        selector: Felt252,
        calldata: Vec<Felt252>,
        max_fee: u128,
        signature: Option<Vec<Felt252>>,
        nonce: Option<Felt252>,
        hash_value: Option<Felt252>,
        remaining_gas: u128,
    ) -> Result<TransactionExecutionInfo, StarknetStateError> {
        let tx = self.create_invoke_function(
            contract_address,
            selector,
            calldata,
            max_fee,
            signature,
            nonce,
            hash_value,
        )?;

        let mut tx = Transaction::InvokeFunction(tx);
        self.execute_tx(&mut tx, remaining_gas)
    }

    /// Builds the transaction execution context and executes the entry point.
    /// Returns the CallInfo.
    pub fn execute_entry_point_raw(
        &mut self,
        contract_address: Address,
        entry_point_selector: Felt252,
        calldata: Vec<Felt252>,
        caller_address: Address,
    ) -> Result<CallInfo, StarknetStateError> {
        let call = ExecutionEntryPoint::new(
            contract_address,
            calldata,
            entry_point_selector,
            caller_address,
            EntryPointType::External,
            None,
            None,
            0,
        );

        let mut resources_manager = ExecutionResourcesManager::default();

        let tx_execution_context = TransactionExecutionContext::default();
        let call_info = call.execute(
            &mut self.state,
            &self.block_context,
            &mut resources_manager,
            &tx_execution_context,
            false,
        )?;

        let exec_info = ExecutionInfo::Call(Box::new(call_info.clone()));
        self.add_messages_and_events(&exec_info)?;

        Ok(call_info)
    }

    /// Deploys a contract. Returns the contract address and the execution info.
    /// Args:
    /// contract_class - a compiled StarkNet contract
    /// contract_address_salt
    /// the salt to use for deploying. Otherwise, the salt is randomized.
    pub fn deploy(
        &mut self,
        contract_class: ContractClass,
        constructor_calldata: Vec<Felt252>,
        contract_address_salt: Address,
        hash_value: Option<Felt252>,
        remaining_gas: u128,
    ) -> Result<(Address, TransactionExecutionInfo), StarknetStateError> {
        let chain_id = self.block_context.starknet_os_config.chain_id.to_felt();
        let deploy = Deploy::new(
            contract_address_salt,
            contract_class.clone(),
            constructor_calldata,
            chain_id,
            TRANSACTION_VERSION.clone(),
            hash_value,
        )?;
        let contract_address = deploy.contract_address.clone();
        let contract_hash = deploy.contract_hash;
        let mut tx = Transaction::Deploy(deploy);

        self.state
            .set_contract_class(&contract_hash, &contract_class)?;

        let tx_execution_info = self.execute_tx(&mut tx, remaining_gas)?;
<<<<<<< HEAD
        Ok((tx.contract_address(), tx_execution_info))
=======
        Ok((contract_address, tx_execution_info))
>>>>>>> 0d0ca597
    }

    pub fn execute_tx(
        &mut self,
        tx: &mut Transaction,
        remaining_gas: u128,
    ) -> Result<TransactionExecutionInfo, StarknetStateError> {
<<<<<<< HEAD
        let tx = tx.execute(&mut self.state, &self.general_config, remaining_gas)?;
=======
        let tx = tx.execute(&mut self.state, &self.block_context, remaining_gas)?;
>>>>>>> 0d0ca597
        let tx_execution_info = ExecutionInfo::Transaction(Box::new(tx.clone()));
        self.add_messages_and_events(&tx_execution_info)?;
        Ok(tx)
    }

    pub fn add_messages_and_events(
        &mut self,
        exec_info: &ExecutionInfo,
    ) -> Result<(), StarknetStateError> {
        for msg in exec_info.get_sorted_l2_to_l1_messages()? {
            let starknet_message =
                StarknetMessageToL1::new(msg.from_address, msg.to_address, msg.payload);

            self.l2_to_l1_messages_log.push(starknet_message.clone());
            let message_hash = starknet_message.get_hash();

            if self.l2_to_l1_messages.contains_key(&message_hash) {
                let val = self.l2_to_l1_messages.get(&message_hash).unwrap();
                self.l2_to_l1_messages.insert(message_hash, val + 1);
            } else {
                self.l2_to_l1_messages.insert(message_hash, 1);
            }
        }

        let mut events = exec_info.get_sorted_events()?;
        self.events.append(&mut events);
        Ok(())
    }

    /// Consumes the given message hash.
    pub fn consume_message_hash(
        &mut self,
        message_hash: Vec<u8>,
    ) -> Result<(), StarknetStateError> {
        let val = self
            .l2_to_l1_messages
            .get(&message_hash)
            .ok_or(StarknetStateError::InvalidMessageHash)?;

        if val.is_zero() {
            Err(StarknetStateError::InvalidMessageHash)
        } else {
            self.l2_to_l1_messages.insert(message_hash, val - 1);
            Ok(())
        }
    }

    // ------------------------
    //    Private functions
    // ------------------------

    fn chain_id(&self) -> Felt252 {
        self.block_context.starknet_os_config.chain_id.to_felt()
    }

    #[allow(clippy::too_many_arguments)]
    fn create_invoke_function(
        &mut self,
        contract_address: Address,
        entry_point_selector: Felt252,
        calldata: Vec<Felt252>,
        max_fee: u128,
        signature: Option<Vec<Felt252>>,
        nonce: Option<Felt252>,
        hash_value: Option<Felt252>,
    ) -> Result<InvokeFunction, TransactionError> {
        let signature = match signature {
            Some(sign) => sign,
            None => Vec::new(),
        };

        let nonce = match nonce {
            Some(n) => n,
            None => self.state.get_nonce_at(&contract_address)?,
        };

        InvokeFunction::new(
            contract_address,
            entry_point_selector,
            max_fee,
            TRANSACTION_VERSION.clone(),
            calldata,
            signature,
            self.chain_id(),
            Some(nonce),
            hash_value,
        )
    }
}

#[cfg(test)]
mod tests {
    use std::path::PathBuf;

    use cairo_vm::{felt::felt_str, vm::runners::cairo_runner::ExecutionResources};
    use num_traits::Num;

    use super::*;
    use crate::{
        core::{contract_address::compute_deprecated_class_hash, errors::state_errors::StateError},
        definitions::{
            constants::CONSTRUCTOR_ENTRY_POINT_SELECTOR, transaction_type::TransactionType,
        },
        execution::{CallType, OrderedL2ToL1Message},
        state::state_cache::StorageEntry,
        utils::{calculate_sn_keccak, felt_to_hash},
    };

    #[test]
    fn test_deploy() {
        let mut starknet_state = StarknetState::new(None);
        let path = PathBuf::from("starknet_programs/fibonacci.json");
        let contract_class = ContractClass::try_from(path).unwrap();
        let contract_address_salt = Address(1.into());

        // expected results

        // ----- calculate fib class hash ---------
        let hash = compute_deprecated_class_hash(&contract_class).unwrap();
        let class_hash = felt_to_hash(&hash);

        let address = Address(felt_str!(
            "2066790681318687707025847340457605657642478884993868155391041767964612021885"
        ));

        let mut actual_resources = HashMap::new();
        actual_resources.insert("l1_gas_usage".to_string(), 1224);

        let transaction_exec_info = TransactionExecutionInfo {
            validate_info: None,
            call_info: Some(CallInfo {
                caller_address: Address(0.into()),
                call_type: Some(CallType::Call),
                contract_address: address.clone(),
                code_address: None,
                class_hash: Some(class_hash),
                entry_point_selector: Some(CONSTRUCTOR_ENTRY_POINT_SELECTOR.clone()),
                entry_point_type: Some(EntryPointType::Constructor),
                ..Default::default()
            }),
            fee_transfer_info: None,
            actual_fee: 0,
            actual_resources,
            tx_type: Some(TransactionType::Deploy),
        };

        // check result is correct
        let exec = (address, transaction_exec_info);
        assert_eq!(
            starknet_state
                .deploy(
                    contract_class.clone(),
                    vec![],
                    contract_address_salt,
                    None,
                    0
                )
                .unwrap(),
            exec
        );

        // check that properly stored contract class
        assert_eq!(
            starknet_state
                .state
                .contract_classes
                .unwrap()
                .get(&class_hash)
                .unwrap()
                .to_owned(),
            contract_class
        );
    }

    #[test]
    fn test_declare() {
        let path = PathBuf::from("starknet_programs/account_without_validation.json");
        let contract_class = ContractClass::try_from(path).unwrap();

        // Instantiate CachedState
        let mut contract_class_cache = HashMap::new();

        //  ------------ contract data --------------------
        // hack store account contract
        let hash = compute_deprecated_class_hash(&contract_class).unwrap();
        let class_hash = felt_to_hash(&hash);
        contract_class_cache.insert(class_hash, contract_class.clone());

        // store sender_address
        let sender_address = Address(1.into());
        // this is not conceptually correct as the sender address would be an
        // Account contract (not the contract that we are currently declaring)
        // but for testing reasons its ok
        let nonce = Felt252::zero();
        let storage_entry: StorageEntry = (sender_address.clone(), [19; 32]);
        let storage = Felt252::zero();

        let mut state_reader = InMemoryStateReader::default();
        state_reader
            .address_to_class_hash_mut()
            .insert(sender_address.clone(), class_hash);
        state_reader
            .address_to_nonce_mut()
            .insert(sender_address.clone(), nonce.clone());
        state_reader
            .address_to_storage_mut()
            .insert(storage_entry.clone(), storage.clone());
        state_reader
            .class_hash_to_contract_class_mut()
            .insert(class_hash, contract_class.clone());

        let state = CachedState::new(state_reader, Some(contract_class_cache), None);

        //* --------------------------------------------
        //*    Create starknet state with previous data
        //* --------------------------------------------

        let mut starknet_state = StarknetState::new(None);

        starknet_state.state = state;
        starknet_state
            .state
            .state_reader
            .address_to_class_hash_mut()
            .insert(sender_address.clone(), class_hash);

        starknet_state
            .state
            .state_reader
            .address_to_nonce_mut()
            .insert(sender_address.clone(), nonce);
        starknet_state
            .state
            .state_reader
            .address_to_storage_mut()
            .insert(storage_entry, storage);
        starknet_state
            .state
            .state_reader
            .class_hash_to_contract_class_mut()
            .insert(class_hash, contract_class);

        // --------------------------------------------
        //      Test declare with starknet state
        // --------------------------------------------
        let fib_path = PathBuf::from("starknet_programs/fibonacci.json");
        let fib_contract_class = ContractClass::try_from(fib_path).unwrap();

        let (ret_class_hash, _exec_info) = starknet_state
            .declare(fib_contract_class.clone(), None)
            .unwrap();

        //* ---------------------------------------
        //              Expected result
        //* ---------------------------------------

        // ----- calculate fib class hash ---------
        let hash = compute_deprecated_class_hash(&fib_contract_class).unwrap();
        let fib_class_hash = felt_to_hash(&hash);

        // check that it return the correct clash hash
        assert_eq!(ret_class_hash, fib_class_hash);

        // check that state has store has store accounts class hash
        assert_eq!(
            starknet_state
                .state
                .get_class_hash_at(&sender_address)
                .unwrap()
                .to_owned(),
            class_hash
        );
        // check that state has store fib class hash
        assert_eq!(
            TryInto::<ContractClass>::try_into(
                starknet_state
                    .state
                    .get_contract_class(&fib_class_hash)
                    .unwrap()
            )
            .unwrap(),
            fib_contract_class
        );
    }

    #[test]
    fn test_invoke() {
        // 1) deploy fibonacci
        // 2) invoke call over fibonacci

        let mut starknet_state = StarknetState::new(None);
        let path = PathBuf::from("starknet_programs/fibonacci.json");
        let contract_class = ContractClass::try_from(path).unwrap();
        let calldata = [1.into(), 1.into(), 10.into()].to_vec();
        let contract_address_salt = Address(1.into());

        let (contract_address, _exec_info) = starknet_state
            .deploy(
                contract_class.clone(),
                vec![],
                contract_address_salt,
                None,
                0,
            )
            .unwrap();

        // fibonacci selector
        let selector = Felt252::from_str_radix(
            "112e35f48499939272000bd72eb840e502ca4c3aefa8800992e8defb746e0c9",
            16,
        )
        .unwrap();

        // Statement **not** in blockifier.
        starknet_state
            .state
            .cache_mut()
            .nonce_initial_values_mut()
            .insert(contract_address.clone(), Felt252::zero());

        let tx_info = starknet_state
            .invoke_raw(
                contract_address,
                selector.clone(),
                calldata,
                0,
                Some(Vec::new()),
                Some(Felt252::zero()),
                None,
                0,
            )
            .unwrap();

        // expected result
        // ----- calculate fib class hash ---------
        let hash = compute_deprecated_class_hash(&contract_class).unwrap();
        let fib_class_hash = felt_to_hash(&hash);

        let address = felt_str!(
            "2066790681318687707025847340457605657642478884993868155391041767964612021885"
        );
        let actual_resources = HashMap::from([
            ("l1_gas_usage".to_string(), 0),
            ("range_check_builtin".to_string(), 70),
            ("pedersen_builtin".to_string(), 16),
        ]);

        let expected_info = TransactionExecutionInfo {
            validate_info: None,
            call_info: Some(CallInfo {
                caller_address: Address(Felt252::zero()),
                call_type: Some(CallType::Call),
                contract_address: Address(address),
                code_address: None,
                class_hash: Some(fib_class_hash),
                entry_point_selector: Some(selector),
                entry_point_type: Some(EntryPointType::External),
                calldata: vec![1.into(), 1.into(), 10.into()],
                retdata: vec![144.into()],
                execution_resources: ExecutionResources {
                    n_steps: 94,
                    n_memory_holes: 0,
                    builtin_instance_counter: HashMap::default(),
                },
                ..Default::default()
            }),
            actual_resources,
            tx_type: Some(TransactionType::InvokeFunction),
            ..Default::default()
        };

        assert_eq!(tx_info, expected_info);
    }

    #[test]
    fn test_execute_entry_point_raw() {
        let mut starknet_state = StarknetState::new(None);
        let path = PathBuf::from("starknet_programs/fibonacci.json");
        let contract_class = ContractClass::try_from(path).unwrap();
        let contract_address_salt = Address(1.into());

        let (contract_address, _exec_info) = starknet_state
            .deploy(contract_class, vec![], contract_address_salt, None, 0)
            .unwrap();

        // fibonacci selector
        let entrypoint_selector = Felt252::from_bytes_be(&calculate_sn_keccak(b"fib"));
        let result = starknet_state
            .execute_entry_point_raw(
                contract_address,
                entrypoint_selector,
                vec![1.into(), 1.into(), 10.into()],
                Address(0.into()),
            )
            .unwrap()
            .retdata;
        assert_eq!(result, vec![144.into()]);
    }

    #[test]
    fn test_add_messages_and_events() {
        let mut starknet_state = StarknetState::new(None);
        let test_msg_1 = OrderedL2ToL1Message {
            order: 0,
            to_address: Address(0.into()),
            payload: vec![0.into()],
        };
        let test_msg_2 = OrderedL2ToL1Message {
            order: 1,
            to_address: Address(0.into()),
            payload: vec![0.into()],
        };

        let exec_info = ExecutionInfo::Call(Box::new(CallInfo {
            l2_to_l1_messages: vec![test_msg_1, test_msg_2],
            ..Default::default()
        }));

        starknet_state.add_messages_and_events(&exec_info).unwrap();
        let msg_hash =
            StarknetMessageToL1::new(Address(0.into()), Address(0.into()), vec![0.into()])
                .get_hash();

        let messages = starknet_state.l2_to_l1_messages;
        let mut expected_messages = HashMap::new();
        expected_messages.insert(msg_hash, 2);
        assert_eq!(messages, expected_messages);
    }

    #[test]
    fn test_consume_message_hash() {
        let mut starknet_state = StarknetState::new(None);
        let test_msg_1 = OrderedL2ToL1Message {
            order: 0,
            to_address: Address(0.into()),
            payload: vec![0.into()],
        };
        let test_msg_2 = OrderedL2ToL1Message {
            order: 1,
            to_address: Address(0.into()),
            payload: vec![0.into()],
        };

        let exec_info = ExecutionInfo::Call(Box::new(CallInfo {
            l2_to_l1_messages: vec![test_msg_1, test_msg_2],
            ..Default::default()
        }));

        starknet_state.add_messages_and_events(&exec_info).unwrap();
        let msg_hash =
            StarknetMessageToL1::new(Address(0.into()), Address(0.into()), vec![0.into()])
                .get_hash();

        starknet_state
            .consume_message_hash(msg_hash.clone())
            .unwrap();
        let messages = starknet_state.l2_to_l1_messages;
        let mut expected_messages = HashMap::new();
        expected_messages.insert(msg_hash, 1);
        assert_eq!(messages, expected_messages);
    }

    #[test]
    fn test_consume_message_hash_twice_should_fail() {
        let mut starknet_state = StarknetState::new(None);
        let test_msg = OrderedL2ToL1Message {
            order: 0,
            to_address: Address(0.into()),
            payload: vec![0.into()],
        };

        let exec_info = ExecutionInfo::Call(Box::new(CallInfo {
            l2_to_l1_messages: vec![test_msg],
            ..Default::default()
        }));

        starknet_state.add_messages_and_events(&exec_info).unwrap();
        let msg_hash =
            StarknetMessageToL1::new(Address(0.into()), Address(0.into()), vec![0.into()])
                .get_hash();

        starknet_state
            .consume_message_hash(msg_hash.clone())
            .unwrap();
        let err = starknet_state.consume_message_hash(msg_hash).unwrap_err();
        assert_matches!(err, StarknetStateError::InvalidMessageHash);
    }

    #[test]
    fn test_create_invoke_function_should_fail_with_none_contract_state() {
        let mut starknet_state = StarknetState::new(None);

        let err = starknet_state
            .create_invoke_function(Address(0.into()), 0.into(), vec![], 0, None, None, None)
            .unwrap_err();
        assert_matches!(
            err,
            TransactionError::State(StateError::NoneContractState(_))
        );
    }
}<|MERGE_RESOLUTION|>--- conflicted
+++ resolved
@@ -192,11 +192,7 @@
             .set_contract_class(&contract_hash, &contract_class)?;
 
         let tx_execution_info = self.execute_tx(&mut tx, remaining_gas)?;
-<<<<<<< HEAD
-        Ok((tx.contract_address(), tx_execution_info))
-=======
         Ok((contract_address, tx_execution_info))
->>>>>>> 0d0ca597
     }
 
     pub fn execute_tx(
@@ -204,11 +200,7 @@
         tx: &mut Transaction,
         remaining_gas: u128,
     ) -> Result<TransactionExecutionInfo, StarknetStateError> {
-<<<<<<< HEAD
-        let tx = tx.execute(&mut self.state, &self.general_config, remaining_gas)?;
-=======
         let tx = tx.execute(&mut self.state, &self.block_context, remaining_gas)?;
->>>>>>> 0d0ca597
         let tx_execution_info = ExecutionInfo::Transaction(Box::new(tx.clone()));
         self.add_messages_and_events(&tx_execution_info)?;
         Ok(tx)
