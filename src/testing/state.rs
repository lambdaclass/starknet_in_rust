--- conflicted
+++ resolved
@@ -175,13 +175,8 @@
         contract_address_salt: Address,
         hash_value: Option<Felt252>,
     ) -> Result<(Address, TransactionExecutionInfo), StarknetStateError> {
-<<<<<<< HEAD
         let chain_id = self.tx_context.starknet_os_config.chain_id.to_felt();
-        let mut tx = Transaction::Deploy(Deploy::new(
-=======
-        let chain_id = self.general_config.starknet_os_config.chain_id.to_felt();
         let deploy = Deploy::new(
->>>>>>> f81fd3cd
             contract_address_salt,
             contract_class.clone(),
             constructor_calldata,
