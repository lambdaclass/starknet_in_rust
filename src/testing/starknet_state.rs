--- conflicted
+++ resolved
@@ -1,12 +1,9 @@
-<<<<<<< HEAD
 use super::{starknet_state_error::StarknetStateError, type_utils::ExecutionInfo};
-=======
 use std::collections::HashMap;
 
 use felt::Felt;
 use num_traits::Zero;
 
->>>>>>> 9dccd6b4
 use crate::{
     business_logic::{
         execution::{
@@ -35,9 +32,6 @@
     starknet_storage::dict_storage::DictStorage,
     utils::Address,
 };
-use felt::Felt;
-use num_traits::Zero;
-use std::{collections::HashMap, hash::Hash};
 
 // ---------------------------------------------------------------------
 /// StarkNet testing object. Represents a state of a StarkNet network.
@@ -94,6 +88,11 @@
             .as_mut()
             .ok_or(TransactionError::MissingClassStorage)?
             .insert(tx.class_hash, contract_class);
+
+        // println!(
+        //     "contract classes {:?}",
+        //     self.state.contract_classes.as_ref().unwrap().len()
+        // );
 
         let mut state = self.state.copy_and_apply();
         let tx_execution_info = tx.apply_state_updates(&mut state, self.general_config.clone())?;
@@ -290,6 +289,11 @@
 mod tests {
     use std::path::PathBuf;
 
+    use crate::{
+        business_logic::fact_state::contract_state::ContractState,
+        core::contract_address::starknet_contract_address::compute_class_hash, utils::felt_to_hash,
+    };
+
     use super::*;
 
     #[test]
@@ -310,11 +314,52 @@
 
     #[test]
     fn test_declare() {
+        let path = PathBuf::from("starknet_programs/account_without_validation.json");
+        let contract_class = ContractClass::try_from(path).unwrap();
+
+        // Instantiate CachedState
+        let mut contract_class_cache = HashMap::new();
+
+        //  ------------ contract data --------------------
+        // hack store account contract
+        let hash = compute_class_hash(&contract_class).unwrap();
+        let class_hash = felt_to_hash(&hash);
+        contract_class_cache.insert(class_hash, contract_class.clone());
+
+        // store sender_address
+        let sender_address = Address(1.into());
+        // this is not conceptually correct as the sender address would be an
+        // Account contract (not the contract that we are currently declaring)
+        // but for testing reasons its ok
+        let contract_state = ContractState::new(class_hash, 0.into(), HashMap::new());
+
+        let mut state_reader = InMemoryStateReader::new(DictStorage::new(), DictStorage::new());
+        state_reader
+            .contract_states
+            .insert(sender_address, contract_state.clone());
+
+        //* --------------------------------------------
+        //*    Create starknet state with previous data
+        //* --------------------------------------------
+
+        let state = CachedState::new(state_reader, Some(contract_class_cache));
+
         let mut starknet_state = StarknetState::new(None);
-        let path = PathBuf::from("tests/fibonacci.json");
-        let contract_class = ContractClass::try_from(path).unwrap();
+
+        starknet_state.state = state;
+        starknet_state
+            .state
+            .state_reader
+            .contract_states
+            .insert(Address(1.into()), contract_state);
+
+        // --------------------------------------------
+        //      Test declare with starknet state
+        // --------------------------------------------
+        let fib_path = PathBuf::from("starknet_programs/fibonacci.json");
+        let fib_contract_class = ContractClass::try_from(fib_path).unwrap();
 
         let exec = ([1; 32], TransactionExecutionInfo::default());
-        assert_eq!(starknet_state.declare(contract_class).unwrap(), exec);
+        assert_eq!(starknet_state.declare(fib_contract_class).unwrap(), exec);
     }
 }