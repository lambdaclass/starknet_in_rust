use std::{collections::HashMap, path::PathBuf};

use cairo_vm::felt::{felt_str, Felt252};
use num_traits::Zero;

use starknet_rs::{
    business_logic::{
        fact_state::in_memory_state_reader::InMemoryStateReader,
<<<<<<< HEAD
        state::{cached_state::CachedState, state_api_objects::BlockInfo},
        transaction::invoke_function::InvokeFunction,
=======
        state::{cached_state::CachedState, BlockInfo},
        transaction::objects::internal_invoke_function::InternalInvokeFunction,
>>>>>>> c24cf7c7
    },
    definitions::{
        constants::TRANSACTION_VERSION,
        general_config::{StarknetChainId, StarknetGeneralConfig, StarknetOsConfig},
    },
    services::api::contract_classes::deprecated_contract_class::ContractClass,
    utils::Address,
};

use lazy_static::lazy_static;

#[cfg(feature = "with_mimalloc")]
use mimalloc::MiMalloc;

#[cfg(feature = "with_mimalloc")]
#[global_allocator]
static ALLOC: MiMalloc = MiMalloc;

lazy_static! {
    // include_str! doesn't seem to work in CI
    static ref CONTRACT_CLASS: ContractClass = ContractClass::try_from(PathBuf::from(
        "starknet_programs/first_contract.json",
    )).unwrap();

    static ref CONTRACT_PATH: PathBuf = PathBuf::from("starknet_programs/first_contract.json");

    static ref CONTRACT_CLASS_HASH: [u8; 32] = [5, 133, 114, 83, 104, 231, 159, 23, 87, 255, 235, 75, 170, 4, 84, 140, 49, 77, 101, 41, 147, 198, 201, 231, 38, 189, 215, 84, 231, 141, 140, 122];

    static ref CONTRACT_ADDRESS: Address = Address(1.into());

    static ref INCREASE_BALANCE_SELECTOR: Felt252 = felt_str!("1530486729947006463063166157847785599120665941190480211966374137237989315360");

    static ref GET_BALANCE_SELECTOR: Felt252 = felt_str!("1636223440827086009537493065587328807418413867743950350615962740049133672085");
}

fn main() {
    const RUNS: usize = 10000;
    let mut cached_state = create_initial_state();

    cached_state
        .cache_mut()
        .nonce_initial_values_mut()
        .insert(CONTRACT_ADDRESS.clone(), Felt252::zero());

    let general_config = new_starknet_general_config_for_testing();

    for i in 0..RUNS {
        InvokeFunction::new(
            CONTRACT_ADDRESS.clone(),
            INCREASE_BALANCE_SELECTOR.clone(),
            2,
            TRANSACTION_VERSION,
            vec![1000.into()],
            vec![],
            StarknetChainId::TestNet.to_felt(),
            Some(Felt252::from(i * 2)),
            None,
        )
        .unwrap()
        .execute(&mut cached_state, &general_config)
        .unwrap();

        let tx_exec_info = InvokeFunction::new(
            CONTRACT_ADDRESS.clone(),
            GET_BALANCE_SELECTOR.clone(),
            2,
            TRANSACTION_VERSION,
            vec![],
            vec![],
            StarknetChainId::TestNet.to_felt(),
            Some(Felt252::from((i * 2) + 1)),
            None,
        )
        .unwrap()
        .execute(&mut cached_state, &general_config)
        .unwrap();

        assert_eq!(
            tx_exec_info.call_info.unwrap().retdata,
            vec![((1000 * i) + 1000).into()]
        );
    }
}

fn create_initial_state() -> CachedState<InMemoryStateReader> {
    let cached_state = CachedState::new(
        {
            let mut state_reader = InMemoryStateReader::default();
            state_reader
                .address_to_class_hash_mut()
                .insert(CONTRACT_ADDRESS.clone(), *CONTRACT_CLASS_HASH);

            state_reader
                .address_to_nonce_mut()
                .insert(CONTRACT_ADDRESS.clone(), Felt252::zero());
            state_reader
                .class_hash_to_contract_class_mut()
                .insert(*CONTRACT_CLASS_HASH, CONTRACT_CLASS.clone());

            state_reader
                .address_to_storage_mut()
                .insert((CONTRACT_ADDRESS.clone(), [0; 32]), Felt252::zero());
            state_reader
        },
        Some(HashMap::new()),
        None,
    );

    cached_state
}

pub fn new_starknet_general_config_for_testing() -> StarknetGeneralConfig {
    StarknetGeneralConfig::new(
        StarknetOsConfig::new(StarknetChainId::TestNet, Address(Felt252::zero()), 0),
        0,
        0,
        Default::default(),
        1_000_000,
        0,
        BlockInfo::default(),
        HashMap::default(),
    )
}<|MERGE_RESOLUTION|>--- conflicted
+++ resolved
@@ -6,13 +6,8 @@
 use starknet_rs::{
     business_logic::{
         fact_state::in_memory_state_reader::InMemoryStateReader,
-<<<<<<< HEAD
-        state::{cached_state::CachedState, state_api_objects::BlockInfo},
+        state::{cached_state::CachedState, BlockInfo},
         transaction::invoke_function::InvokeFunction,
-=======
-        state::{cached_state::CachedState, BlockInfo},
-        transaction::objects::internal_invoke_function::InternalInvokeFunction,
->>>>>>> c24cf7c7
     },
     definitions::{
         constants::TRANSACTION_VERSION,
