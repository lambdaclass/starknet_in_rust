--- conflicted
+++ resolved
@@ -6,17 +6,11 @@
     services::api::contract_classes::{
         compiled_class::CompiledClass, deprecated_contract_class::ContractClass,
     },
-    state::cached_state::CachedState,
-<<<<<<< HEAD
     state::{
-        contract_class_cache::PermanentContractClassCache,
+        cached_state::CachedState, contract_class_cache::PermanentContractClassCache,
         in_memory_state_reader::InMemoryStateReader,
     },
-    testing::state::StarknetState,
-=======
-    state::in_memory_state_reader::InMemoryStateReader,
     transaction::{InvokeFunction, Transaction},
->>>>>>> 2d25af16
     utils::Address,
 };
 use std::{path::PathBuf, sync::Arc};
@@ -50,52 +44,7 @@
 
     let block_context = BlockContext::default();
 
-<<<<<<< HEAD
-    starknet_state
-        .state
-        .cache_mut()
-        .nonce_initial_values_mut()
-        .insert(CONTRACT_ADDRESS.clone(), Felt252::zero());
-
-    for i in 0..RUNS {
-        starknet_state
-            .invoke_raw(
-                CONTRACT_ADDRESS.clone(),
-                INCREASE_BALANCE_SELECTOR.clone(),
-                vec![1000.into()],
-                0,
-                Some(Vec::new()),
-                Some(Felt252::from(i * 2)),
-                None,
-                0,
-            )
-            .unwrap();
-
-        let tx_exec_info = starknet_state
-            .invoke_raw(
-                CONTRACT_ADDRESS.clone(),
-                GET_BALANCE_SELECTOR.clone(),
-                vec![],
-                0,
-                Some(Vec::new()),
-                Some(Felt252::from((i * 2) + 1)),
-                None,
-                0,
-            )
-            .unwrap();
-
-        assert_eq!(
-            tx_exec_info.call_info.unwrap().retdata,
-            vec![((1000 * i) + 1000).into()]
-        );
-    }
-}
-
-fn create_initial_state() -> CachedState<InMemoryStateReader, PermanentContractClassCache> {
-    let cached_state = CachedState::new(
-=======
     let mut state = CachedState::new(
->>>>>>> 2d25af16
         {
             let mut state_reader = InMemoryStateReader::default();
             state_reader
