<<<<<<< HEAD
mod patricia_merkle_tree;

=======
use starknet_rs::core::syscall_info;
>>>>>>> 8d254a5c
fn main() {
    let p = syscall_info::program_json().unwrap().identifiers;
    println!("{:?}", p);
}<|MERGE_RESOLUTION|>--- conflicted
+++ resolved
@@ -1,9 +1,7 @@
-<<<<<<< HEAD
+use starknet_rs::core::syscall_info;
+
 mod patricia_merkle_tree;
 
-=======
-use starknet_rs::core::syscall_info;
->>>>>>> 8d254a5c
 fn main() {
     let p = syscall_info::program_json().unwrap().identifiers;
     println!("{:?}", p);
