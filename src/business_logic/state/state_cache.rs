--- conflicted
+++ resolved
@@ -2,11 +2,6 @@
 use felt::Felt;
 use std::collections::{HashMap, HashSet};
 
-<<<<<<< HEAD
-use super::state_api::StateReader;
-use crate::utils::Address;
-=======
->>>>>>> 46f28adf
 /// (contract_address, key)
 pub(crate) type StorageEntry = (Address, [u8; 32]);
 
