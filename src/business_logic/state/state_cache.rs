--- conflicted
+++ resolved
@@ -1,11 +1,7 @@
 use crate::{
     core::errors::state_errors::StateError,
-<<<<<<< HEAD
     services::api::contract_classes::compiled_class::CompiledClass,
-    utils::{Address, ClassHash},
-=======
     utils::{Address, ClassHash, CompiledClassHash},
->>>>>>> fcb6e411
 };
 use felt::Felt252;
 use getset::{Getters, MutGetters};
