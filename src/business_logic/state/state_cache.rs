use crate::{core::errors::state_errors::StateError, utils::Address};
use felt::Felt;
use getset::{Getters, MutGetters};
use std::collections::{HashMap, HashSet};

/// (contract_address, key)
// TODO: Change [u8; 32] to Felt.
pub(crate) type StorageEntry = (Address, [u8; 32]);

<<<<<<< HEAD
#[derive(Debug, Default, Clone, Getters, MutGetters, PartialEq)]
=======
#[derive(Debug, Default, Clone, Eq, Getters, MutGetters, PartialEq)]
>>>>>>> 3942a1c0
pub struct StateCache {
    // Reader's cached information; initial values, read before any write operation (per cell)
    #[get_mut = "pub"]
    pub(crate) class_hash_initial_values: HashMap<Address, [u8; 32]>,
    #[getset(get = "pub", get_mut = "pub")]
    pub(crate) nonce_initial_values: HashMap<Address, Felt>,
    #[get_mut = "pub"]
    pub(crate) storage_initial_values: HashMap<StorageEntry, Felt>,

    // Writer's cached information.
    #[get_mut = "pub"]
    pub(crate) class_hash_writes: HashMap<Address, [u8; 32]>,
    #[get_mut = "pub"]
    pub(crate) nonce_writes: HashMap<Address, Felt>,
    #[getset(get = "pub", get_mut = "pub")]
    pub(crate) storage_writes: HashMap<StorageEntry, Felt>,
}

impl StateCache {
    // TODO: Remove warning inhibitor when finally used.
    #[allow(dead_code)]
    pub(crate) fn new() -> Self {
        Self {
            class_hash_initial_values: HashMap::new(),
            nonce_initial_values: HashMap::new(),
            storage_initial_values: HashMap::new(),
            class_hash_writes: HashMap::new(),
            nonce_writes: HashMap::new(),
            storage_writes: HashMap::new(),
        }
    }

    pub(crate) fn get_class_hash(&self, contract_address: &Address) -> Option<&[u8; 32]> {
        if self.class_hash_writes.contains_key(contract_address) {
            return self.class_hash_writes.get(contract_address);
        }
        self.class_hash_initial_values.get(contract_address)
    }

    pub(crate) fn get_nonce(&self, contract_address: &Address) -> Option<&Felt> {
        if self.nonce_writes.contains_key(contract_address) {
            return self.nonce_writes.get(contract_address);
        }
        self.nonce_initial_values.get(contract_address)
    }

    pub(crate) fn get_storage(&self, storage_entry: &StorageEntry) -> Option<&Felt> {
        if self.storage_writes.contains_key(storage_entry) {
            return self.storage_writes.get(storage_entry);
        }
        self.storage_initial_values.get(storage_entry)
    }

    pub(crate) fn update_writes_from_other(&mut self, other: &Self) {
        self.class_hash_writes
            .extend(other.class_hash_writes.clone());
        self.nonce_writes.extend(other.nonce_writes.clone());
        self.storage_writes.extend(other.storage_writes.clone());
    }

    pub(crate) fn update_writes(
        &mut self,
        address_to_class_hash: &HashMap<Address, [u8; 32]>,
        address_to_nonce: &HashMap<Address, Felt>,
        storage_updates: &HashMap<StorageEntry, Felt>,
    ) {
        self.class_hash_writes.extend(address_to_class_hash.clone());
        self.nonce_writes.extend(address_to_nonce.clone());
        self.storage_writes.extend(storage_updates.clone());
    }

    pub(crate) fn set_initial_values(
        &mut self,
        address_to_class_hash: &HashMap<Address, [u8; 32]>,
        address_to_nonce: &HashMap<Address, Felt>,
        storage_updates: &HashMap<StorageEntry, Felt>,
    ) -> Result<(), StateError> {
        if !(self.class_hash_initial_values.is_empty()
            && self.class_hash_writes.is_empty()
            && self.nonce_initial_values.is_empty()
            && self.nonce_writes.is_empty()
            && self.storage_initial_values.is_empty()
            && self.storage_writes.is_empty())
        {
            return Err(StateError::StateCacheAlreadyInitialized);
        }
        self.update_writes(address_to_class_hash, address_to_nonce, storage_updates);
        Ok(())
    }

    // TODO: Remove warning inhibitor when finally used.
    #[allow(dead_code)]
    pub(crate) fn get_accessed_contract_addresses(&self) -> HashSet<Address> {
        let mut set: HashSet<Address> = HashSet::with_capacity(self.class_hash_writes.len());
        set.extend(self.class_hash_writes.keys().cloned());
        set.extend(self.nonce_writes.keys().cloned());
        set.extend(self.storage_writes.keys().map(|x| x.0.clone()));
        set
    }
}

#[cfg(test)]
mod tests {
    use super::*;

    #[test]
    fn state_chache_set_initial_values() {
        let mut state_cache = StateCache::new();
        let address_to_class_hash = HashMap::from([(Address(10.into()), [8; 32])]);
        let address_to_nonce = HashMap::from([(Address(9.into()), 12.into())]);
        let storage_updates = HashMap::from([((Address(4.into()), [1; 32]), 18.into())]);

        assert!(state_cache
            .set_initial_values(&address_to_class_hash, &address_to_nonce, &storage_updates)
            .is_ok());

        assert_eq!(state_cache.class_hash_writes, address_to_class_hash);
        assert_eq!(state_cache.nonce_writes, address_to_nonce);
        assert_eq!(state_cache.storage_writes, storage_updates);

        assert_eq!(
            state_cache.get_accessed_contract_addresses(),
            HashSet::from([Address(10.into()), Address(9.into()), Address(4.into())])
        );
    }

    #[test]
    fn state_chache_update_writes_from_other() {
        let mut state_cache = StateCache::new();
        let address_to_class_hash = HashMap::from([(Address(10.into()), [11; 32])]);
        let address_to_nonce = HashMap::from([(Address(9.into()), 12.into())]);
        let storage_updates = HashMap::from([((Address(20.into()), [1; 32]), 18.into())]);

        state_cache
            .set_initial_values(&address_to_class_hash, &address_to_nonce, &storage_updates)
            .expect("Error setting StateCache values");

        let mut other_state_cache = StateCache::new();
        let other_address_to_class_hash = HashMap::from([(Address(10.into()), [13; 32])]);
        let other_address_to_nonce = HashMap::from([(Address(401.into()), 100.into())]);
        let other_storage_updates = HashMap::from([((Address(4002.into()), [2; 32]), 101.into())]);

        other_state_cache
            .set_initial_values(
                &other_address_to_class_hash,
                &other_address_to_nonce,
                &other_storage_updates,
            )
            .expect("Error setting StateCache values");

        state_cache.update_writes_from_other(&other_state_cache);

        assert_eq!(
            state_cache.get_class_hash(&Address(10.into())),
            Some(&[13; 32])
        );
        assert_eq!(
            state_cache.nonce_writes,
            HashMap::from([
                (Address(9.into()), 12.into()),
                (Address(401.into()), 100.into())
            ])
        );
        assert_eq!(
            state_cache.storage_writes,
            HashMap::from([
                ((Address(20.into()), [1; 32]), 18.into()),
                ((Address(4002.into()), [2; 32]), 101.into())
            ])
        );
    }
}<|MERGE_RESOLUTION|>--- conflicted
+++ resolved
@@ -7,11 +7,7 @@
 // TODO: Change [u8; 32] to Felt.
 pub(crate) type StorageEntry = (Address, [u8; 32]);
 
-<<<<<<< HEAD
-#[derive(Debug, Default, Clone, Getters, MutGetters, PartialEq)]
-=======
 #[derive(Debug, Default, Clone, Eq, Getters, MutGetters, PartialEq)]
->>>>>>> 3942a1c0
 pub struct StateCache {
     // Reader's cached information; initial values, read before any write operation (per cell)
     #[get_mut = "pub"]
