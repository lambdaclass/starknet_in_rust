--- conflicted
+++ resolved
@@ -2,15 +2,11 @@
 use crate::{
     core::errors::state_errors::StateError,
     services::api::contract_classes::{
-<<<<<<< HEAD
         compiled_class::CompiledClass, deprecated_contract_class::ContractClass,
-=======
-        casm_contract_class::CasmContractClass, compiled_class::CompiledClass,
-        deprecated_contract_class::ContractClass,
->>>>>>> 375e85d8
     },
     utils::{Address, ClassHash, CompiledClassHash},
 };
+use cairo_lang_starknet::casm_contract_class::CasmContractClass;
 use felt::Felt252;
 
 pub trait StateReader {
