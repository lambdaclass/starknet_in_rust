use super::{cached_state::UNINITIALIZED_CLASS_HASH, state_cache::StorageEntry};
use crate::{
    core::errors::state_errors::StateError,
    services::api::contract_classes::{
        compiled_class::CompiledClass, deprecated_contract_class::ContractClass,
    },
    utils::{Address, ClassHash, CompiledClassHash},
};
<<<<<<< HEAD
use cairo_lang_starknet::casm_contract_class::CasmContractClass;
use felt::Felt252;
=======
use cairo_vm::felt::Felt252;
>>>>>>> aca6a5f5

pub trait StateReader {
    /// Returns the contract class of the given class hash.
    fn get_contract_class(&mut self, class_hash: &ClassHash) -> Result<ContractClass, StateError>;
    /// Returns the class hash of the contract class at the given address.
    fn get_class_hash_at(&mut self, contract_address: &Address) -> Result<&ClassHash, StateError>;
    /// Returns the nonce of the given contract instance.
    fn get_nonce_at(&mut self, contract_address: &Address) -> Result<&Felt252, StateError>;
    /// Returns the storage value under the given key in the given contract instance.
    fn get_storage_at(&mut self, storage_entry: &StorageEntry) -> Result<&Felt252, StateError>;
    /// Counts the amount of modified contracts and the updates to the storage
    fn count_actual_storage_changes(&mut self) -> (usize, usize);
    /// Return de casm contract class of the given class hash.
    fn get_compiled_class(
        &mut self,
        compiled_class_hash: &CompiledClassHash,
    ) -> Result<CompiledClass, StateError>;
    /// Return the class hash of the given casm contract class
    fn get_compiled_class_hash(
        &mut self,
        class_hash: &ClassHash,
    ) -> Result<&CompiledClassHash, StateError>;

    fn get_compiled_class_by_class_hash(
        &mut self,
        class_hash: &ClassHash,
    ) -> Result<CompiledClass, StateError> {
        let compiled_class_hash = *self.get_compiled_class_hash(class_hash)?;
        if compiled_class_hash != *UNINITIALIZED_CLASS_HASH {
            let compiled_class = self.get_compiled_class(&compiled_class_hash)?;
            Ok(compiled_class)
        } else {
            Err(StateError::MissingCasmClass(compiled_class_hash))
        }
    }
}

pub trait State {
    fn set_contract_class(
        &mut self,
        class_hash: &ClassHash,
        contract_class: &ContractClass,
    ) -> Result<(), StateError>;
    fn deploy_contract(
        &mut self,
        contract_address: Address,
        class_hash: ClassHash,
    ) -> Result<(), StateError>;
    fn increment_nonce(&mut self, contract_address: &Address) -> Result<(), StateError>;
    fn set_storage_at(&mut self, storage_entry: &StorageEntry, value: Felt252);
    fn set_class_hash_at(
        &mut self,
        contract_address: Address,
        class_hash: ClassHash,
    ) -> Result<(), StateError>;
    fn set_compiled_class(
        &mut self,
        compiled_class_hash: &CompiledClassHash,
        casm_class: CasmContractClass,
    ) -> Result<(), StateError>;
    fn set_compiled_class_hash(
        &mut self,
        class_hash: ClassHash,
        compiled_class_hash: &CompiledClassHash,
    ) -> Result<(), StateError>;
}<|MERGE_RESOLUTION|>--- conflicted
+++ resolved
@@ -6,12 +6,8 @@
     },
     utils::{Address, ClassHash, CompiledClassHash},
 };
-<<<<<<< HEAD
 use cairo_lang_starknet::casm_contract_class::CasmContractClass;
-use felt::Felt252;
-=======
 use cairo_vm::felt::Felt252;
->>>>>>> aca6a5f5
 
 pub trait StateReader {
     /// Returns the contract class of the given class hash.
