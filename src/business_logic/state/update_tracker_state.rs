--- conflicted
+++ resolved
@@ -110,10 +110,6 @@
         self.state.get_nonce_at(contract_address)
     }
 
-<<<<<<< HEAD
-    pub fn set_contract_class(&mut self, class_hash: &[u8; 32], contract_class: &ContractClass) {
-        self.state.set_contract_class(class_hash, contract_class)
-=======
     pub fn set_contract_class(
         &mut self,
         class_hash: &[u8; 32],
@@ -121,7 +117,6 @@
     ) -> Result<(), StateError> {
         self.state.set_contract_class(class_hash, contract_class);
         Ok(())
->>>>>>> 06bd0c37
     }
 
     pub fn deploy_contract(
