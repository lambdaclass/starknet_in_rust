use super::{
    state_api::{State, StateReader},
    state_cache::{StateCache, StorageEntry},
};
use crate::{
    core::errors::state_errors::StateError,
    services::api::contract_class::ContractClass,
    utils::{subtract_mappings, Address},
};
use felt::Felt;
use getset::Getters;
use std::collections::HashMap;

// K: class_hash V: ContractClass
pub type ContractClassCache = HashMap<[u8; 32], ContractClass>;

pub(crate) const UNINITIALIZED_CLASS_HASH: &[u8; 32] = b"\x00\x00\x00\x00\x00\x00\x00\x00\x00\x00\x00\x00\x00\x00\x00\x00\x00\x00\x00\x00\x00\x00\x00\x00\x00\x00\x00\x00\x00\x00\x00\x00";

#[derive(Debug, Clone, Default, Getters)]
pub struct CachedState<T: StateReader + Clone> {
    pub(crate) state_reader: T,
    #[get = "pub"]
    pub(crate) cache: StateCache,
    pub(crate) contract_classes: Option<ContractClassCache>,
}

impl<T: StateReader + Clone> CachedState<T> {
    pub fn new(state_reader: T, contract_class_cache: Option<ContractClassCache>) -> Self {
        Self {
            cache: StateCache::default(),
            contract_classes: contract_class_cache,
            state_reader,
        }
    }

    // TODO: Remove warning inhibitor when finally used.
    #[allow(dead_code)]
    pub(crate) fn set_contract_classes(
        &mut self,
        contract_classes: ContractClassCache,
    ) -> Result<(), StateError> {
        if self.contract_classes.is_some() {
            return Err(StateError::AssignedContractClassCache);
        }
        self.contract_classes = Some(contract_classes);
        Ok(())
    }

    pub(crate) fn get_contract_classes(&self) -> Result<&ContractClassCache, StateError> {
        self.contract_classes
            .as_ref()
            .ok_or(StateError::MissingContractClassCache)
    }

    /// Apply updates to parent state.
    pub(crate) fn apply(&mut self, parent: &mut CachedState<T>) {
        // TODO assert: if self.state_reader == parent
        parent.cache.update_writes_from_other(&self.cache);
    }

    pub(crate) fn apply_to_copy(&mut self) -> Self {
        let mut copied_state = self.clone();
        copied_state.apply(self);
        copied_state
    }
<<<<<<< HEAD

    // TODO: Remove warning inhibitor when finally used.
    #[allow(dead_code)]
    pub(crate) fn count_actual_storage_changes(&self) -> (usize, usize) {
        let storage_updates = self
            .cache
            .storage_writes
            .clone()
            .into_iter()
            .filter(|(k, _v)| !self.cache.storage_initial_values.contains_key(k))
            .collect::<HashMap<StorageEntry, Felt>>();

        let modified_contrats = storage_updates.clone().into_keys().map(|k| k.0);

        (modified_contrats.len(), storage_updates.len())
    }
=======
>>>>>>> bc82f11f
}

impl<T: StateReader + Clone> StateReader for CachedState<T> {
    fn get_contract_class(&mut self, class_hash: &[u8; 32]) -> Result<ContractClass, StateError> {
        if !(self.get_contract_classes()?.contains_key(class_hash)) {
            let contract_class = self.state_reader.get_contract_class(class_hash)?;
            self.set_contract_class(class_hash, &contract_class)?;
        }
        Ok(self
            .get_contract_classes()?
            .get(class_hash)
            .ok_or(StateError::MissingContractClassCache)?
            .to_owned())
    }

    fn get_class_hash_at(&mut self, contract_address: &Address) -> Result<&[u8; 32], StateError> {
        if self.cache.get_class_hash(contract_address).is_none() {
            let class_hash = self.state_reader.get_class_hash_at(contract_address)?;
            self.cache
                .class_hash_initial_values
                .insert(contract_address.clone(), *class_hash);
        }

        self.cache
            .get_class_hash(contract_address)
            .ok_or_else(|| StateError::NoneClassHash(contract_address.clone()))
    }

    fn get_nonce_at(&mut self, contract_address: &Address) -> Result<&Felt, StateError> {
        if self.cache.get_nonce(contract_address).is_none() {
            let nonce = self.state_reader.get_nonce_at(contract_address)?;
            self.cache
                .nonce_initial_values
                .insert(contract_address.clone(), nonce.clone());
        }
        self.cache
            .get_nonce(contract_address)
            .ok_or_else(|| StateError::NoneNonce(contract_address.clone()))
    }

    fn get_storage_at(&mut self, storage_entry: &StorageEntry) -> Result<&Felt, StateError> {
        if self.cache.get_storage(storage_entry).is_none() {
            let value = self.state_reader.get_storage_at(storage_entry)?;
            self.cache
                .storage_initial_values
                .insert(storage_entry.clone(), value.clone());
        }

        self.cache
            .get_storage(storage_entry)
            .ok_or_else(|| StateError::NoneStorage(storage_entry.clone()))
    }

    fn count_actual_storage_changes(&mut self) -> (usize, usize) {
        let storage_updates = subtract_mappings(
            self.cache.storage_writes.clone(),
            self.cache.storage_initial_values.clone(),
        );
        let modified_contracts = storage_updates.keys().map(|k| k.0.clone()).len();
        (modified_contracts, storage_updates.len())
    }
}

impl<T: StateReader + Clone> State for CachedState<T> {
    fn set_contract_class(
        &mut self,
        class_hash: &[u8; 32],
        contract_class: &ContractClass,
    ) -> Result<(), StateError> {
        self.contract_classes
            .as_mut()
            .ok_or(StateError::MissingContractClassCache)?
            .insert(*class_hash, contract_class.clone());

        Ok(())
    }

    fn deploy_contract(
        &mut self,
        deploy_contract_address: Address,
        class_hash: [u8; 32],
    ) -> Result<(), StateError> {
        if deploy_contract_address == Address(0.into()) {
            return Err(StateError::ContractAddressOutOfRangeAddress(
                deploy_contract_address.clone(),
            ));
        }

        if self.get_class_hash_at(&deploy_contract_address).is_ok() {
            return Err(StateError::ContractAddressUnavailable(
                deploy_contract_address.clone(),
            ));
        }

        self.cache
            .class_hash_writes
            .insert(deploy_contract_address, class_hash);
        Ok(())
    }

    fn increment_nonce(&mut self, contract_address: &Address) -> Result<(), StateError> {
        let new_nonce = self.get_nonce_at(contract_address)? + 1;
        self.cache
            .nonce_writes
            .insert(contract_address.clone(), new_nonce);
        Ok(())
    }

    fn set_storage_at(&mut self, storage_entry: &StorageEntry, value: Felt) {
        self.cache
            .storage_writes
            .insert(storage_entry.clone(), value);
    }
}

#[cfg(test)]
mod tests {
    use super::*;
    use crate::{
        business_logic::fact_state::{
            contract_state::ContractState, in_memory_state_reader::InMemoryStateReader,
        },
        services::api::contract_class::{ContractEntryPoint, EntryPointType},
    };
    use cairo_rs::types::program::Program;

    #[test]
    fn get_class_hash_and_nonce_from_state_reader() {
        let mut state_reader = InMemoryStateReader::new(HashMap::new(), HashMap::new());

        let contract_address = Address(32123.into());
        let contract_state = ContractState::new([8; 32], Felt::new(109), HashMap::new());

        state_reader
            .contract_states
            .insert(contract_address.clone(), contract_state.clone());

        let mut cached_state = CachedState::new(state_reader, None);

        assert_eq!(
            cached_state.get_class_hash_at(&contract_address),
            Ok(&contract_state.contract_hash)
        );
        assert_eq!(
            cached_state.get_nonce_at(&contract_address),
            Ok(&contract_state.nonce)
        );
        cached_state.increment_nonce(&contract_address).unwrap();
        assert_eq!(
            cached_state.get_nonce_at(&contract_address),
            Ok(&(contract_state.nonce + Felt::new(1)))
        );
    }

    #[test]
    fn get_contract_class_from_state_reader() {
        let mut state_reader = InMemoryStateReader::new(HashMap::new(), HashMap::new());

        let contract_class = ContractClass::new(
            Program::default(),
            HashMap::from([(
                EntryPointType::Constructor,
                vec![ContractEntryPoint::default()],
            )]),
            None,
        )
        .expect("Error creating contract class");

        state_reader
            .class_hash_to_contract_class
            .insert([0; 32], contract_class);

        let mut cached_state = CachedState::new(state_reader, None);

        cached_state.set_contract_classes(HashMap::new()).unwrap();
        assert!(cached_state.contract_classes.is_some());

        assert_eq!(
            cached_state.get_contract_class(&[0; 32]),
            cached_state.state_reader.get_contract_class(&[0; 32])
        );
    }

    #[test]
    fn cached_state_storage_test() {
        let mut cached_state = CachedState::new(
            InMemoryStateReader::new(HashMap::new(), HashMap::new()),
            None,
        );

        let storage_entry: StorageEntry = (Address(31.into()), [0; 32]);
        let value = Felt::new(10);
        cached_state.set_storage_at(&storage_entry, value.clone());

        assert_eq!(cached_state.get_storage_at(&storage_entry), Ok(&value));

        let storage_entry_2: StorageEntry = (Address(150.into()), [1; 32]);
        assert!(cached_state.get_storage_at(&storage_entry_2).is_err());
    }

    #[test]
    fn cached_state_deploy_contract_test() {
        let state_reader = InMemoryStateReader::new(HashMap::new(), HashMap::new());

        let contract_address = Address(32123.into());

        let mut cached_state = CachedState::new(state_reader, None);

        assert!(cached_state
            .deploy_contract(contract_address, [10; 32])
            .is_ok());
    }

    #[test]
    fn get_and_set_storage() {
        let state_reader = InMemoryStateReader::new(HashMap::new(), HashMap::new());

        let contract_address = Address(31.into());
        let storage_key = [18; 32];
        let value = Felt::new(912);

        let mut cached_state = CachedState::new(state_reader, None);

        // set storage_key
        cached_state.set_storage_at(&(contract_address.clone(), storage_key), value.clone());
        let result = cached_state.get_storage_at(&(contract_address.clone(), storage_key));

        assert_eq!(result, Ok(&value));

        // rewrite storage_key
        let new_value = value + 3_usize;

        cached_state.set_storage_at(&(contract_address.clone(), storage_key), new_value.clone());

        let new_result = cached_state.get_storage_at(&(contract_address, storage_key));

        assert_eq!(new_result, Ok(&new_value));
    }
}<|MERGE_RESOLUTION|>--- conflicted
+++ resolved
@@ -63,25 +63,6 @@
         copied_state.apply(self);
         copied_state
     }
-<<<<<<< HEAD
-
-    // TODO: Remove warning inhibitor when finally used.
-    #[allow(dead_code)]
-    pub(crate) fn count_actual_storage_changes(&self) -> (usize, usize) {
-        let storage_updates = self
-            .cache
-            .storage_writes
-            .clone()
-            .into_iter()
-            .filter(|(k, _v)| !self.cache.storage_initial_values.contains_key(k))
-            .collect::<HashMap<StorageEntry, Felt>>();
-
-        let modified_contrats = storage_updates.clone().into_keys().map(|k| k.0);
-
-        (modified_contrats.len(), storage_updates.len())
-    }
-=======
->>>>>>> bc82f11f
 }
 
 impl<T: StateReader + Clone> StateReader for CachedState<T> {
