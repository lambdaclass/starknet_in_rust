--- conflicted
+++ resolved
@@ -184,11 +184,6 @@
             contract_state::ContractState, in_memory_state_reader::InMemoryStateReader,
         },
         services::api::contract_class::{ContractEntryPoint, EntryPointType},
-<<<<<<< HEAD
-=======
-        starknet_storage::{dict_storage::DictStorage, storage::Storage},
-        utils::felt_to_hash,
->>>>>>> 46a47a90
     };
     use cairo_rs::types::program::Program;
 
@@ -200,14 +195,8 @@
         let contract_state = ContractState::new([8; 32], Felt::new(109), HashMap::new());
 
         state_reader
-<<<<<<< HEAD
             .contract_states
             .insert(contract_address.clone(), contract_state.clone());
-=======
-            .storage
-            .set_contract_state(&felt_to_hash(&contract_address.0), &contract_state)
-            .unwrap();
->>>>>>> 46a47a90
 
         let mut cached_state = CachedState::new(state_reader, None);
 
