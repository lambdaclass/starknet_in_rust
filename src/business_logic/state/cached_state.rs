use super::{
    state_api::{State, StateReader},
    state_cache::{StateCache, StorageEntry},
};
use crate::{
    core::errors::state_errors::StateError,
    services::api::contract_class::ContractClass,
    starknet_storage::errors::storage_errors::StorageError,
    utils::{subtract_mappings, Address},
};
use felt::Felt;
use getset::{Getters, MutGetters};
<<<<<<< HEAD
use num_traits::Zero;
use std::{borrow::Cow, collections::HashMap};
=======
use std::collections::HashMap;
>>>>>>> 3942a1c0

// K: class_hash V: ContractClass
pub type ContractClassCache = HashMap<[u8; 32], ContractClass>;

pub(crate) const UNINITIALIZED_CLASS_HASH: &[u8; 32] = b"\x00\x00\x00\x00\x00\x00\x00\x00\x00\x00\x00\x00\x00\x00\x00\x00\x00\x00\x00\x00\x00\x00\x00\x00\x00\x00\x00\x00\x00\x00\x00\x00";

<<<<<<< HEAD
#[derive(Debug, Clone, Default, Getters, MutGetters, PartialEq)]
=======
#[derive(Debug, Clone, Default, Eq, Getters, MutGetters, PartialEq)]
>>>>>>> 3942a1c0
pub struct CachedState<T: StateReader + Clone> {
    pub(crate) state_reader: T,
    #[getset(get = "pub", get_mut = "pub")]
    pub(crate) cache: StateCache,
    pub(crate) contract_classes: Option<ContractClassCache>,
}

impl<T: StateReader + Clone> CachedState<T> {
    pub fn new(state_reader: T, contract_class_cache: Option<ContractClassCache>) -> Self {
        Self {
            cache: StateCache::default(),
            contract_classes: contract_class_cache,
            state_reader,
        }
    }

    pub fn set_contract_classes(
        &mut self,
        contract_classes: ContractClassCache,
    ) -> Result<(), StateError> {
        if self.contract_classes.is_some() {
            return Err(StateError::AssignedContractClassCache);
        }
        self.contract_classes = Some(contract_classes);
        Ok(())
    }

    pub(crate) fn get_contract_classes(&self) -> Result<&ContractClassCache, StateError> {
        self.contract_classes
            .as_ref()
            .ok_or(StateError::MissingContractClassCache)
    }

    /// Apply updates to parent state.
    pub(crate) fn apply(&self, parent: &mut CachedState<T>) {
        // TODO assert: if self.state_reader == parent
        parent.cache.update_writes_from_other(&self.cache);
    }

    pub(crate) fn apply_to_copy(&mut self) -> Self {
        let copied_state = self.clone();
        copied_state.apply(self);
        copied_state
    }
}

impl<T: StateReader + Clone> StateReader for CachedState<T> {
    fn get_contract_class(&mut self, class_hash: &[u8; 32]) -> Result<ContractClass, StateError> {
        if !self.get_contract_classes()?.contains_key(class_hash) {
            let contract_class = self.state_reader.get_contract_class(class_hash)?;
            self.set_contract_class(class_hash, &contract_class)?;
        }
        Ok(self
            .get_contract_classes()?
            .get(class_hash)
            .ok_or(StateError::MissingContractClassCache)?
            .to_owned())
    }

    fn get_class_hash_at(&mut self, contract_address: &Address) -> Result<&[u8; 32], StateError> {
        if self.cache.get_class_hash(contract_address).is_none() {
            let class_hash = match self.state_reader.get_class_hash_at(contract_address) {
                Ok(x) => Cow::Borrowed(x),
                Err(StateError::NoneContractState(_)) => Cow::Owned([0; 32]),
                Err(e) => return Err(e),
            };
            self.cache
                .class_hash_initial_values
                .insert(contract_address.clone(), class_hash.into_owned());
        }

        self.cache
            .get_class_hash(contract_address)
            .ok_or_else(|| StateError::NoneClassHash(contract_address.clone()))
    }

    fn get_nonce_at(&mut self, contract_address: &Address) -> Result<&Felt, StateError> {
        if self.cache.get_nonce(contract_address).is_none() {
            let nonce = self.state_reader.get_nonce_at(contract_address)?;
            self.cache
                .nonce_initial_values
                .insert(contract_address.clone(), nonce.clone());
        }
        self.cache
            .get_nonce(contract_address)
            .ok_or_else(|| StateError::NoneNonce(contract_address.clone()))
    }

    fn get_storage_at(&mut self, storage_entry: &StorageEntry) -> Result<&Felt, StateError> {
        if self.cache.get_storage(storage_entry).is_none() {
            let value = match self.state_reader.get_storage_at(storage_entry) {
                Ok(x) => Cow::Borrowed(x),
                Err(
                    StateError::StorageError(StorageError::ErrorFetchingData)
                    | StateError::EmptyKeyInStorage
                    | StateError::NoneStoragLeaf(_)
                    | StateError::NoneStorage(_)
                    | StateError::NoneContractState(_),
                ) => Cow::Owned(Felt::zero()),
                Err(e) => return Err(e),
            };
            self.cache
                .storage_initial_values
                .insert(storage_entry.clone(), value.into_owned());
        }

        self.cache
            .get_storage(storage_entry)
            .ok_or_else(|| StateError::NoneStorage(storage_entry.clone()))
    }

    fn count_actual_storage_changes(&mut self) -> (usize, usize) {
        let storage_updates = subtract_mappings(
            self.cache.storage_writes.clone(),
            self.cache.storage_initial_values.clone(),
        );
        let modified_contracts = storage_updates.keys().map(|k| k.0.clone()).len();
        (modified_contracts, storage_updates.len())
    }
}

impl<T: StateReader + Clone> State for CachedState<T> {
    fn set_contract_class(
        &mut self,
        class_hash: &[u8; 32],
        contract_class: &ContractClass,
    ) -> Result<(), StateError> {
        self.contract_classes
            .as_mut()
            .ok_or(StateError::MissingContractClassCache)?
            .insert(*class_hash, contract_class.clone());

        Ok(())
    }

    fn deploy_contract(
        &mut self,
        deploy_contract_address: Address,
        class_hash: [u8; 32],
    ) -> Result<(), StateError> {
        if deploy_contract_address == Address(0.into()) {
            return Err(StateError::ContractAddressOutOfRangeAddress(
                deploy_contract_address.clone(),
            ));
        }

        match self.get_class_hash_at(&deploy_contract_address) {
            Ok(x) if x == &[0; 32] => {}
            Ok(_) => {
                return Err(StateError::ContractAddressUnavailable(
                    deploy_contract_address.clone(),
                ))
            }
            _ => {}
        }

        self.cache
            .class_hash_writes
            .insert(deploy_contract_address, class_hash);
        Ok(())
    }

    fn increment_nonce(&mut self, contract_address: &Address) -> Result<(), StateError> {
        let new_nonce = self.get_nonce_at(contract_address)? + 1;
        self.cache
            .nonce_writes
            .insert(contract_address.clone(), new_nonce);
        Ok(())
    }

    fn set_storage_at(&mut self, storage_entry: &StorageEntry, value: Felt) {
        self.cache
            .storage_writes
            .insert(storage_entry.clone(), value);
    }
}

#[cfg(test)]
mod tests {
    use super::*;
    use crate::{
        business_logic::fact_state::{
            contract_state::ContractState, in_memory_state_reader::InMemoryStateReader,
        },
        services::api::contract_class::{ContractEntryPoint, EntryPointType},
    };
    use cairo_rs::types::program::Program;

    #[test]
    fn get_class_hash_and_nonce_from_state_reader() {
        let mut state_reader = InMemoryStateReader::new(HashMap::new(), HashMap::new());

        let contract_address = Address(32123.into());
        let contract_state = ContractState::new([8; 32], Felt::new(109), HashMap::new());

        state_reader
            .contract_states
            .insert(contract_address.clone(), contract_state.clone());

        let mut cached_state = CachedState::new(state_reader, None);

        assert_eq!(
            cached_state.get_class_hash_at(&contract_address),
            Ok(&contract_state.contract_hash)
        );
        assert_eq!(
            cached_state.get_nonce_at(&contract_address),
            Ok(&contract_state.nonce)
        );
        cached_state.increment_nonce(&contract_address).unwrap();
        assert_eq!(
            cached_state.get_nonce_at(&contract_address),
            Ok(&(contract_state.nonce + Felt::new(1)))
        );
    }

    #[test]
    fn get_contract_class_from_state_reader() {
        let mut state_reader = InMemoryStateReader::new(HashMap::new(), HashMap::new());

        let contract_class = ContractClass::new(
            Program::default(),
            HashMap::from([(
                EntryPointType::Constructor,
                vec![ContractEntryPoint::default()],
            )]),
            None,
        )
        .expect("Error creating contract class");

        state_reader
            .class_hash_to_contract_class
            .insert([0; 32], contract_class);

        let mut cached_state = CachedState::new(state_reader, None);

        cached_state.set_contract_classes(HashMap::new()).unwrap();
        assert!(cached_state.contract_classes.is_some());

        assert_eq!(
            cached_state.get_contract_class(&[0; 32]),
            cached_state.state_reader.get_contract_class(&[0; 32])
        );
    }

    #[test]
    fn cached_state_storage_test() {
        let mut cached_state = CachedState::new(
            InMemoryStateReader::new(HashMap::new(), HashMap::new()),
            None,
        );

        let storage_entry: StorageEntry = (Address(31.into()), [0; 32]);
        let value = Felt::new(10);
        cached_state.set_storage_at(&storage_entry, value.clone());

        assert_eq!(cached_state.get_storage_at(&storage_entry), Ok(&value));

        let storage_entry_2: StorageEntry = (Address(150.into()), [1; 32]);
        assert_eq!(
            cached_state.get_storage_at(&storage_entry_2).unwrap(),
            &Felt::zero(),
        );
    }

    #[test]
    fn cached_state_deploy_contract_test() {
        let state_reader = InMemoryStateReader::new(HashMap::new(), HashMap::new());

        let contract_address = Address(32123.into());

        let mut cached_state = CachedState::new(state_reader, None);

        assert!(cached_state
            .deploy_contract(contract_address, [10; 32])
            .is_ok());
    }

    #[test]
    fn get_and_set_storage() {
        let state_reader = InMemoryStateReader::new(HashMap::new(), HashMap::new());

        let contract_address = Address(31.into());
        let storage_key = [18; 32];
        let value = Felt::new(912);

        let mut cached_state = CachedState::new(state_reader, None);

        // set storage_key
        cached_state.set_storage_at(&(contract_address.clone(), storage_key), value.clone());
        let result = cached_state.get_storage_at(&(contract_address.clone(), storage_key));

        assert_eq!(result, Ok(&value));

        // rewrite storage_key
        let new_value = value + 3_usize;

        cached_state.set_storage_at(&(contract_address.clone(), storage_key), new_value.clone());

        let new_result = cached_state.get_storage_at(&(contract_address, storage_key));

        assert_eq!(new_result, Ok(&new_value));
    }
}<|MERGE_RESOLUTION|>--- conflicted
+++ resolved
@@ -10,23 +10,15 @@
 };
 use felt::Felt;
 use getset::{Getters, MutGetters};
-<<<<<<< HEAD
 use num_traits::Zero;
 use std::{borrow::Cow, collections::HashMap};
-=======
-use std::collections::HashMap;
->>>>>>> 3942a1c0
 
 // K: class_hash V: ContractClass
 pub type ContractClassCache = HashMap<[u8; 32], ContractClass>;
 
 pub(crate) const UNINITIALIZED_CLASS_HASH: &[u8; 32] = b"\x00\x00\x00\x00\x00\x00\x00\x00\x00\x00\x00\x00\x00\x00\x00\x00\x00\x00\x00\x00\x00\x00\x00\x00\x00\x00\x00\x00\x00\x00\x00\x00";
 
-<<<<<<< HEAD
-#[derive(Debug, Clone, Default, Getters, MutGetters, PartialEq)]
-=======
 #[derive(Debug, Clone, Default, Eq, Getters, MutGetters, PartialEq)]
->>>>>>> 3942a1c0
 pub struct CachedState<T: StateReader + Clone> {
     pub(crate) state_reader: T,
     #[getset(get = "pub", get_mut = "pub")]
