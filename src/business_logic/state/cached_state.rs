--- conflicted
+++ resolved
@@ -7,10 +7,6 @@
     utils::Address,
 };
 use felt::Felt;
-<<<<<<< HEAD
-use num_traits::Zero;
-=======
->>>>>>> 46f28adf
 use std::collections::HashMap;
 
 // K: class_hash V: ContractClass
