use super::{
    state_api::{State, StateReader},
    state_cache::{StateCache, StorageEntry},
};
use crate::{
    core::errors::state_errors::StateError, services::api::contract_class::ContractClass,
    utils::Address,
};
use felt::Felt;
use getset::Getters;
use std::collections::HashMap;

// K: class_hash V: ContractClass
pub(crate) type ContractClassCache = HashMap<[u8; 32], ContractClass>;

pub(crate) const UNINITIALIZED_CLASS_HASH: &[u8; 32] = b"\x00\x00\x00\x00\x00\x00\x00\x00\x00\x00\x00\x00\x00\x00\x00\x00\x00\x00\x00\x00\x00\x00\x00\x00\x00\x00\x00\x00\x00\x00\x00\x00";

<<<<<<< HEAD
#[derive(Debug, Clone, Default)]
=======
#[derive(Debug, Clone, Default, Getters)]
>>>>>>> 07da9f57
pub struct CachedState<T: StateReader + Clone> {
    pub(crate) state_reader: T,
    #[get = "pub"]
    pub(crate) cache: StateCache,
    pub(crate) contract_classes: Option<ContractClassCache>,
}

impl<T: StateReader + Clone> CachedState<T> {
    pub fn new(state_reader: T, contract_class_cache: Option<ContractClassCache>) -> Self {
        Self {
            cache: StateCache::default(),
            contract_classes: contract_class_cache,
            state_reader,
        }
    }

    // TODO: Remove warning inhibitor when finally used.
    #[allow(dead_code)]
    pub(crate) fn set_contract_classes(
        &mut self,
        contract_classes: ContractClassCache,
    ) -> Result<(), StateError> {
        if self.contract_classes.is_some() {
            return Err(StateError::AssignedContractClassCache);
        }
        self.contract_classes = Some(contract_classes);
        Ok(())
    }

    pub(crate) fn get_contract_classes(&self) -> Result<&ContractClassCache, StateError> {
        self.contract_classes
            .as_ref()
            .ok_or(StateError::MissingContractClassCache)
    }

    ///Apply updates to parent state
    pub(crate) fn apply(&mut self, parent: &mut CachedState<T>) {
        // TODO assert: if self.state_reader == parent
        parent.cache.update_writes_from_other(&self.cache);
    }
}

impl<T: StateReader + Clone> StateReader for CachedState<T> {
    fn get_contract_class(&mut self, class_hash: &[u8; 32]) -> Result<ContractClass, StateError> {
        if !(self.get_contract_classes()?.contains_key(class_hash)) {
            let contract_class = self.state_reader.get_contract_class(class_hash)?;
            self.set_contract_class(class_hash, &contract_class)?;
        }
        Ok(self
            .get_contract_classes()?
            .get(class_hash)
            .ok_or(StateError::MissingContractClassCache)?
            .to_owned())
    }

    fn get_class_hash_at(&mut self, contract_address: &Address) -> Result<&[u8; 32], StateError> {
        if self.cache.get_class_hash(contract_address).is_none() {
            let class_hash = self.state_reader.get_class_hash_at(contract_address)?;
            self.cache
                .class_hash_initial_values
                .insert(contract_address.clone(), *class_hash);
        }

        self.cache
            .get_class_hash(contract_address)
            .ok_or_else(|| StateError::NoneClassHash(contract_address.clone()))
    }

    fn get_nonce_at(&mut self, contract_address: &Address) -> Result<&Felt, StateError> {
        if self.cache.get_nonce(contract_address).is_none() {
            let nonce = self.state_reader.get_nonce_at(contract_address)?;
            self.cache
                .nonce_initial_values
                .insert(contract_address.clone(), nonce.clone());
        }
        self.cache
            .get_nonce(contract_address)
            .ok_or_else(|| StateError::NoneNonce(contract_address.clone()))
    }

    fn get_storage_at(&mut self, storage_entry: &StorageEntry) -> Result<&Felt, StateError> {
        if self.cache.get_storage(storage_entry).is_none() {
            let value = self.state_reader.get_storage_at(storage_entry)?;
            self.cache
                .storage_initial_values
                .insert(storage_entry.clone(), value.clone());
        }

        self.cache
            .get_storage(storage_entry)
            .ok_or_else(|| StateError::NoneStorage(storage_entry.clone()))
    }
}

impl<T: StateReader + Clone> State for CachedState<T> {
    fn set_contract_class(
        &mut self,
        class_hash: &[u8; 32],
        contract_class: &ContractClass,
    ) -> Result<(), StateError> {
        self.contract_classes
            .as_mut()
            .ok_or(StateError::MissingContractClassCache)?
            .insert(*class_hash, contract_class.clone());

        Ok(())
    }

    fn deploy_contract(
        &mut self,
        contract_address: Address,
        class_hash: [u8; 32],
    ) -> Result<(), StateError> {
        if contract_address == Address(0.into()) {
            return Err(StateError::ContractAddressOutOfRangeAddress(
                contract_address.clone(),
            ));
        }

        let current_class_hash = self.get_class_hash_at(&contract_address)?;

        if current_class_hash == UNINITIALIZED_CLASS_HASH {
            return Err(StateError::ContractAddressUnavailable(
                contract_address.clone(),
            ));
        }
        self.cache
            .class_hash_writes
            .insert(contract_address, class_hash);

        Ok(())
    }

    fn increment_nonce(&mut self, contract_address: &Address) -> Result<(), StateError> {
        let new_nonce = self.get_nonce_at(contract_address)? + 1;
        self.cache
            .nonce_writes
            .insert(contract_address.clone(), new_nonce);
        Ok(())
    }

    fn set_storage_at(&mut self, storage_entry: &StorageEntry, value: Felt) {
        self.cache
            .storage_writes
            .insert(storage_entry.clone(), value);
    }
}

#[cfg(test)]
mod tests {
    use cairo_rs::types::program::Program;

    use crate::{
        business_logic::fact_state::{
            contract_state::ContractState, in_memory_state_reader::InMemoryStateReader,
        },
        services::api::contract_class::{ContractEntryPoint, EntryPointType},
        starknet_storage::{dict_storage::DictStorage, storage::Storage},
    };

    use super::*;

    #[test]
    fn get_class_hash_and_nonce_from_state_reader() {
        let mut state_reader = InMemoryStateReader::new(DictStorage::new(), DictStorage::new());

        let contract_address = Address(32123.into());
        let contract_state = ContractState::new([8; 32], Felt::new(109), HashMap::new());

        state_reader
            .ffc
            .set_contract_state(&contract_address.to_32_bytes().unwrap(), &contract_state)
            .unwrap();

        let mut cached_state = CachedState::new(state_reader, None);

        assert_eq!(
            cached_state.get_class_hash_at(&contract_address),
            Ok(&contract_state.contract_hash)
        );
        assert_eq!(
            cached_state.get_nonce_at(&contract_address),
            Ok(&contract_state.nonce)
        );
        cached_state.increment_nonce(&contract_address).unwrap();
        assert_eq!(
            cached_state.get_nonce_at(&contract_address),
            Ok(&(contract_state.nonce + Felt::new(1)))
        );
    }

    #[test]
    fn get_contract_class_from_state_reader() {
        let mut state_reader = InMemoryStateReader::new(DictStorage::new(), DictStorage::new());

        let contract_class = ContractClass::new(
            Program::default(),
            HashMap::from([(
                EntryPointType::Constructor,
                vec![ContractEntryPoint::default()],
            )]),
            None,
        )
        .expect("Error creating contract class");

        state_reader
            .contract_class_storage
            .set_contract_class(&[0; 32], &contract_class)
            .unwrap();

        let mut cached_state = CachedState::new(state_reader, None);

        cached_state.set_contract_classes(HashMap::new()).unwrap();
        assert!(cached_state.contract_classes.is_some());

        assert_eq!(
            cached_state.get_contract_class(&[0; 32]),
            cached_state.state_reader.get_contract_class(&[0; 32])
        );
    }

    #[test]
    fn cached_state_storage_test() {
        let mut cached_state = CachedState::new(
            InMemoryStateReader::new(DictStorage::new(), DictStorage::new()),
            None,
        );

        let storage_entry: StorageEntry = (Address(31.into()), [0; 32]);
        let value = Felt::new(10);
        cached_state.set_storage_at(&storage_entry, value.clone());

        assert_eq!(cached_state.get_storage_at(&storage_entry), Ok(&value));

        let storage_entry_2: StorageEntry = (Address(150.into()), [1; 32]);
        assert!(cached_state.get_storage_at(&storage_entry_2).is_err());
    }

    #[test]
    fn cached_state_deploy_contract_test() {
        let mut state_reader = InMemoryStateReader::new(DictStorage::new(), DictStorage::new());

        let contract_address = Address(32123.into());
        let contract_state = ContractState::new([8; 32], Felt::new(109), HashMap::new());

        state_reader
            .ffc
            .set_contract_state(&contract_address.to_32_bytes().unwrap(), &contract_state)
            .unwrap();

        let mut cached_state = CachedState::new(state_reader, None);

        assert!(cached_state
            .deploy_contract(contract_address, [10; 32])
            .is_ok());
    }

    #[test]
    fn get_and_set_storage() {
        let state_reader = InMemoryStateReader::new(DictStorage::new(), DictStorage::new());

        let contract_address = Address(31.into());
        let storage_key = [18; 32];
        let value = Felt::new(912);

        let mut cached_state = CachedState::new(state_reader, None);

        // set storage_key
        cached_state.set_storage_at(&(contract_address.clone(), storage_key), value.clone());
        let result = cached_state.get_storage_at(&(contract_address.clone(), storage_key));

        assert_eq!(result, Ok(&value));

        // rewrite storage_key
        let new_value = value + 3_usize;

        cached_state.set_storage_at(&(contract_address.clone(), storage_key), new_value.clone());

        let new_result = cached_state.get_storage_at(&(contract_address, storage_key));

        assert_eq!(new_result, Ok(&new_value));
    }
}<|MERGE_RESOLUTION|>--- conflicted
+++ resolved
@@ -15,11 +15,7 @@
 
 pub(crate) const UNINITIALIZED_CLASS_HASH: &[u8; 32] = b"\x00\x00\x00\x00\x00\x00\x00\x00\x00\x00\x00\x00\x00\x00\x00\x00\x00\x00\x00\x00\x00\x00\x00\x00\x00\x00\x00\x00\x00\x00\x00\x00";
 
-<<<<<<< HEAD
-#[derive(Debug, Clone, Default)]
-=======
 #[derive(Debug, Clone, Default, Getters)]
->>>>>>> 07da9f57
 pub struct CachedState<T: StateReader + Clone> {
     pub(crate) state_reader: T,
     #[get = "pub"]
