--- conflicted
+++ resolved
@@ -8,12 +8,9 @@
         fact_state::state::ExecutionResourcesManager,
         state::state_api::{State, StateReader},
         transaction::error::TransactionError,
-<<<<<<< HEAD
     },
     core::transaction_hash::starknet_transaction_hash::{
         calculate_transaction_hash_common, TransactionHashPrefix,
-=======
->>>>>>> 7deab5e1
     },
     definitions::{
         constants::{EXECUTE_ENTRY_POINT_SELECTOR, TRANSACTION_VERSION},
@@ -134,7 +131,8 @@
             &self.get_execution_context(general_config.validate_max_n_steps),
         )?;
 
-        verify_no_calls_to_other_contracts(&call_info)?;
+        verify_no_calls_to_other_contracts(&call_info)
+            .map_err(|_| ExecutionError::OtherContractCalls)?;
 
         Ok(Some(call_info))
     }
@@ -185,10 +183,7 @@
         let call_info =
             self.run_execute_entrypoint(state, general_config, &mut resources_manager)?;
 
-<<<<<<< HEAD
         let changes = state.count_actual_storage_changes();
-=======
->>>>>>> 7deab5e1
         let actual_resources = calculate_tx_resources(
             resources_manager,
             &vec![Some(call_info.clone()), validate_info.clone()],
@@ -196,6 +191,7 @@
             changes,
             None,
         )?;
+
         let transaction_execution_info =
             TransactionExecutionInfo::create_concurrent_stage_execution_info(
                 validate_info,
