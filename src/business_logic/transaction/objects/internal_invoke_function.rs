use std::collections::HashMap;

use crate::{
    business_logic::{
        execution::{
            execution_entry_point::ExecutionEntryPoint,
            objects::{CallInfo, TransactionExecutionContext, TransactionExecutionInfo},
        },
        fact_state::state::ExecutionResourcesManager,
        state::state_api::{State, StateReader},
        transaction::{
            error::TransactionError,
            fee::{calculate_tx_fee, execute_fee_transfer, FeeInfo},
        },
    },
    core::transaction_hash::starknet_transaction_hash::{
        calculate_transaction_hash_common, TransactionHashPrefix,
    },
    definitions::{
        constants::{EXECUTE_ENTRY_POINT_SELECTOR, TRANSACTION_VERSION},
        general_config::StarknetGeneralConfig,
        transaction_type::TransactionType,
    },
    public::abi::VALIDATE_ENTRY_POINT_SELECTOR,
    services::api::contract_class::EntryPointType,
    utils::{calculate_tx_resources, Address},
};
use felt::Felt;
use num_traits::Zero;

pub struct InternalInvokeFunction {
    pub(crate) contract_address: Address,
    entry_point_selector: Felt,
    #[allow(dead_code)]
    entry_point_type: EntryPointType,
    calldata: Vec<Felt>,
    tx_type: TransactionType,
    version: u64,
    validate_entry_point_selector: Felt,
    hash_value: Felt,
    signature: Vec<Felt>,
    max_fee: u64,
    nonce: Option<Felt>,
}

impl InternalInvokeFunction {
    pub fn new(
        contract_address: Address,
        entry_point_selector: Felt,
        max_fee: u64,
        calldata: Vec<Felt>,
        signature: Vec<Felt>,
        chain_id: Felt,
        nonce: Option<Felt>,
    ) -> Result<Self, TransactionError> {
        let version = TRANSACTION_VERSION;
        let (entry_point_selector_field, additional_data) = preprocess_invoke_function_fields(
            entry_point_selector.clone(),
            nonce.clone(),
            version,
        )?;
        let hash_value = calculate_transaction_hash_common(
            TransactionHashPrefix::Invoke,
            version,
            &contract_address,
            entry_point_selector_field,
            &calldata,
            max_fee,
            chain_id,
            &additional_data,
        )?;
        let validate_entry_point_selector = VALIDATE_ENTRY_POINT_SELECTOR.clone();

        Ok(InternalInvokeFunction {
            contract_address,
            entry_point_selector,
            entry_point_type: EntryPointType::External,
            calldata,
            tx_type: TransactionType::InvokeFunction,
            version,
            max_fee,
            signature,
            validate_entry_point_selector,
            nonce,
            hash_value,
        })
    }

    fn get_execution_context(
        &self,
        n_steps: u64,
    ) -> Result<TransactionExecutionContext, TransactionError> {
        Ok(TransactionExecutionContext::new(
            self.contract_address.clone(),
            self.hash_value.clone(),
            self.signature.clone(),
            self.max_fee,
            self.nonce.clone().ok_or(TransactionError::MissingNonce)?,
            n_steps,
            self.version,
        ))
    }

    fn run_validate_entrypoint<T>(
        &self,
        state: &mut T,
        resources_manager: &mut ExecutionResourcesManager,
        general_config: &StarknetGeneralConfig,
    ) -> Result<Option<CallInfo>, TransactionError>
    where
        T: Default + State + StateReader,
    {
        if self.entry_point_selector != *EXECUTE_ENTRY_POINT_SELECTOR {
            return Ok(None);
        }
        if self.version == 0 {
            return Ok(None);
        }

        let call = ExecutionEntryPoint::new(
            self.contract_address.clone(),
            self.calldata.clone(),
            self.validate_entry_point_selector.clone(),
            Address(0.into()),
            EntryPointType::External,
            None,
            None,
        );

        let call_info = call.execute(
            state,
            general_config,
            resources_manager,
            &self
                .get_execution_context(general_config.validate_max_n_steps)
                .map_err(|_| TransactionError::InvalidTxContext)?,
        )?;

        verify_no_calls_to_other_contracts(&call_info)
            .map_err(|_| TransactionError::InvalidContractCall)?;

        Ok(Some(call_info))
    }

    /// Builds the transaction execution context and executes the entry point.
    /// Returns the CallInfo.
    fn run_execute_entrypoint<T>(
        &self,
        state: &mut T,
        general_config: &StarknetGeneralConfig,
        resources_manager: &mut ExecutionResourcesManager,
    ) -> Result<CallInfo, TransactionError>
    where
        T: Default + State + StateReader,
    {
        let call = ExecutionEntryPoint::new(
            self.contract_address.clone(),
            self.calldata.clone(),
            self.entry_point_selector.clone(),
            Address(0.into()),
            EntryPointType::External,
            None,
            None,
        );

        call.execute(
            state,
            general_config,
            resources_manager,
            &self
                .get_execution_context(general_config.invoke_tx_max_n_steps)
                .map_err(|_| TransactionError::InvalidTxContext)?,
        )
    }

    /// Execute a call to the cairo-vm using the accounts_validation.cairo contract to validate
    /// the contract that is being declared. Then it returns the transaction execution info of the run.
    pub fn apply<T>(
        &self,
        state: &mut T,
        general_config: &StarknetGeneralConfig,
    ) -> Result<TransactionExecutionInfo, TransactionError>
    where
        T: Default + State + StateReader + Clone,
    {
        let mut resources_manager = ExecutionResourcesManager::default();
        let validate_info =
            self.run_validate_entrypoint(state, &mut resources_manager, general_config)?;

        // Execute transaction
        let call_info =
            self.run_execute_entrypoint(state, general_config, &mut resources_manager)?;

        let changes = state.count_actual_storage_changes();
        let actual_resources = calculate_tx_resources(
            resources_manager,
            &vec![Some(call_info.clone()), validate_info.clone()],
            self.tx_type,
            changes,
            None,
        )?;

        let transaction_execution_info =
            TransactionExecutionInfo::create_concurrent_stage_execution_info(
                validate_info,
                Some(call_info),
                actual_resources,
                Some(self.tx_type),
            );
        Ok(transaction_execution_info)
    }

    fn charge_fee<S>(
        &self,
        state: &mut S,
        resources: &HashMap<String, usize>,
        general_config: &StarknetGeneralConfig,
    ) -> Result<FeeInfo, TransactionError>
    where
        S: Clone + Default + State + StateReader,
    {
        if self.max_fee.is_zero() {
            return Ok((None, 0));
        }

        let actual_fee = calculate_tx_fee(
            resources,
            general_config.starknet_os_config.gas_price,
            general_config,
        )?;

        let tx_context = self.get_execution_context(general_config.invoke_tx_max_n_steps)?;
        let fee_transfer_info =
            execute_fee_transfer(state, general_config, &tx_context, actual_fee)?;

        Ok((Some(fee_transfer_info), actual_fee))
    }

<<<<<<< HEAD
    /// Calculates actual fee used by the transaction using the execution info returned by apply(),
    /// then updates the transaction execution info with the data of the fee.
=======
    /// Calculates actual fee used by the transaction using the execution
    /// info returned by apply(), then updates the transaction execution info with the data of the fee.
>>>>>>> 8ffa36c1
    pub fn execute<S: Default + State + StateReader + Clone>(
        &self,
        state: &mut S,
        general_config: &StarknetGeneralConfig,
    ) -> Result<TransactionExecutionInfo, TransactionError> {
        let concurrent_exec_info = self.apply(state, general_config)?;
        let (fee_transfer_info, actual_fee) = self.charge_fee(
            state,
            &concurrent_exec_info.actual_resources,
            general_config,
        )?;

        Ok(
            TransactionExecutionInfo::from_concurrent_state_execution_info(
                concurrent_exec_info,
                actual_fee,
                fee_transfer_info,
            ),
        )
    }
}

// ------------------------------------
//  Invoke internal functions utils
// ------------------------------------

pub fn verify_no_calls_to_other_contracts(call_info: &CallInfo) -> Result<(), TransactionError> {
    let invoked_contract_address = call_info.contract_address.clone();
    for internal_call in call_info.gen_call_topology() {
        if internal_call.contract_address != invoked_contract_address {
            return Err(TransactionError::UnauthorizedActionOnValidate);
        }
    }
    Ok(())
}

// Performs validation on fields related to function invocation transaction.
// InvokeFunction transaction.
// Deduces and returns fields required for hash calculation of

pub(crate) fn preprocess_invoke_function_fields(
    entry_point_selector: Felt,
    nonce: Option<Felt>,
    version: u64,
) -> Result<(Felt, Vec<Felt>), TransactionError> {
    if version == 0 || version == u64::MAX {
        match nonce {
            Some(_) => Err(TransactionError::InvokeFunctionZeroHasNonce),
            None => {
                let additional_data = Vec::new();
                let entry_point_selector_field = entry_point_selector;
                Ok((entry_point_selector_field, additional_data))
            }
        }
    } else {
        match nonce {
            Some(n) => {
                let additional_data = vec![n];
                let entry_point_selector_field = Felt::zero();
                Ok((entry_point_selector_field, additional_data))
            }
            None => Err(TransactionError::InvokeFunctionNonZeroMissingNonce),
        }
    }
}

#[cfg(test)]
mod tests {
    use super::*;
    use crate::{
        business_logic::{
            fact_state::{
                contract_state::ContractState, in_memory_state_reader::InMemoryStateReader,
            },
            state::cached_state::CachedState,
        },
        services::api::contract_class::ContractClass,
    };
    use num_traits::Num;
    use std::{collections::HashMap, path::PathBuf};

    #[test]
    fn test_apply_specific_concurrent_changes() {
        let internal_invoke_function = InternalInvokeFunction {
            contract_address: Address(0.into()),
            entry_point_selector: Felt::from_str_radix(
                "112e35f48499939272000bd72eb840e502ca4c3aefa8800992e8defb746e0c9",
                16,
            )
            .unwrap(),
            entry_point_type: EntryPointType::External,
            calldata: vec![1.into(), 1.into(), 10.into()],
            tx_type: TransactionType::InvokeFunction,
            version: 0,
            validate_entry_point_selector: 0.into(),
            hash_value: 0.into(),
            signature: Vec::new(),
            max_fee: 0,
            nonce: Some(0.into()),
        };

        // Instantiate CachedState
        let state_reader = InMemoryStateReader::new(HashMap::new(), HashMap::new());
        let mut state = CachedState::new(state_reader, None);

        // Initialize state.contract_classes
        state.set_contract_classes(HashMap::new()).unwrap();

        // Set contract_class
        let class_hash: [u8; 32] = [1; 32];
        let contract_class =
            ContractClass::try_from(PathBuf::from("starknet_programs/fibonacci.json")).unwrap();
        state
            .set_contract_class(&class_hash, &contract_class)
            .unwrap();

        // Set contact_state
        let contract_state = ContractState::new([1; 32], Felt::new(0), HashMap::new());
        state.state_reader.contract_states.insert(
            internal_invoke_function.contract_address.clone(),
            contract_state,
        );

        let result = internal_invoke_function
            .apply(&mut state, &StarknetGeneralConfig::default())
            .unwrap();

        assert_eq!(result.tx_type, Some(TransactionType::InvokeFunction));
        assert_eq!(
            result.call_info.as_ref().unwrap().class_hash,
            Some(class_hash)
        );
        assert_eq!(
            result.call_info.as_ref().unwrap().entry_point_selector,
            Some(internal_invoke_function.entry_point_selector)
        );
        assert_eq!(
            result.call_info.as_ref().unwrap().calldata,
            internal_invoke_function.calldata
        );
        assert_eq!(result.call_info.unwrap().retdata, vec![Felt::new(144)]);
    }
}<|MERGE_RESOLUTION|>--- conflicted
+++ resolved
@@ -236,13 +236,8 @@
         Ok((Some(fee_transfer_info), actual_fee))
     }
 
-<<<<<<< HEAD
     /// Calculates actual fee used by the transaction using the execution info returned by apply(),
     /// then updates the transaction execution info with the data of the fee.
-=======
-    /// Calculates actual fee used by the transaction using the execution
-    /// info returned by apply(), then updates the transaction execution info with the data of the fee.
->>>>>>> 8ffa36c1
     pub fn execute<S: Default + State + StateReader + Clone>(
         &self,
         state: &mut S,
