use crate::{
    business_logic::{
        execution::{
            execution_entry_point::ExecutionEntryPoint,
            execution_errors::ExecutionError,
            objects::{CallInfo, TransactionExecutionContext, TransactionExecutionInfo},
        },
        fact_state::state::ExecutionResourcesManager,
        state::{
            state_api::{State, StateReader},
            update_tracker_state::UpdatesTrackerState,
        },
<<<<<<< HEAD
        state::cached_state::CachedState,
=======
>>>>>>> 2d1e66da
        transaction::transaction_errors::TransactionError,
    },
    definitions::{
        constants::EXECUTE_ENTRY_POINT_SELECTOR, general_config::StarknetGeneralConfig,
        transaction_type::TransactionType,
    },
    services::api::contract_class::EntryPointType,
    utils::{calculate_tx_resources, Address},
};
use felt::Felt;

#[allow(dead_code)]
pub(crate) struct InternalInvokeFunction {
    contract_address: Address,
    entry_point_selector: Felt,
    _entry_point_type: EntryPointType,
    calldata: Vec<Felt>,
    _tx_type: TransactionType,
    version: u64,
    validate_entry_point_selector: Felt,
    hash_value: Felt,
    signature: Vec<Felt>,
    max_fee: u64,
    nonce: Felt,
}

impl InternalInvokeFunction {
    #[allow(dead_code)]
    fn get_execution_context(&self, n_steps: u64) -> TransactionExecutionContext {
        TransactionExecutionContext::new(
            self.contract_address.clone(),
            self.hash_value.clone(),
            self.signature.clone(),
            self.max_fee,
            self.nonce.clone(),
            n_steps,
            self.version,
        )
    }

    #[allow(dead_code)]
    fn run_validate_entrypoint<T>(
        &self,
        state: &mut T,
        resources_manager: &mut ExecutionResourcesManager,
        general_config: &StarknetGeneralConfig,
    ) -> Result<Option<CallInfo>, ExecutionError>
    where
        T: Default + State + StateReader,
    {
        if self.entry_point_selector != *EXECUTE_ENTRY_POINT_SELECTOR {
            return Ok(None);
        }

        if self.version == 0 {
            return Ok(None);
        }

        let call = ExecutionEntryPoint::new(
            self.contract_address.clone(),
            self.calldata.clone(),
            self.validate_entry_point_selector.clone(),
            Address(0.into()),
            EntryPointType::External,
            None,
            None,
        );

        let call_info = call.execute(
            state,
            general_config,
            resources_manager,
            &self.get_execution_context(general_config.validate_max_n_steps),
        )?;

        verify_no_calls_to_other_contracts(&call_info)?;

        Ok(Some(call_info))
    }

    /// Builds the transaction execution context and executes the entry point.
    /// Returns the CallInfo.
    #[allow(dead_code)]
    fn run_execute_entrypoint<T>(
        &self,
        state: &mut T,
        general_config: &StarknetGeneralConfig,
        resources_manager: &mut ExecutionResourcesManager,
    ) -> Result<CallInfo, ExecutionError>
    where
        T: Default + State + StateReader,
    {
        let call = ExecutionEntryPoint::new(
            self.contract_address.clone(),
            self.calldata.clone(),
            self.entry_point_selector.clone(),
            Address(0.into()),
            EntryPointType::External,
            None,
            None,
        );

        call.execute(
            state,
            general_config,
            resources_manager,
            &self.get_execution_context(general_config.invoke_tx_max_n_steps),
        )
    }

    fn _apply_specific_concurrent_changes<T>(
        &self,
        state: &mut T,
        general_config: &StarknetGeneralConfig,
    ) -> Result<TransactionExecutionInfo, ExecutionError>
    where
        T: Default + State + StateReader,
    {
        let mut resources_manager = ExecutionResourcesManager::default();
        let validate_info =
            self.run_validate_entrypoint(state, &mut resources_manager, general_config)?;

        // Execute transaction
        let call_info =
            self.run_execute_entrypoint(state, general_config, &mut resources_manager)?;
<<<<<<< HEAD
        let actual_resources = calculate_tx_resources(
            resources_manager,
            &vec![Some(call_info.clone()), validate_info.clone()],
            self.tx_type.clone(),
            state.count_actual_storage_changes(),
=======
        let updates_tracker_state = UpdatesTrackerState::new(state);
        let actual_resources = calculate_tx_resources(
            resources_manager,
            &vec![Some(call_info.clone()), validate_info.clone()],
            self._tx_type.clone(),
            updates_tracker_state,
>>>>>>> 2d1e66da
            None,
        )?;
        let transaction_execution_info =
            TransactionExecutionInfo::create_concurrent_stage_execution_info(
                validate_info,
                Some(call_info),
                actual_resources,
                Some(self._tx_type.clone()),
            );
        Ok(transaction_execution_info)
    }
}

fn verify_no_calls_to_other_contracts(call_info: &CallInfo) -> Result<(), TransactionError> {
    let invoked_contract_address = call_info.contract_address.clone();
    for internal_call in call_info.gen_call_topology() {
        if internal_call.contract_address != invoked_contract_address {
            return Err(TransactionError::UnauthorizedActionOnValidate);
        }
    }
    Ok(())
}

#[cfg(test)]
mod tests {
    use super::*;
    use crate::{
        business_logic::{
            fact_state::{
                contract_state::ContractState, in_memory_state_reader::InMemoryStateReader,
            },
            state::cached_state::CachedState,
        },
        services::api::contract_class::ContractClass,
        starknet_storage::{dict_storage::DictStorage, storage::Storage},
    };
    use num_traits::Num;
    use std::{collections::HashMap, path::PathBuf};

    #[test]
    fn test_apply_specific_concurrent_changes() {
        let internal_invoke_function = InternalInvokeFunction {
            contract_address: Address(0.into()),
            entry_point_selector: Felt::from_str_radix(
                "112e35f48499939272000bd72eb840e502ca4c3aefa8800992e8defb746e0c9",
                16,
            )
            .unwrap(),
            _entry_point_type: EntryPointType::External,
            calldata: vec![1.into(), 1.into(), 10.into()],
            _tx_type: TransactionType::InvokeFunction,
            version: 0,
            validate_entry_point_selector: 0.into(),
            hash_value: 0.into(),
            signature: Vec::new(),
            max_fee: 0,
            nonce: 0.into(),
        };

        // Instantiate CachedState
        let state_reader = InMemoryStateReader::new(DictStorage::new(), DictStorage::new());
        let mut state = CachedState::new(state_reader, None);

        // Initialize state.contract_classes
        state.set_contract_classes(HashMap::new()).unwrap();

        // Set contract_class
        let class_hash: [u8; 32] = [1; 32];
        let contract_class =
            ContractClass::try_from(PathBuf::from("tests/fibonacci.json")).unwrap();
        state
            .set_contract_class(&class_hash, &contract_class)
            .unwrap();

        // Set contact_state
        let contract_state = ContractState::new([1; 32], Felt::new(0), HashMap::new());
        state
            .state_reader
            .ffc
            .set_contract_state(
                &internal_invoke_function
                    .contract_address
                    .to_32_bytes()
                    .unwrap(),
                &contract_state,
            )
            .unwrap();

        let result = internal_invoke_function
            ._apply_specific_concurrent_changes(&mut state, &StarknetGeneralConfig::default())
            .unwrap();

        assert_eq!(result.tx_type, Some(TransactionType::InvokeFunction));
        assert_eq!(
            result.call_info.as_ref().unwrap().class_hash,
            Some(class_hash)
        );
        assert_eq!(
            result.call_info.as_ref().unwrap().entry_point_selector,
            Some(internal_invoke_function.entry_point_selector)
        );
        assert_eq!(
            result.call_info.as_ref().unwrap().calldata,
            internal_invoke_function.calldata
        );
        assert_eq!(result.call_info.unwrap().retdata, vec![Felt::new(144)]);
    }
}<|MERGE_RESOLUTION|>--- conflicted
+++ resolved
@@ -6,14 +6,11 @@
             objects::{CallInfo, TransactionExecutionContext, TransactionExecutionInfo},
         },
         fact_state::state::ExecutionResourcesManager,
+        state::cached_state::CachedState,
         state::{
             state_api::{State, StateReader},
             update_tracker_state::UpdatesTrackerState,
         },
-<<<<<<< HEAD
-        state::cached_state::CachedState,
-=======
->>>>>>> 2d1e66da
         transaction::transaction_errors::TransactionError,
     },
     definitions::{
@@ -139,20 +136,12 @@
         // Execute transaction
         let call_info =
             self.run_execute_entrypoint(state, general_config, &mut resources_manager)?;
-<<<<<<< HEAD
+
         let actual_resources = calculate_tx_resources(
             resources_manager,
             &vec![Some(call_info.clone()), validate_info.clone()],
             self.tx_type.clone(),
             state.count_actual_storage_changes(),
-=======
-        let updates_tracker_state = UpdatesTrackerState::new(state);
-        let actual_resources = calculate_tx_resources(
-            resources_manager,
-            &vec![Some(call_info.clone()), validate_info.clone()],
-            self._tx_type.clone(),
-            updates_tracker_state,
->>>>>>> 2d1e66da
             None,
         )?;
         let transaction_execution_info =
