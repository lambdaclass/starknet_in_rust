use std::collections::HashMap;

use crate::{
    business_logic::{
        execution::{
            error::ExecutionError,
            execution_entry_point::ExecutionEntryPoint,
            objects::{CallInfo, TransactionExecutionContext, TransactionExecutionInfo},
        },
        fact_state::state::ExecutionResourcesManager,
        state::state_api::{State, StateReader},
        transaction::{
            error::TransactionError,
            fee::{calculate_tx_fee, execute_fee_transfer, FeeInfo},
        },
    },
    core::transaction_hash::starknet_transaction_hash::{
        calculate_transaction_hash_common, TransactionHashPrefix,
    },
    definitions::{
        constants::{EXECUTE_ENTRY_POINT_SELECTOR, TRANSACTION_VERSION},
        general_config::StarknetGeneralConfig,
        transaction_type::TransactionType,
    },
    public::abi::VALIDATE_ENTRY_POINT_SELECTOR,
    services::api::contract_class::EntryPointType,
    utils::{calculate_tx_resources, Address},
};
use felt::Felt;
use num_traits::Zero;

<<<<<<< HEAD
#[allow(dead_code)]
#[derive(Debug)]
pub struct InternalInvokeFunction {
    pub contract_address: Address,
=======
pub struct InternalInvokeFunction {
    pub(crate) contract_address: Address,
>>>>>>> 3942a1c0
    entry_point_selector: Felt,
    #[allow(dead_code)]
    entry_point_type: EntryPointType,
    calldata: Vec<Felt>,
    tx_type: TransactionType,
    version: u64,
    validate_entry_point_selector: Felt,
    hash_value: Felt,
    signature: Vec<Felt>,
    max_fee: u64,
    nonce: Option<Felt>,
}

impl InternalInvokeFunction {
    pub fn new(
        contract_address: Address,
        entry_point_selector: Felt,
        max_fee: u64,
        calldata: Vec<Felt>,
        signature: Vec<Felt>,
        chain_id: Felt,
        nonce: Option<Felt>,
    ) -> Result<Self, TransactionError> {
        let version = TRANSACTION_VERSION;
        let (entry_point_selector_field, additional_data) = preprocess_invoke_function_fields(
            entry_point_selector.clone(),
            nonce.clone(),
            version,
        )?;
        let hash_value = calculate_transaction_hash_common(
            TransactionHashPrefix::Invoke,
            version,
            &contract_address,
            entry_point_selector_field,
            &calldata,
            max_fee,
            chain_id,
            &additional_data,
        )?;
        let validate_entry_point_selector = VALIDATE_ENTRY_POINT_SELECTOR.clone();

        Ok(InternalInvokeFunction {
            contract_address,
            entry_point_selector,
            entry_point_type: EntryPointType::External,
            calldata,
            tx_type: TransactionType::InvokeFunction,
            version,
            max_fee,
            signature,
            validate_entry_point_selector,
            nonce,
            hash_value,
        })
    }

    fn get_execution_context(
        &self,
        n_steps: u64,
    ) -> Result<TransactionExecutionContext, TransactionError> {
        Ok(TransactionExecutionContext::new(
            self.contract_address.clone(),
            self.hash_value.clone(),
            self.signature.clone(),
            self.max_fee,
            self.nonce
                .clone()
                .ok_or(TransactionError::InvalidNonce("Nonce is None".to_string()))?,
            n_steps,
            self.version,
        ))
    }

    fn run_validate_entrypoint<T>(
        &self,
        state: &mut T,
        resources_manager: &mut ExecutionResourcesManager,
        general_config: &StarknetGeneralConfig,
    ) -> Result<Option<CallInfo>, ExecutionError>
    where
        T: Default + State + StateReader,
    {
        if self.entry_point_selector != *EXECUTE_ENTRY_POINT_SELECTOR {
            return Ok(None);
        }
        if self.version == 0 {
            return Ok(None);
        }

        let call = ExecutionEntryPoint::new(
            self.contract_address.clone(),
            self.calldata.clone(),
            self.validate_entry_point_selector.clone(),
            Address(0.into()),
            EntryPointType::External,
            None,
            None,
        );

        let call_info = call.execute(
            state,
            general_config,
            resources_manager,
            &self
                .get_execution_context(general_config.validate_max_n_steps)
                .map_err(|_| ExecutionError::InvalidTxContext)?,
        )?;

        verify_no_calls_to_other_contracts(&call_info)
            .map_err(|_| ExecutionError::InvalidContractCall)?;

        Ok(Some(call_info))
    }

    /// Builds the transaction execution context and executes the entry point.
    /// Returns the CallInfo.
    fn run_execute_entrypoint<T>(
        &self,
        state: &mut T,
        general_config: &StarknetGeneralConfig,
        resources_manager: &mut ExecutionResourcesManager,
    ) -> Result<CallInfo, ExecutionError>
    where
        T: Default + State + StateReader,
    {
        let call = ExecutionEntryPoint::new(
            self.contract_address.clone(),
            self.calldata.clone(),
            self.entry_point_selector.clone(),
            Address(0.into()),
            EntryPointType::External,
            None,
            None,
        );

        call.execute(
            state,
            general_config,
            resources_manager,
            &self
                .get_execution_context(general_config.invoke_tx_max_n_steps)
                .map_err(|_| ExecutionError::InvalidTxContext)?,
        )
    }

    /// Execute a call to the cairo-vm using the accounts_validation.cairo contract to validate
    /// the contract that is being declared. Then it returns the transaction execution info of the run.
    pub fn apply<T>(
        &self,
        state: &mut T,
        general_config: &StarknetGeneralConfig,
    ) -> Result<TransactionExecutionInfo, ExecutionError>
    where
        T: Default + State + StateReader + Clone,
    {
        let mut resources_manager = ExecutionResourcesManager::default();
        let validate_info =
            self.run_validate_entrypoint(state, &mut resources_manager, general_config)?;

        // Execute transaction
        let call_info =
            self.run_execute_entrypoint(state, general_config, &mut resources_manager)?;

        let changes = state.count_actual_storage_changes();
        let actual_resources = calculate_tx_resources(
            resources_manager,
            &vec![Some(call_info.clone()), validate_info.clone()],
            self.tx_type,
            changes,
            None,
        )?;

        let transaction_execution_info =
            TransactionExecutionInfo::create_concurrent_stage_execution_info(
                validate_info,
                Some(call_info),
                actual_resources,
                Some(self.tx_type),
            );
        Ok(transaction_execution_info)
    }

    fn charge_fee<S>(
        &self,
        state: &mut S,
        resources: &HashMap<String, usize>,
        general_config: &StarknetGeneralConfig,
    ) -> Result<FeeInfo, TransactionError>
    where
        S: Clone + Default + State + StateReader,
    {
        if self.max_fee.is_zero() {
            return Ok((None, 0));
        }

        let actual_fee = calculate_tx_fee(
            resources,
            general_config.starknet_os_config.gas_price,
            general_config,
        )?;

        let tx_context = self.get_execution_context(general_config.invoke_tx_max_n_steps)?;
        let fee_transfer_info =
            execute_fee_transfer(state, general_config, &tx_context, actual_fee)?;

        Ok((Some(fee_transfer_info), actual_fee))
    }

    /// Calculates actual fee used by the transaction using the execution
    /// info returned by apply(), then updates the transaction execution info with the data of the fee.
    pub fn execute<S: Default + State + StateReader + Clone>(
        &self,
        state: &mut S,
        general_config: &StarknetGeneralConfig,
    ) -> Result<TransactionExecutionInfo, ExecutionError> {
        let concurrent_exec_info = self.apply(state, general_config)?;

        // TODO remove unwrap
        self.handle_nonce(state).unwrap();

        let (fee_transfer_info, actual_fee) = self
            .charge_fee(
                state,
                &concurrent_exec_info.actual_resources,
                general_config,
            )
            .map_err(|e| ExecutionError::FeeCalculationError(e.to_string()))?;

        Ok(
            TransactionExecutionInfo::from_concurrent_state_execution_info(
                concurrent_exec_info,
                actual_fee,
                fee_transfer_info,
            ),
        )
    }

    fn handle_nonce<S: Default + State + StateReader + Clone>(
        &self,
        state: &mut S,
    ) -> Result<(), TransactionError> {
        if self.version == 0 {
            return Ok(());
        }

        let contract_address = self.contract_address.clone();
        println!("contract_address: {:?}", contract_address);
        let current_nonce = state.get_nonce_at(&contract_address)?.to_owned();

        // TODO remove this unwraps
        if current_nonce != self.nonce.as_ref().unwrap().to_owned() {
            return Err(TransactionError::InvalidTransactionNonce(
                current_nonce.to_string(),
                self.nonce.as_ref().unwrap().to_owned().to_string(),
            ));
        }

        state.increment_nonce(&contract_address)?;

        Ok(())
    }
}

// ------------------------------------
//  Invoke internal functions utils
// ------------------------------------

pub fn verify_no_calls_to_other_contracts(call_info: &CallInfo) -> Result<(), TransactionError> {
    let invoked_contract_address = call_info.contract_address.clone();
    for internal_call in call_info.gen_call_topology() {
        if internal_call.contract_address != invoked_contract_address {
            return Err(TransactionError::UnauthorizedActionOnValidate);
        }
    }
    Ok(())
}

// Performs validation on fields related to function invocation transaction.
// InvokeFunction transaction.
// Deduces and returns fields required for hash calculation of

pub(crate) fn preprocess_invoke_function_fields(
    entry_point_selector: Felt,
    nonce: Option<Felt>,
    version: u64,
) -> Result<(Felt, Vec<Felt>), TransactionError> {
    if version == 0 || version == u64::MAX {
        match nonce {
            Some(_) => Err(TransactionError::InvalidNonce(
                "An InvokeFunction transaction (version = 0) cannot have a nonce.".to_string(),
            )),
            None => {
                let additional_data = Vec::new();
                let entry_point_selector_field = entry_point_selector;
                Ok((entry_point_selector_field, additional_data))
            }
        }
    } else {
        match nonce {
            Some(n) => {
                let additional_data = vec![n];
                let entry_point_selector_field = Felt::zero();
                Ok((entry_point_selector_field, additional_data))
            }
            None => Err(TransactionError::InvalidNonce(
                "An InvokeFunction transaction (version != 0) must have a nonce.".to_string(),
            )),
        }
    }
}

#[cfg(test)]
mod tests {
    use super::*;
    use crate::{
        business_logic::{
            fact_state::{
                contract_state::ContractState, in_memory_state_reader::InMemoryStateReader,
            },
            state::cached_state::CachedState,
        },
        services::api::contract_class::ContractClass,
    };
    use num_traits::Num;
    use std::{collections::HashMap, path::PathBuf};

    #[test]
    fn test_apply_specific_concurrent_changes() {
        let internal_invoke_function = InternalInvokeFunction {
            contract_address: Address(0.into()),
            entry_point_selector: Felt::from_str_radix(
                "112e35f48499939272000bd72eb840e502ca4c3aefa8800992e8defb746e0c9",
                16,
            )
            .unwrap(),
            entry_point_type: EntryPointType::External,
            calldata: vec![1.into(), 1.into(), 10.into()],
            tx_type: TransactionType::InvokeFunction,
            version: 0,
            validate_entry_point_selector: 0.into(),
            hash_value: 0.into(),
            signature: Vec::new(),
            max_fee: 0,
            nonce: Some(0.into()),
        };

        // Instantiate CachedState
        let state_reader = InMemoryStateReader::new(HashMap::new(), HashMap::new());
        let mut state = CachedState::new(state_reader, None);

        // Initialize state.contract_classes
        state.set_contract_classes(HashMap::new()).unwrap();

        // Set contract_class
        let class_hash: [u8; 32] = [1; 32];
        let contract_class =
            ContractClass::try_from(PathBuf::from("starknet_programs/fibonacci.json")).unwrap();
        state
            .set_contract_class(&class_hash, &contract_class)
            .unwrap();

        // Set contact_state
        let contract_state = ContractState::new([1; 32], Felt::new(0), HashMap::new());
        state.state_reader.contract_states.insert(
            internal_invoke_function.contract_address.clone(),
            contract_state,
        );

        let result = internal_invoke_function
            .apply(&mut state, &StarknetGeneralConfig::default())
            .unwrap();

        assert_eq!(result.tx_type, Some(TransactionType::InvokeFunction));
        assert_eq!(
            result.call_info.as_ref().unwrap().class_hash,
            Some(class_hash)
        );
        assert_eq!(
            result.call_info.as_ref().unwrap().entry_point_selector,
            Some(internal_invoke_function.entry_point_selector)
        );
        assert_eq!(
            result.call_info.as_ref().unwrap().calldata,
            internal_invoke_function.calldata
        );
        assert_eq!(result.call_info.unwrap().retdata, vec![Felt::new(144)]);
    }
}<|MERGE_RESOLUTION|>--- conflicted
+++ resolved
@@ -29,15 +29,9 @@
 use felt::Felt;
 use num_traits::Zero;
 
-<<<<<<< HEAD
-#[allow(dead_code)]
 #[derive(Debug)]
 pub struct InternalInvokeFunction {
     pub contract_address: Address,
-=======
-pub struct InternalInvokeFunction {
-    pub(crate) contract_address: Address,
->>>>>>> 3942a1c0
     entry_point_selector: Felt,
     #[allow(dead_code)]
     entry_point_type: EntryPointType,
