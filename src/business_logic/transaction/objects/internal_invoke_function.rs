use std::collections::HashMap;

use crate::{
    business_logic::{
        execution::{
            error::ExecutionError,
            execution_entry_point::ExecutionEntryPoint,
            objects::{CallInfo, TransactionExecutionContext, TransactionExecutionInfo},
        },
        fact_state::state::ExecutionResourcesManager,
        state::state_api::{State, StateReader},
        transaction::{
            error::TransactionError,
            fee::{calculate_tx_fee, execute_fee_transfer, FeeInfo},
        },
    },
    core::transaction_hash::starknet_transaction_hash::{
        calculate_transaction_hash_common, TransactionHashPrefix,
    },
    definitions::{
        constants::{EXECUTE_ENTRY_POINT_SELECTOR, TRANSACTION_VERSION},
        general_config::StarknetGeneralConfig,
        transaction_type::TransactionType,
    },
    public::abi::VALIDATE_ENTRY_POINT_SELECTOR,
    services::api::contract_class::EntryPointType,
    utils::{calculate_tx_resources, Address},
};
use felt::Felt;
use num_traits::{ToPrimitive, Zero};

pub(crate) struct InternalInvokeFunction {
    pub(crate) contract_address: Address,
    entry_point_selector: Felt,
    #[allow(dead_code)]
    entry_point_type: EntryPointType,
    calldata: Vec<Felt>,
    tx_type: TransactionType,
    version: u64,
    validate_entry_point_selector: Felt,
    hash_value: Felt,
    signature: Vec<Felt>,
    max_fee: u64,
    nonce: Option<Felt>,
}

impl InternalInvokeFunction {
    #![allow(unused)] // TODO: delete once used
    pub fn new(
        contract_address: Address,
        entry_point_selector: Felt,
        max_fee: u64,
        calldata: Vec<Felt>,
        signature: Vec<Felt>,
        chain_id: Felt,
        nonce: Option<Felt>,
    ) -> Result<Self, TransactionError> {
        let version = TRANSACTION_VERSION;
        let (entry_point_selector_field, additional_data) = preprocess_invoke_function_fields(
            entry_point_selector.clone(),
            nonce.clone(),
            version,
        )?;

        let hash_value = calculate_transaction_hash_common(
            TransactionHashPrefix::Invoke,
            version,
            contract_address.clone(),
            entry_point_selector_field,
            &calldata,
            max_fee,
            chain_id,
            &additional_data,
        )?;

        let validate_entry_point_selector = VALIDATE_ENTRY_POINT_SELECTOR.clone();

        Ok(InternalInvokeFunction {
            contract_address,
            entry_point_selector,
            entry_point_type: EntryPointType::External,
            calldata,
            tx_type: TransactionType::InvokeFunction,
            version,
            max_fee,
            signature,
            validate_entry_point_selector,
            nonce,
            hash_value,
        })
    }

    fn get_execution_context(
        &self,
        n_steps: u64,
    ) -> Result<TransactionExecutionContext, TransactionError> {
        Ok(TransactionExecutionContext::new(
            self.contract_address.clone(),
            self.hash_value.clone(),
            self.signature.clone(),
            self.max_fee,
            self.nonce
                .clone()
                .ok_or(TransactionError::InvalidNonce("Nonce is None".to_string()))?,
            n_steps,
            self.version,
        ))
    }

    fn run_validate_entrypoint<T>(
        &self,
        state: &mut T,
        resources_manager: &mut ExecutionResourcesManager,
        general_config: &StarknetGeneralConfig,
    ) -> Result<Option<CallInfo>, ExecutionError>
    where
        T: Default + State + StateReader,
    {
        if self.entry_point_selector != *EXECUTE_ENTRY_POINT_SELECTOR {
            return Ok(None);
        }

        if self.version == 0 {
            return Ok(None);
        }

        let call = ExecutionEntryPoint::new(
            self.contract_address.clone(),
            self.calldata.clone(),
            self.validate_entry_point_selector.clone(),
            Address(0.into()),
            EntryPointType::External,
            None,
            None,
        );

        let call_info = call.execute(
            state,
            general_config,
            resources_manager,
            &self
                .get_execution_context(general_config.validate_max_n_steps)
                .map_err(|_| ExecutionError::InvalidTxContext)?,
        )?;

        verify_no_calls_to_other_contracts(&call_info)
            .map_err(|_| ExecutionError::InvalidContractCall)?;

        Ok(Some(call_info))
    }

    /// Builds the transaction execution context and executes the entry point.
    /// Returns the CallInfo.
    fn run_execute_entrypoint<T>(
        &self,
        state: &mut T,
        general_config: &StarknetGeneralConfig,
        resources_manager: &mut ExecutionResourcesManager,
    ) -> Result<CallInfo, ExecutionError>
    where
        T: Default + State + StateReader,
    {
        let call = ExecutionEntryPoint::new(
            self.contract_address.clone(),
            self.calldata.clone(),
            self.entry_point_selector.clone(),
            Address(0.into()),
            EntryPointType::External,
            None,
            None,
        );

        call.execute(
            state,
            general_config,
            resources_manager,
            &self
                .get_execution_context(general_config.invoke_tx_max_n_steps)
                .map_err(|_| ExecutionError::InvalidTxContext)?,
        )
    }

    /// Execute a call to the cairo-vm using the accounts_validation.cairo contract to validate
    /// the contract that is being declared. Then it returns the transaction execution info of the run.
    pub fn apply<T>(
        &self,
        state: &mut T,
        general_config: &StarknetGeneralConfig,
    ) -> Result<TransactionExecutionInfo, ExecutionError>
    where
        T: Default + State + StateReader + Clone,
    {
        let mut resources_manager = ExecutionResourcesManager::default();
        let validate_info =
            self.run_validate_entrypoint(state, &mut resources_manager, general_config)?;

        // Execute transaction
        let call_info =
            self.run_execute_entrypoint(state, general_config, &mut resources_manager)?;

<<<<<<< HEAD
=======
        let changes = state.count_actual_storage_changes();
>>>>>>> 35924ceb
        let actual_resources = calculate_tx_resources(
            resources_manager,
            &vec![Some(call_info.clone()), validate_info.clone()],
            self.tx_type,
            changes,
            None,
        )?;

        let transaction_execution_info =
            TransactionExecutionInfo::create_concurrent_stage_execution_info(
                validate_info,
                Some(call_info),
                actual_resources,
                Some(self.tx_type),
            );
        Ok(transaction_execution_info)
    }

    fn charge_fee<S>(
        &self,
        state: &mut S,
        resources: &HashMap<String, usize>,
        general_config: &StarknetGeneralConfig,
    ) -> Result<FeeInfo, TransactionError>
    where
        S: Clone + Default + State + StateReader,
    {
        if self.max_fee.is_zero() {
            return Ok((None, 0));
        }

        let actual_fee = calculate_tx_fee(
            resources,
            general_config.starknet_os_config.gas_price,
            general_config,
        )?;

        let tx_context = self.get_execution_context(general_config.invoke_tx_max_n_steps)?;
        let fee_transfer_info =
            execute_fee_transfer(state, general_config, &tx_context, actual_fee)?;

        Ok((Some(fee_transfer_info), actual_fee))
    }

    /// Calculates actual fee used by the transaction using the execution
    /// info returned by apply(), then updates the transaction execution info with the data of the fee.  
    pub fn execute<S: Default + State + StateReader + Clone>(
        &self,
        state: &mut S,
        general_config: &StarknetGeneralConfig,
    ) -> Result<TransactionExecutionInfo, ExecutionError> {
        let concurrent_exec_info = self.apply(state, general_config)?;
        let (fee_transfer_info, actual_fee) = self
            .charge_fee(
                state,
                &concurrent_exec_info.actual_resources,
                general_config,
            )
            .map_err(|e| ExecutionError::FeeCalculationError(e.to_string()))?;

        Ok(
            TransactionExecutionInfo::from_concurrent_state_execution_info(
                concurrent_exec_info,
                actual_fee,
                fee_transfer_info,
            ),
        )
    }
}

<<<<<<< HEAD
=======
// ------------------------------------
//  Invoke internal functions utils
// ------------------------------------

>>>>>>> 35924ceb
pub fn verify_no_calls_to_other_contracts(call_info: &CallInfo) -> Result<(), TransactionError> {
    let invoked_contract_address = call_info.contract_address.clone();
    for internal_call in call_info.gen_call_topology() {
        if internal_call.contract_address != invoked_contract_address {
            return Err(TransactionError::UnauthorizedActionOnValidate);
        }
    }
    Ok(())
}

// Performs validation on fields related to function invocation transaction.
// InvokeFunction transaction.
// Deduces and returns fields required for hash calculation of

pub(crate) fn preprocess_invoke_function_fields(
    entry_point_selector: Felt,
    nonce: Option<Felt>,
    version: u64,
) -> Result<(Felt, Vec<u64>), TransactionError> {
    if version == 0 || version == u64::MAX {
        match nonce {
            Some(_) => Err(TransactionError::InvalidNonce(
                "An InvokeFunction transaction (version = 0) cannot have a nonce.".to_string(),
            )),
            None => {
                let additional_data = Vec::new();
                let entry_point_selector_field = entry_point_selector;
                Ok((entry_point_selector_field, additional_data))
            }
        }
    } else {
        match nonce {
            Some(n) => {
                let val = n.to_u64().ok_or(TransactionError::InvalidFeltConversion)?;
                let additional_data = [val].to_vec();
                let entry_point_selector_field = Felt::zero();
                Ok((entry_point_selector_field, additional_data))
            }
            None => Err(TransactionError::InvalidNonce(
                "An InvokeFunction transaction (version != 0) must have a nonce.".to_string(),
            )),
        }
    }
}

#[cfg(test)]
mod tests {
    use super::*;
    use crate::{
        business_logic::{
            fact_state::{
                contract_state::ContractState, in_memory_state_reader::InMemoryStateReader,
            },
            state::cached_state::CachedState,
        },
        services::api::contract_class::ContractClass,
<<<<<<< HEAD
        starknet_storage::{dict_storage::DictStorage, storage::Storage},
        utils::felt_to_hash,
=======
>>>>>>> 35924ceb
    };
    use num_traits::Num;
    use std::{collections::HashMap, path::PathBuf};

    #[test]
    fn test_apply_specific_concurrent_changes() {
        let internal_invoke_function = InternalInvokeFunction {
            contract_address: Address(0.into()),
            entry_point_selector: Felt::from_str_radix(
                "112e35f48499939272000bd72eb840e502ca4c3aefa8800992e8defb746e0c9",
                16,
            )
            .unwrap(),
            entry_point_type: EntryPointType::External,
            calldata: vec![1.into(), 1.into(), 10.into()],
            tx_type: TransactionType::InvokeFunction,
            version: 0,
            validate_entry_point_selector: 0.into(),
            hash_value: 0.into(),
            signature: Vec::new(),
            max_fee: 0,
            nonce: Some(0.into()),
        };

        // Instantiate CachedState
        let state_reader = InMemoryStateReader::new(HashMap::new(), HashMap::new());
        let mut state = CachedState::new(state_reader, None);

        // Initialize state.contract_classes
        state.set_contract_classes(HashMap::new()).unwrap();

        // Set contract_class
        let class_hash: [u8; 32] = [1; 32];
        let contract_class =
            ContractClass::try_from(PathBuf::from("starknet_programs/fibonacci.json")).unwrap();
        state
            .set_contract_class(&class_hash, &contract_class)
            .unwrap();

        // Set contact_state
        let contract_state = ContractState::new([1; 32], Felt::new(0), HashMap::new());
<<<<<<< HEAD
        state
            .state_reader
            .storage
            .set_contract_state(
                &felt_to_hash(&internal_invoke_function.contract_address.0),
                &contract_state,
            )
            .unwrap();
=======
        state.state_reader.contract_states.insert(
            internal_invoke_function.contract_address.clone(),
            contract_state,
        );
>>>>>>> 35924ceb

        let result = internal_invoke_function
            .apply(&mut state, &StarknetGeneralConfig::default())
            .unwrap();

        assert_eq!(result.tx_type, Some(TransactionType::InvokeFunction));
        assert_eq!(
            result.call_info.as_ref().unwrap().class_hash,
            Some(class_hash)
        );
        assert_eq!(
            result.call_info.as_ref().unwrap().entry_point_selector,
            Some(internal_invoke_function.entry_point_selector)
        );
        assert_eq!(
            result.call_info.as_ref().unwrap().calldata,
            internal_invoke_function.calldata
        );
        assert_eq!(result.call_info.unwrap().retdata, vec![Felt::new(144)]);
    }
}<|MERGE_RESOLUTION|>--- conflicted
+++ resolved
@@ -65,7 +65,7 @@
         let hash_value = calculate_transaction_hash_common(
             TransactionHashPrefix::Invoke,
             version,
-            contract_address.clone(),
+            &contract_address,
             entry_point_selector_field,
             &calldata,
             max_fee,
@@ -198,10 +198,7 @@
         let call_info =
             self.run_execute_entrypoint(state, general_config, &mut resources_manager)?;
 
-<<<<<<< HEAD
-=======
         let changes = state.count_actual_storage_changes();
->>>>>>> 35924ceb
         let actual_resources = calculate_tx_resources(
             resources_manager,
             &vec![Some(call_info.clone()), validate_info.clone()],
@@ -247,7 +244,7 @@
     }
 
     /// Calculates actual fee used by the transaction using the execution
-    /// info returned by apply(), then updates the transaction execution info with the data of the fee.  
+    /// info returned by apply(), then updates the transaction execution info with the data of the fee.
     pub fn execute<S: Default + State + StateReader + Clone>(
         &self,
         state: &mut S,
@@ -272,13 +269,10 @@
     }
 }
 
-<<<<<<< HEAD
-=======
 // ------------------------------------
 //  Invoke internal functions utils
 // ------------------------------------
 
->>>>>>> 35924ceb
 pub fn verify_no_calls_to_other_contracts(call_info: &CallInfo) -> Result<(), TransactionError> {
     let invoked_contract_address = call_info.contract_address.clone();
     for internal_call in call_info.gen_call_topology() {
@@ -335,11 +329,6 @@
             state::cached_state::CachedState,
         },
         services::api::contract_class::ContractClass,
-<<<<<<< HEAD
-        starknet_storage::{dict_storage::DictStorage, storage::Storage},
-        utils::felt_to_hash,
-=======
->>>>>>> 35924ceb
     };
     use num_traits::Num;
     use std::{collections::HashMap, path::PathBuf};
@@ -381,21 +370,10 @@
 
         // Set contact_state
         let contract_state = ContractState::new([1; 32], Felt::new(0), HashMap::new());
-<<<<<<< HEAD
-        state
-            .state_reader
-            .storage
-            .set_contract_state(
-                &felt_to_hash(&internal_invoke_function.contract_address.0),
-                &contract_state,
-            )
-            .unwrap();
-=======
         state.state_reader.contract_states.insert(
             internal_invoke_function.contract_address.clone(),
             contract_state,
         );
->>>>>>> 35924ceb
 
         let result = internal_invoke_function
             .apply(&mut state, &StarknetGeneralConfig::default())
