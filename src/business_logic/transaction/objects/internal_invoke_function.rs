<<<<<<< HEAD
use felt::{felt_str, Felt};

=======
>>>>>>> b3b4b762
use crate::{
    business_logic::{
        execution::{
            execution_entry_point::ExecutionEntryPoint,
            execution_errors::ExecutionError,
            objects::{CallInfo, TransactionExecutionContext, TransactionExecutionInfo},
        },
        fact_state::state::ExecutionResourcesManager,
        state::state_api::{State, StateReader},
        transaction::transaction_errors::TransactionError,
    },
    core::transaction_hash::starknet_transaction_hash::{
        calculate_transaction_hash_common, TransactionHashPrefix,
    },
    definitions::{
        constants::{EXECUTE_ENTRY_POINT_SELECTOR, TRANSACTION_VERSION},
        general_config::StarknetGeneralConfig,
        transaction_type::TransactionType,
    },
    services::api::contract_class::EntryPointType,
    utils::{calculate_tx_resources, preprocess_invoke_function_fields, Address},
};
use felt::Felt;

#[allow(dead_code)]
pub(crate) struct InternalInvokeFunction {
    pub(crate) contract_address: Address,
    entry_point_selector: Felt,
    entry_point_type: EntryPointType,
    calldata: Vec<Felt>,
    _tx_type: TransactionType,
    version: u64,
    validate_entry_point_selector: Felt,
    hash_value: Felt,
    signature: Vec<Felt>,
    max_fee: u64,
    nonce: Felt,
}

impl InternalInvokeFunction {
<<<<<<< HEAD
    pub fn new(
        contract_address: Address,
        entry_point_selector: Felt,
        max_fee: u64,
        calldata: Vec<Felt>,
        signature: Vec<Felt>,
        chain_id: Felt,
        nonce: Option<Felt>,
    ) -> Result<Self, TransactionError> {
        let version = TRANSACTION_VERSION;
        let (entry_point_selector_field, additional_data) = preprocess_invoke_function_fields(
            entry_point_selector.clone(),
            nonce.clone(),
            max_fee,
            version,
        )?;

        let hash_value = calculate_transaction_hash_common(
            TransactionHashPrefix::Invoke,
            version,
            contract_address.clone(),
            entry_point_selector_field,
            &calldata,
            max_fee,
            chain_id,
            &additional_data,
        )?;

        let validate_entry_point_selector = felt_str!(
            "626969833899987279399947180575486623810258720106406659648356883742278317941"
        );

        Ok(InternalInvokeFunction {
            contract_address,
            entry_point_selector,
            entry_point_type: EntryPointType::External,
            calldata,
            tx_type: TransactionType::InvokeFunction,
            version,
            max_fee,
            signature,
            validate_entry_point_selector,
            nonce: nonce.unwrap(),
            hash_value,
        })
    }

=======
    #[allow(dead_code)]
>>>>>>> b3b4b762
    fn get_execution_context(&self, n_steps: u64) -> TransactionExecutionContext {
        TransactionExecutionContext::new(
            self.contract_address.clone(),
            self.hash_value.clone(),
            self.signature.clone(),
            self.max_fee,
            self.nonce.clone(),
            n_steps,
            self.version,
        )
    }

    #[allow(dead_code)]
    fn run_validate_entrypoint<T>(
        &self,
        state: &mut T,
        resources_manager: &mut ExecutionResourcesManager,
        general_config: &StarknetGeneralConfig,
    ) -> Result<Option<CallInfo>, ExecutionError>
    where
        T: Default + State + StateReader,
    {
        if self.entry_point_selector != *EXECUTE_ENTRY_POINT_SELECTOR {
            return Ok(None);
        }

        if self.version == 0 {
            return Ok(None);
        }

        let call = ExecutionEntryPoint::new(
            self.contract_address.clone(),
            self.calldata.clone(),
            self.validate_entry_point_selector.clone(),
            Address(0.into()),
            EntryPointType::External,
            None,
            None,
        );

        let call_info = call.execute(
            state,
            general_config,
            resources_manager,
            &self.get_execution_context(general_config.validate_max_n_steps),
        )?;

        verify_no_calls_to_other_contracts(&call_info)?;

        Ok(Some(call_info))
    }

    /// Builds the transaction execution context and executes the entry point.
    /// Returns the CallInfo.
    #[allow(dead_code)]
    fn run_execute_entrypoint<T>(
        &self,
        state: &mut T,
        general_config: &StarknetGeneralConfig,
        resources_manager: &mut ExecutionResourcesManager,
    ) -> Result<CallInfo, ExecutionError>
    where
        T: Default + State + StateReader,
    {
        let call = ExecutionEntryPoint::new(
            self.contract_address.clone(),
            self.calldata.clone(),
            self.entry_point_selector.clone(),
            Address(0.into()),
            EntryPointType::External,
            None,
            None,
        );

        call.execute(
            state,
            general_config,
            resources_manager,
            &self.get_execution_context(general_config.invoke_tx_max_n_steps),
        )
    }

    fn _apply_specific_concurrent_changes<T>(
        &self,
        state: &mut T,
        general_config: &StarknetGeneralConfig,
    ) -> Result<TransactionExecutionInfo, ExecutionError>
    where
        T: Default + State + StateReader,
    {
        let mut resources_manager = ExecutionResourcesManager::default();
        let validate_info =
            self.run_validate_entrypoint(state, &mut resources_manager, general_config)?;

        // Execute transaction
        let call_info =
            self.run_execute_entrypoint(state, general_config, &mut resources_manager)?;
<<<<<<< HEAD
        let actual_resources = calculate_tx_resources(
            resources_manager,
            &vec![Some(call_info.clone()), validate_info.clone()],
            self.tx_type.clone(),
            state,
=======

        let actual_resources = calculate_tx_resources(
            resources_manager,
            &vec![Some(call_info.clone()), validate_info.clone()],
            self._tx_type.clone(),
            state.count_actual_storage_changes(),
>>>>>>> b3b4b762
            None,
        )?;
        let transaction_execution_info =
            TransactionExecutionInfo::create_concurrent_stage_execution_info(
                validate_info,
                Some(call_info),
                actual_resources,
                Some(self._tx_type.clone()),
            );
        Ok(transaction_execution_info)
    }
}

fn verify_no_calls_to_other_contracts(call_info: &CallInfo) -> Result<(), TransactionError> {
    let invoked_contract_address = call_info.contract_address.clone();
    for internal_call in call_info.gen_call_topology() {
        if internal_call.contract_address != invoked_contract_address {
            return Err(TransactionError::UnauthorizedActionOnValidate);
        }
    }
    Ok(())
}

#[cfg(test)]
mod tests {
    use super::*;
    use crate::{
        business_logic::{
            fact_state::{
                contract_state::ContractState, in_memory_state_reader::InMemoryStateReader,
            },
            state::cached_state::CachedState,
        },
        services::api::contract_class::ContractClass,
        starknet_storage::{dict_storage::DictStorage, storage::Storage},
    };
    use num_traits::Num;
    use std::{collections::HashMap, path::PathBuf};

    #[test]
    fn test_apply_specific_concurrent_changes() {
        let internal_invoke_function = InternalInvokeFunction {
            contract_address: Address(0.into()),
            entry_point_selector: Felt::from_str_radix(
                "112e35f48499939272000bd72eb840e502ca4c3aefa8800992e8defb746e0c9",
                16,
            )
            .unwrap(),
            entry_point_type: EntryPointType::External,
            calldata: vec![1.into(), 1.into(), 10.into()],
            _tx_type: TransactionType::InvokeFunction,
            version: 0,
            validate_entry_point_selector: 0.into(),
            hash_value: 0.into(),
            signature: Vec::new(),
            max_fee: 0,
            nonce: 0.into(),
        };

        // Instantiate CachedState
        let state_reader = InMemoryStateReader::new(DictStorage::new(), DictStorage::new());
        let mut state = CachedState::new(state_reader, None);

        // Initialize state.contract_classes
        state.set_contract_classes(HashMap::new()).unwrap();

        // Set contract_class
        let class_hash: [u8; 32] = [1; 32];
        let contract_class =
            ContractClass::try_from(PathBuf::from("tests/fibonacci.json")).unwrap();
        state
            .set_contract_class(&class_hash, &contract_class)
            .unwrap();

        // Set contact_state
        let contract_state = ContractState::new([1; 32], Felt::new(0), HashMap::new());
        state
            .state_reader
            .ffc
            .set_contract_state(
                &internal_invoke_function
                    .contract_address
                    .to_32_bytes()
                    .unwrap(),
                &contract_state,
            )
            .unwrap();

        let result = internal_invoke_function
            ._apply_specific_concurrent_changes(&mut state, &StarknetGeneralConfig::default())
            .unwrap();

        assert_eq!(result.tx_type, Some(TransactionType::InvokeFunction));
        assert_eq!(
            result.call_info.as_ref().unwrap().class_hash,
            Some(class_hash)
        );
        assert_eq!(
            result.call_info.as_ref().unwrap().entry_point_selector,
            Some(internal_invoke_function.entry_point_selector)
        );
        assert_eq!(
            result.call_info.as_ref().unwrap().calldata,
            internal_invoke_function.calldata
        );
        assert_eq!(result.call_info.unwrap().retdata, vec![Felt::new(144)]);
    }
}<|MERGE_RESOLUTION|>--- conflicted
+++ resolved
@@ -1,8 +1,3 @@
-<<<<<<< HEAD
-use felt::{felt_str, Felt};
-
-=======
->>>>>>> b3b4b762
 use crate::{
     business_logic::{
         execution::{
@@ -25,7 +20,7 @@
     services::api::contract_class::EntryPointType,
     utils::{calculate_tx_resources, preprocess_invoke_function_fields, Address},
 };
-use felt::Felt;
+use felt::{felt_str, Felt};
 
 #[allow(dead_code)]
 pub(crate) struct InternalInvokeFunction {
@@ -33,7 +28,7 @@
     entry_point_selector: Felt,
     entry_point_type: EntryPointType,
     calldata: Vec<Felt>,
-    _tx_type: TransactionType,
+    tx_type: TransactionType,
     version: u64,
     validate_entry_point_selector: Felt,
     hash_value: Felt,
@@ -43,7 +38,6 @@
 }
 
 impl InternalInvokeFunction {
-<<<<<<< HEAD
     pub fn new(
         contract_address: Address,
         entry_point_selector: Felt,
@@ -91,9 +85,6 @@
         })
     }
 
-=======
-    #[allow(dead_code)]
->>>>>>> b3b4b762
     fn get_execution_context(&self, n_steps: u64) -> TransactionExecutionContext {
         TransactionExecutionContext::new(
             self.contract_address.clone(),
@@ -182,7 +173,7 @@
         general_config: &StarknetGeneralConfig,
     ) -> Result<TransactionExecutionInfo, ExecutionError>
     where
-        T: Default + State + StateReader,
+        T: Default + State + StateReader + Clone,
     {
         let mut resources_manager = ExecutionResourcesManager::default();
         let validate_info =
@@ -191,20 +182,14 @@
         // Execute transaction
         let call_info =
             self.run_execute_entrypoint(state, general_config, &mut resources_manager)?;
-<<<<<<< HEAD
+
+        let changes = state.count_actual_storage_changes();
         let actual_resources = calculate_tx_resources(
             resources_manager,
             &vec![Some(call_info.clone()), validate_info.clone()],
             self.tx_type.clone(),
             state,
-=======
-
-        let actual_resources = calculate_tx_resources(
-            resources_manager,
-            &vec![Some(call_info.clone()), validate_info.clone()],
-            self._tx_type.clone(),
-            state.count_actual_storage_changes(),
->>>>>>> b3b4b762
+            changes,
             None,
         )?;
         let transaction_execution_info =
@@ -212,7 +197,7 @@
                 validate_info,
                 Some(call_info),
                 actual_resources,
-                Some(self._tx_type.clone()),
+                Some(self.tx_type.clone()),
             );
         Ok(transaction_execution_info)
     }
@@ -255,7 +240,7 @@
             .unwrap(),
             entry_point_type: EntryPointType::External,
             calldata: vec![1.into(), 1.into(), 10.into()],
-            _tx_type: TransactionType::InvokeFunction,
+            tx_type: TransactionType::InvokeFunction,
             version: 0,
             validate_entry_point_selector: 0.into(),
             hash_value: 0.into(),
