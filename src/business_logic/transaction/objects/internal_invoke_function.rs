--- conflicted
+++ resolved
@@ -188,11 +188,7 @@
         general_config: &StarknetGeneralConfig,
     ) -> Result<TransactionExecutionInfo, ExecutionError>
     where
-<<<<<<< HEAD
-        T: Default + State + StateReader + std::fmt::Debug,
-=======
         T: Default + State + StateReader + Clone,
->>>>>>> 2d42d281
     {
         let mut resources_manager = ExecutionResourcesManager::default();
 
@@ -201,11 +197,7 @@
         // Execute transaction
         let call_info =
             self.run_execute_entrypoint(state, general_config, &mut resources_manager)?;
-<<<<<<< HEAD
-=======
-
         let changes = state.count_actual_storage_changes();
->>>>>>> 2d42d281
         let actual_resources = calculate_tx_resources(
             resources_manager,
             &vec![Some(call_info.clone()), validate_info.clone()],
