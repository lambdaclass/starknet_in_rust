--- conflicted
+++ resolved
@@ -172,11 +172,6 @@
             state::cached_state::CachedState,
         },
         services::api::contract_class::ContractClass,
-<<<<<<< HEAD
-        starknet_storage::{dict_storage::DictStorage, storage::Storage},
-        utils::felt_to_hash,
-=======
->>>>>>> 7deab5e1
     };
     use num_traits::Num;
     use std::{collections::HashMap, path::PathBuf};
@@ -218,21 +213,10 @@
 
         // Set contact_state
         let contract_state = ContractState::new([1; 32], Felt::new(0), HashMap::new());
-<<<<<<< HEAD
-        state
-            .state_reader
-            .storage
-            .set_contract_state(
-                &felt_to_hash(&internal_invoke_function.contract_address.0),
-                &contract_state,
-            )
-            .unwrap();
-=======
         state.state_reader.contract_states.insert(
             internal_invoke_function.contract_address.clone(),
             contract_state,
         );
->>>>>>> 7deab5e1
 
         let result = internal_invoke_function
             ._apply_specific_concurrent_changes(&mut state, &StarknetGeneralConfig::default())
