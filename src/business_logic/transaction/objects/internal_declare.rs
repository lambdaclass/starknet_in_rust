use std::collections::HashMap;

use felt::Felt;
use num_traits::Zero;

use crate::{
    business_logic::{
        execution::{
            error::ExecutionError,
            execution_entry_point::ExecutionEntryPoint,
            objects::{CallInfo, TransactionExecutionContext, TransactionExecutionInfo},
        },
        fact_state::state::ExecutionResourcesManager,
        state::state_api::{State, StateReader},
        transaction::{
            error::TransactionError,
            fee::{calculate_tx_fee, execute_fee_transfer, FeeInfo},
        },
    },
    core::{
        contract_address::starknet_contract_address::compute_class_hash,
        transaction_hash::starknet_transaction_hash::calculate_declare_transaction_hash,
    },
    definitions::{
        constants::VALIDATE_DECLARE_ENTRY_POINT_NAME, general_config::StarknetGeneralConfig,
        transaction_type::TransactionType,
    },
    services::api::contract_class::{ContractClass, EntryPointType},
    utils::{calculate_tx_resources, felt_to_hash, verify_no_calls_to_other_contracts, Address},
};

///  Represents an internal transaction in the StarkNet network that is a declaration of a Cairo
///  contract class.
<<<<<<< HEAD
// ~~~~~~~~~~~~~~~~~~~~~~~~~~~~~~~~~~~~~~~~~~~~~~~~~~~~~~~~~~~~~~~~~~~~~~~~~~~~~~~~~~~~~~~~~~~~~~~
pub struct InternalDeclare {
    pub class_hash: [u8; 32],
    pub sender_address: Address,
    pub tx_type: TransactionType,
    pub validate_entry_point_selector: Felt,
    pub version: u64,
    pub max_fee: u64,
    pub signature: Vec<Felt>,
    pub nonce: Felt,
    pub hash_value: Felt,
=======
pub(crate) struct InternalDeclare {
    pub(crate) class_hash: [u8; 32],
    pub(crate) sender_address: Address,
    pub(crate) tx_type: TransactionType,
    pub(crate) validate_entry_point_selector: Felt,
    pub(crate) version: u64,
    pub(crate) max_fee: u64,
    pub(crate) signature: Vec<Felt>,
    pub(crate) nonce: Felt,
    pub(crate) hash_value: Felt,
>>>>>>> 1fa7a0ab
}

// ------------------------------------------------------------
//                        Functions
// ------------------------------------------------------------
impl InternalDeclare {
    #![allow(unused)] // TODO: delete once used
    pub fn new(
        contract_class: ContractClass,
        chain_id: Felt,
        sender_address: Address,
        max_fee: u64,
        version: u64,
        signature: Vec<Felt>,
        nonce: Felt,
    ) -> Result<Self, TransactionError> {
        let hash = compute_class_hash(&contract_class)?;
        let class_hash = felt_to_hash(&hash);

        let hash_value = calculate_declare_transaction_hash(
            contract_class,
            chain_id,
            sender_address.clone(),
            max_fee,
            version,
            nonce.clone(),
        )?;

        let validate_entry_point_selector = VALIDATE_DECLARE_ENTRY_POINT_NAME.clone();

        let internal_declare = InternalDeclare {
            class_hash,
            sender_address,
            tx_type: TransactionType::Declare,
            validate_entry_point_selector,
            version,
            max_fee,
            signature,
            nonce,
            hash_value,
        };

        internal_declare.verify_version()?;

        Ok(internal_declare)
    }

    pub fn account_contract_address(&self) -> Address {
        self.sender_address.clone()
    }

    pub fn get_calldata(&self) -> Vec<Felt> {
        let bytes = Felt::from_bytes_be(&self.class_hash);
        Vec::from([bytes])
    }

    pub fn verify_version(&self) -> Result<(), TransactionError> {
        // no need to check if its lesser than 0 because it is an usize
        if self.version > 0x8000_0000_0000_0000 {
            return Err(TransactionError::StarknetError(
                "The sender_address field in Declare transactions of version 0, sender should be 1"
                    .to_string(),
            ));
        }

        if !self.max_fee.is_zero() {
            return Err(TransactionError::StarknetError(
                "The max_fee field in Declare transactions of version 0 must be 0.".to_string(),
            ));
        }

        if !self.nonce.is_zero() {
            return Err(TransactionError::StarknetError(
                "The nonce field in Declare transactions of version 0 must be 0.".to_string(),
            ));
        }

        if !self.signature.len().is_zero() {
            return Err(TransactionError::StarknetError(
                "The signature field in Declare transactions must be an empty list.".to_string(),
            ));
        }
        Ok(())
    }

    /// Executes a call to the cairo-vm using the accounts_validation.cairo contract to validate
    /// the contract that is being declared. Then it returns the transaction execution info of the run.
    pub fn apply<S: Default + State + StateReader + Clone>(
        &self,
        state: &mut S,
        general_config: &StarknetGeneralConfig,
    ) -> Result<TransactionExecutionInfo, TransactionError> {
        self.verify_version()?;

        // validate transaction
        let mut resources_manager = ExecutionResourcesManager::default();
        let validate_info = self
            .run_validate_entrypoint(state, &mut resources_manager, general_config)
            .map_err(|e| TransactionError::RunValidationError(e.to_string()))?;

        let changes = state.count_actual_storage_changes();
        let actual_resources = calculate_tx_resources(
            resources_manager,
            &vec![validate_info.clone()],
            TransactionType::Declare,
            changes,
            None,
        )
        .map_err(|_| TransactionError::ResourcesCalculationError)?;

        Ok(
            TransactionExecutionInfo::create_concurrent_stage_execution_info(
                validate_info,
                None,
                actual_resources,
                Some(self.tx_type),
            ),
        )
    }

    // ~~~~~~~~~~~~~~~~~~~~~~~~~~~
    // Internal Account Functions
    // ~~~~~~~~~~~~~~~~~~~~~~~~~~~
    pub fn get_execution_context(&self, n_steps: u64) -> TransactionExecutionContext {
        TransactionExecutionContext::new(
            self.sender_address.clone(),
            self.hash_value.clone(),
            self.signature.clone(),
            self.max_fee,
            self.nonce.clone(),
            n_steps,
            self.version,
        )
    }

    pub fn run_validate_entrypoint<S: Default + State + StateReader>(
        &self,
        state: &mut S,
        resources_manager: &mut ExecutionResourcesManager,
        general_config: &StarknetGeneralConfig,
    ) -> Result<Option<CallInfo>, ExecutionError> {
        if self.version > 0x8000_0000_0000_0000 {
            return Ok(None);
        }

        let calldata = self.get_calldata();

        let entry_point = ExecutionEntryPoint::new(
            self.account_contract_address(),
            calldata,
            self.validate_entry_point_selector.clone(),
            Address(Felt::zero()),
            EntryPointType::External,
            None,
            None,
        );

        let call_info = entry_point.execute(
            state,
            general_config,
            resources_manager,
            &self.get_execution_context(general_config.invoke_tx_max_n_steps),
        )?;

        verify_no_calls_to_other_contracts(&call_info)
            .map_err(|_| ExecutionError::UnauthorizedActionOnValidate)?;

        Ok(Some(call_info))
    }

    /// Calculates and charges the actual fee.
    pub fn charge_fee<S: Default + State + StateReader + Clone>(
        &self,
        state: &mut S,
        resources: HashMap<String, usize>,
        general_config: StarknetGeneralConfig,
    ) -> Result<FeeInfo, TransactionError> {
        if self.max_fee.is_zero() {
            return Ok((None, 0));
        }

        let actual_fee = calculate_tx_fee(
            resources,
            general_config.starknet_os_config.gas_price,
            &general_config,
        )?;

        let tx_context = self.get_execution_context(general_config.invoke_tx_max_n_steps);
        let fee_transfer_info =
            execute_fee_transfer(state, general_config, tx_context, actual_fee)?;

        Ok((Some(fee_transfer_info), actual_fee))
    }

    fn handle_nonce<S: Default + State + StateReader + Clone>(
        &self,
        state: &mut S,
    ) -> Result<(), TransactionError> {
        if self.version > 0x8000_0000_0000_0000 {
            return Err(TransactionError::StarknetError(
                "Don't handle nonce for version 0".to_string(),
            ));
        }

        let contract_address = self.account_contract_address();
        let current_nonce = state.get_nonce_at(&contract_address)?.to_owned();
        if current_nonce != self.nonce {
            return Err(TransactionError::InvalidTransactionNonce(
                current_nonce.to_string(),
                self.nonce.to_string(),
            ));
        }

        state.increment_nonce(&contract_address)?;

        Ok(())
    }
    /// Calculates actual fee used by the transaction using the execution
    /// info returned by apply(), then updates the transaction execution info with the data of the fee.  
    pub fn execute<S: Default + State + StateReader + Clone>(
        &self,
        state: &mut S,
        general_config: StarknetGeneralConfig,
    ) -> Result<TransactionExecutionInfo, TransactionError> {
        let concurrent_exec_info = self.apply(state, &general_config)?;

        self.handle_nonce(state)?;
        let (fee_transfer_info, actual_fee) = self.charge_fee(
            state,
            concurrent_exec_info.actual_resources.clone(),
            general_config,
        )?;

        Ok(
            TransactionExecutionInfo::from_concurrent_state_execution_info(
                concurrent_exec_info,
                actual_fee,
                fee_transfer_info,
            ),
        )
    }
}

// ---------------
//     Tests
// ---------------

#[cfg(test)]
mod tests {
    use felt::{felt_str, Felt};
    use num_traits::One;
    use std::{collections::HashMap, path::PathBuf};

    use crate::{
        business_logic::{
            execution::objects::{CallInfo, CallType, TransactionExecutionInfo},
            fact_state::{
                contract_state::ContractState, in_memory_state_reader::InMemoryStateReader,
            },
            state::cached_state::CachedState,
        },
        core::contract_address::starknet_contract_address::compute_class_hash,
        definitions::{
            constants::VALIDATE_DECLARE_ENTRY_POINT_NAME,
            general_config::{StarknetChainId, StarknetGeneralConfig},
            transaction_type::TransactionType,
        },
        services::api::contract_class::{ContractClass, EntryPointType},
        utils::{felt_to_hash, Address},
    };

    use super::InternalDeclare;

    #[test]
    fn declare_fibonacci() {
        // accounts contract class must be store before running declarartion of fibonacci
        let path = PathBuf::from("starknet_programs/account_without_validation.json");
        let contract_class = ContractClass::try_from(path).unwrap();

        // Instantiate CachedState
        let mut contract_class_cache = HashMap::new();

        //  ------------ contract data --------------------
        let hash = compute_class_hash(&contract_class).unwrap();
        let class_hash = felt_to_hash(&hash);

        contract_class_cache.insert(class_hash, contract_class.clone());

        // store sender_address
        let sender_address = Address(1.into());
        // this is not conceptually correct as the sender address would be an
        // Account contract (not the contract that we are currently declaring)
        // but for testing reasons its ok
        let contract_state = ContractState::new(class_hash, 1.into(), HashMap::new());

        let mut state_reader = InMemoryStateReader::new(HashMap::new(), HashMap::new());
        state_reader
            .contract_states
            .insert(sender_address, contract_state);

        let mut state = CachedState::new(state_reader, Some(contract_class_cache));

        //* ---------------------------------------
        //*    Test declare with previous data
        //* ---------------------------------------

        let fib_path = PathBuf::from("starknet_programs/fibonacci.json");
        let fib_contract_class = ContractClass::try_from(fib_path).unwrap();
        dbg!("found the file");

        let chain_id = StarknetChainId::TestNet.to_felt();

        // ----- calculate fib class hash ---------
        let hash = compute_class_hash(&fib_contract_class).unwrap();
        let fib_class_hash = felt_to_hash(&hash);

        // declare tx
        let internal_declare = InternalDeclare::new(
            fib_contract_class.clone(),
            chain_id,
            Address(1.into()),
            0,
            0,
            Vec::new(),
            0.into(),
        )
        .unwrap();

        // this simulate the setting done while declaring with starknet state

        state
            .contract_classes
            .as_mut()
            .unwrap()
            .insert(fib_class_hash, fib_contract_class);

        //* ---------------------------------------
        //              Expected result
        //* ---------------------------------------

        // Value generated from selector _validate_declare_
        let entry_point_selector = Some(VALIDATE_DECLARE_ENTRY_POINT_NAME.clone());

        let class_hash_felt = compute_class_hash(&contract_class).unwrap();
        let expected_class_hash = felt_to_hash(&class_hash_felt);

        // Calldata is the class hash represented as a Felt
        let calldata = [felt_str!(
            "3263750508471340057496742110279857589794844827005189048727502686976772849721"
        )]
        .to_vec();

        let validate_info = Some(CallInfo {
            caller_address: Address(0.into()),
            call_type: Some(CallType::Call),
            contract_address: Address(Felt::one()),
            entry_point_selector,
            entry_point_type: Some(EntryPointType::External),
            calldata,
            class_hash: Some(expected_class_hash),
            ..Default::default()
        });

        let mut actual_resources = HashMap::new();
        actual_resources.insert("l1_gas_usage".to_string(), 0);
        let transaction_exec_info = TransactionExecutionInfo {
            validate_info,
            call_info: None,
            fee_transfer_info: None,
            actual_fee: 0,
            actual_resources,
            tx_type: Some(TransactionType::Declare),
        };

        // ---------------------
        //      Comparison
        // ---------------------
        assert_eq!(
            internal_declare
                .apply(&mut state, &StarknetGeneralConfig::default())
                .unwrap(),
            transaction_exec_info
        );
    }
}<|MERGE_RESOLUTION|>--- conflicted
+++ resolved
@@ -31,8 +31,6 @@
 
 ///  Represents an internal transaction in the StarkNet network that is a declaration of a Cairo
 ///  contract class.
-<<<<<<< HEAD
-// ~~~~~~~~~~~~~~~~~~~~~~~~~~~~~~~~~~~~~~~~~~~~~~~~~~~~~~~~~~~~~~~~~~~~~~~~~~~~~~~~~~~~~~~~~~~~~~~
 pub struct InternalDeclare {
     pub class_hash: [u8; 32],
     pub sender_address: Address,
@@ -43,18 +41,6 @@
     pub signature: Vec<Felt>,
     pub nonce: Felt,
     pub hash_value: Felt,
-=======
-pub(crate) struct InternalDeclare {
-    pub(crate) class_hash: [u8; 32],
-    pub(crate) sender_address: Address,
-    pub(crate) tx_type: TransactionType,
-    pub(crate) validate_entry_point_selector: Felt,
-    pub(crate) version: u64,
-    pub(crate) max_fee: u64,
-    pub(crate) signature: Vec<Felt>,
-    pub(crate) nonce: Felt,
-    pub(crate) hash_value: Felt,
->>>>>>> 1fa7a0ab
 }
 
 // ------------------------------------------------------------
