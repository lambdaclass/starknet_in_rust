--- conflicted
+++ resolved
@@ -314,10 +314,7 @@
             state::cached_state::CachedState,
         },
         definitions::{
-<<<<<<< HEAD
-=======
             constants::VALIDATE_DECLARE_ENTRY_POINT_SELECTOR,
->>>>>>> 3942a1c0
             general_config::{StarknetChainId, StarknetGeneralConfig},
             transaction_type::TransactionType,
         },
