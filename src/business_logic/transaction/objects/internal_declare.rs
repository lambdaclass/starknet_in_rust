use crate::{
    business_logic::{
        execution::{
            execution_entry_point::ExecutionEntryPoint,
            objects::{CallInfo, TransactionExecutionContext, TransactionExecutionInfo},
        },
        fact_state::state::ExecutionResourcesManager,
        state::state_api::{State, StateReader},
        transaction::{
            error::TransactionError,
            fee::{calculate_tx_fee, execute_fee_transfer, FeeInfo},
        },
    },
    core::{
        contract_address::starknet_contract_address::compute_deprecated_class_hash,
        errors::state_errors::StateError,
        transaction_hash::starknet_transaction_hash::calculate_declare_transaction_hash,
    },
    definitions::{
        constants::VALIDATE_DECLARE_ENTRY_POINT_SELECTOR, general_config::StarknetGeneralConfig,
        transaction_type::TransactionType,
    },
    services::api::contract_class::{ContractClass, EntryPointType},
    utils::{calculate_tx_resources, verify_no_calls_to_other_contracts, Address, ClassHash},
};
use cairo_vm::felt::Felt252;
use num_traits::Zero;
use std::collections::HashMap;

// ~~~~~~~~~~~~~~~~~~~~~~~~~~~~~~~~~~~~~~~~~~~~~~~~~~~~~~~~~~~~~~~~~~~~~~~~~~~~~~~~~~~~~~~~~~~~~~~
///  Represents an internal transaction in the StarkNet network that is a declaration of a Cairo
///  contract class.
#[derive(Debug)]
pub struct InternalDeclare {
    pub class_hash: ClassHash,
    pub sender_address: Address,
    pub tx_type: TransactionType,
    pub validate_entry_point_selector: Felt252,
    pub version: u64,
    pub max_fee: u64,
    pub signature: Vec<Felt252>,
    pub nonce: Felt252,
    pub hash_value: Felt252,
    pub contract_class: ContractClass,
}

// ------------------------------------------------------------
//                        Functions
// ------------------------------------------------------------
impl InternalDeclare {
    pub fn new(
        contract_class: ContractClass,
        chain_id: Felt252,
        sender_address: Address,
        max_fee: u64,
        version: u64,
        signature: Vec<Felt252>,
        nonce: Felt252,
    ) -> Result<Self, TransactionError> {
<<<<<<< HEAD
        let hash = compute_class_hash(&contract_class)?;
        let class_hash = hash.to_be_bytes();
=======
        let hash = compute_deprecated_class_hash(&contract_class)?;
        let class_hash = felt_to_hash(&hash);
>>>>>>> 3b74fb37

        let hash_value = calculate_declare_transaction_hash(
            &contract_class,
            chain_id,
            &sender_address,
            max_fee,
            version,
            nonce.clone(),
        )?;

        let validate_entry_point_selector = VALIDATE_DECLARE_ENTRY_POINT_SELECTOR.clone();

        let internal_declare = InternalDeclare {
            class_hash,
            sender_address,
            tx_type: TransactionType::Declare,
            validate_entry_point_selector,
            version,
            max_fee,
            signature,
            nonce,
            hash_value,
            contract_class,
        };

        internal_declare.verify_version()?;

        Ok(internal_declare)
    }

    pub fn get_calldata(&self) -> Vec<Felt252> {
        let bytes = Felt252::from_bytes_be(&self.class_hash);
        Vec::from([bytes])
    }

    pub fn verify_version(&self) -> Result<(), TransactionError> {
        if self.version.is_zero() {
            if !self.max_fee.is_zero() {
                return Err(TransactionError::StarknetError(
                    "The max_fee field in Declare transactions of version 0 must be 0.".to_string(),
                ));
            }

            if !self.nonce.is_zero() {
                return Err(TransactionError::StarknetError(
                    "The nonce field in Declare transactions of version 0 must be 0.".to_string(),
                ));
            }
        }

        if !self.signature.len().is_zero() {
            return Err(TransactionError::StarknetError(
                "The signature field in Declare transactions must be an empty list.".to_string(),
            ));
        }
        Ok(())
    }

    /// Executes a call to the cairo-vm using the accounts_validation.cairo contract to validate
    /// the contract that is being declared. Then it returns the transaction execution info of the run.
    pub fn apply<S: State + StateReader>(
        &self,
        state: &mut S,
        general_config: &StarknetGeneralConfig,
    ) -> Result<TransactionExecutionInfo, TransactionError> {
        self.verify_version()?;

        // validate transaction
        let mut resources_manager = ExecutionResourcesManager::default();
        let validate_info =
            self.run_validate_entrypoint(state, &mut resources_manager, general_config)?;

        let changes = state.count_actual_storage_changes();
        let actual_resources = calculate_tx_resources(
            resources_manager,
            &vec![validate_info.clone()],
            TransactionType::Declare,
            changes,
            None,
        )
        .map_err(|_| TransactionError::ResourcesCalculation)?;

        Ok(
            TransactionExecutionInfo::create_concurrent_stage_execution_info(
                validate_info,
                None,
                actual_resources,
                Some(self.tx_type),
            ),
        )
    }

    // ~~~~~~~~~~~~~~~~~~~~~~~~~~~
    // Internal Account Functions
    // ~~~~~~~~~~~~~~~~~~~~~~~~~~~
    pub fn get_execution_context(&self, n_steps: u64) -> TransactionExecutionContext {
        TransactionExecutionContext::new(
            self.sender_address.clone(),
            self.hash_value.clone(),
            self.signature.clone(),
            self.max_fee,
            self.nonce.clone(),
            n_steps,
            self.version,
        )
    }

    pub fn run_validate_entrypoint<S: State + StateReader>(
        &self,
        state: &mut S,
        resources_manager: &mut ExecutionResourcesManager,
        general_config: &StarknetGeneralConfig,
    ) -> Result<Option<CallInfo>, TransactionError> {
        if self.version == 0 {
            return Ok(None);
        }

        let calldata = self.get_calldata();

        let entry_point = ExecutionEntryPoint::new(
            self.sender_address.clone(),
            calldata,
            self.validate_entry_point_selector.clone(),
            Address(Felt252::zero()),
            EntryPointType::External,
            None,
            None,
        );

        let call_info = entry_point.execute(
            state,
            general_config,
            resources_manager,
            &self.get_execution_context(general_config.invoke_tx_max_n_steps),
        )?;

        verify_no_calls_to_other_contracts(&call_info)
            .map_err(|_| TransactionError::UnauthorizedActionOnValidate)?;

        Ok(Some(call_info))
    }

    /// Calculates and charges the actual fee.
    pub fn charge_fee<S: State + StateReader>(
        &self,
        state: &mut S,
        resources: &HashMap<String, usize>,
        general_config: &StarknetGeneralConfig,
    ) -> Result<FeeInfo, TransactionError> {
        if self.max_fee.is_zero() {
            return Ok((None, 0));
        }

        let actual_fee = calculate_tx_fee(
            resources,
            general_config.starknet_os_config.gas_price,
            general_config,
        )?;

        let tx_context = self.get_execution_context(general_config.invoke_tx_max_n_steps);
        let fee_transfer_info =
            execute_fee_transfer(state, general_config, &tx_context, actual_fee)?;

        Ok((Some(fee_transfer_info), actual_fee))
    }

    fn handle_nonce<S: State + StateReader>(&self, state: &mut S) -> Result<(), TransactionError> {
        if self.version == 0 {
            return Ok(());
        }

        let contract_address = &self.sender_address;
        let current_nonce = state.get_nonce_at(contract_address)?;
        if current_nonce != self.nonce {
            return Err(TransactionError::InvalidTransactionNonce(
                current_nonce.to_string(),
                self.nonce.to_string(),
            ));
        }

        state.increment_nonce(contract_address)?;

        Ok(())
    }

    /// Calculates actual fee used by the transaction using the execution
    /// info returned by apply(), then updates the transaction execution info with the data of the fee.
    pub fn execute<S: State + StateReader>(
        &self,
        state: &mut S,
        general_config: &StarknetGeneralConfig,
    ) -> Result<TransactionExecutionInfo, TransactionError> {
        let concurrent_exec_info = self.apply(state, general_config)?;
        self.handle_nonce(state)?;
        // Set contract class
        match state.get_contract_class(&self.class_hash) {
            Err(StateError::MissingClassHash()) => {
                // Class is undeclared; declare it.
                state.set_contract_class(&self.class_hash, &self.contract_class)?;
            }
            Err(error) => return Err(error.into()),
            Ok(_) => {
                // Class is already declared; cannot redeclare.
                return Err(TransactionError::ClassAlreadyDeclared(self.class_hash));
            }
        }

        let (fee_transfer_info, actual_fee) = self.charge_fee(
            state,
            &concurrent_exec_info.actual_resources,
            general_config,
        )?;

        Ok(
            TransactionExecutionInfo::from_concurrent_state_execution_info(
                concurrent_exec_info,
                actual_fee,
                fee_transfer_info,
            ),
        )
    }
}

// ---------------
//     Tests
// ---------------

#[cfg(test)]
mod tests {
    use super::*;
    use cairo_vm::felt::{felt_str, Felt252};
    use coverage_helper::test;
    use num_traits::{One, Zero};
    use std::{collections::HashMap, path::PathBuf};

    use crate::{
        business_logic::{
            execution::objects::{CallInfo, CallType, TransactionExecutionInfo},
            fact_state::in_memory_state_reader::InMemoryStateReader,
            state::cached_state::CachedState,
        },
        definitions::{
            constants::VALIDATE_DECLARE_ENTRY_POINT_SELECTOR,
            general_config::{StarknetChainId, StarknetGeneralConfig},
            transaction_type::TransactionType,
        },
        services::api::contract_class::{ContractClass, EntryPointType},
        utils::Address,
    };

    use super::InternalDeclare;

    #[test]
    fn declare_fibonacci() {
        // accounts contract class must be stored before running declaration of fibonacci
        let path = PathBuf::from("starknet_programs/account_without_validation.json");
        let contract_class = ContractClass::try_from(path).unwrap();

        // Instantiate CachedState
        let mut contract_class_cache = HashMap::new();

        //  ------------ contract data --------------------
<<<<<<< HEAD
        let hash = compute_class_hash(&contract_class).unwrap();
        let class_hash = hash.to_be_bytes();
=======
        let hash = compute_deprecated_class_hash(&contract_class).unwrap();
        let class_hash = felt_to_hash(&hash);
>>>>>>> 3b74fb37

        contract_class_cache.insert(class_hash, contract_class.clone());

        // store sender_address
        let sender_address = Address(1.into());
        // this is not conceptually correct as the sender address would be an
        // Account contract (not the contract that we are currently declaring)
        // but for testing reasons its ok

        let mut state_reader = InMemoryStateReader::default();
        state_reader
            .address_to_class_hash_mut()
            .insert(sender_address.clone(), class_hash);
        state_reader
            .address_to_nonce_mut()
            .insert(sender_address, Felt252::new(1));

        let mut state = CachedState::new(state_reader, Some(contract_class_cache));

        //* ---------------------------------------
        //*    Test declare with previous data
        //* ---------------------------------------

        let fib_path = PathBuf::from("starknet_programs/fibonacci.json");
        let fib_contract_class = ContractClass::try_from(fib_path).unwrap();

        let chain_id = StarknetChainId::TestNet.to_felt();

        // declare tx
        let internal_declare = InternalDeclare::new(
            fib_contract_class,
            chain_id,
            Address(Felt252::one()),
            0,
            1,
            Vec::new(),
            Felt252::zero(),
        )
        .unwrap();

        //* ---------------------------------------
        //              Expected result
        //* ---------------------------------------

        // Value generated from selector _validate_declare_
        let entry_point_selector = Some(VALIDATE_DECLARE_ENTRY_POINT_SELECTOR.clone());

<<<<<<< HEAD
        let class_hash_felt = compute_class_hash(&contract_class).unwrap();
        let expected_class_hash = class_hash_felt.to_be_bytes();
=======
        let class_hash_felt = compute_deprecated_class_hash(&contract_class).unwrap();
        let expected_class_hash = felt_to_hash(&class_hash_felt);
>>>>>>> 3b74fb37

        // Calldata is the class hash represented as a Felt252
        let calldata = [felt_str!(
            "3263750508471340057496742110279857589794844827005189048727502686976772849721"
        )]
        .to_vec();

        let validate_info = Some(CallInfo {
            caller_address: Address(0.into()),
            call_type: Some(CallType::Call),
            contract_address: Address(Felt252::one()),
            entry_point_selector,
            entry_point_type: Some(EntryPointType::External),
            calldata,
            class_hash: Some(expected_class_hash),
            ..Default::default()
        });

        let actual_resources = HashMap::from([
            ("l1_gas_usage".to_string(), 0),
            ("range_check_builtin".to_string(), 57),
            ("pedersen_builtin".to_string(), 15),
        ]);
        let transaction_exec_info = TransactionExecutionInfo {
            validate_info,
            call_info: None,
            fee_transfer_info: None,
            actual_fee: 0,
            actual_resources,
            tx_type: Some(TransactionType::Declare),
        };

        // ---------------------
        //      Comparison
        // ---------------------
        assert_eq!(
            internal_declare
                .apply(&mut state, &StarknetGeneralConfig::default())
                .unwrap(),
            transaction_exec_info
        );
    }

    #[test]
    fn verify_version_zero_should_fail_max_fee() {
        // accounts contract class must be stored before running declaration of fibonacci
        let path = PathBuf::from("starknet_programs/account_without_validation.json");
        let contract_class = ContractClass::try_from(path).unwrap();

        // Instantiate CachedState
        let mut contract_class_cache = HashMap::new();

        //  ------------ contract data --------------------
        let hash = compute_class_hash(&contract_class).unwrap();
        let class_hash = hash.to_be_bytes();

        contract_class_cache.insert(class_hash, contract_class);

        // store sender_address
        let sender_address = Address(1.into());
        // this is not conceptually correct as the sender address would be an
        // Account contract (not the contract that we are currently declaring)
        // but for testing reasons its ok

        let mut state_reader = InMemoryStateReader::default();
        state_reader
            .address_to_class_hash_mut()
            .insert(sender_address.clone(), class_hash);
        state_reader
            .address_to_nonce_mut()
            .insert(sender_address, Felt252::new(1));

        let _state = CachedState::new(state_reader, Some(contract_class_cache));

        //* ---------------------------------------
        //*    Test declare with previous data
        //* ---------------------------------------

        let fib_path = PathBuf::from("starknet_programs/fibonacci.json");
        let fib_contract_class = ContractClass::try_from(fib_path).unwrap();

        let chain_id = StarknetChainId::TestNet.to_felt();
        let max_fee = 1000;
        let version = 0;

        // Declare tx should fail because max_fee > 0 and version == 0
        let internal_declare = InternalDeclare::new(
            fib_contract_class,
            chain_id,
            Address(Felt252::one()),
            max_fee,
            version,
            Vec::new(),
            Felt252::from(max_fee),
        );

        // ---------------------
        //      Comparison
        // ---------------------
        assert!(internal_declare.is_err());
        assert_matches!(
            internal_declare.unwrap_err(),
            TransactionError::StarknetError(..)
        );
    }

    #[test]
    fn verify_version_zero_should_fail_nonce() {
        // accounts contract class must be stored before running declaration of fibonacci
        let path = PathBuf::from("starknet_programs/account_without_validation.json");
        let contract_class = ContractClass::try_from(path).unwrap();

        // Instantiate CachedState
        let mut contract_class_cache = HashMap::new();

        //  ------------ contract data --------------------
        let hash = compute_class_hash(&contract_class).unwrap();
        let class_hash = hash.to_be_bytes();

        contract_class_cache.insert(class_hash, contract_class);

        // store sender_address
        let sender_address = Address(1.into());
        // this is not conceptually correct as the sender address would be an
        // Account contract (not the contract that we are currently declaring)
        // but for testing reasons its ok

        let mut state_reader = InMemoryStateReader::default();
        state_reader
            .address_to_class_hash_mut()
            .insert(sender_address.clone(), class_hash);
        state_reader
            .address_to_nonce_mut()
            .insert(sender_address, Felt252::new(1));

        let _state = CachedState::new(state_reader, Some(contract_class_cache));

        //* ---------------------------------------
        //*    Test declare with previous data
        //* ---------------------------------------

        let fib_path = PathBuf::from("starknet_programs/fibonacci.json");
        let fib_contract_class = ContractClass::try_from(fib_path).unwrap();

        let chain_id = StarknetChainId::TestNet.to_felt();
        let nonce = Felt252::from(148);
        let version = 0;

        // Declare tx should fail because nonce > 0 and version == 0
        let internal_declare = InternalDeclare::new(
            fib_contract_class,
            chain_id,
            Address(Felt252::one()),
            0,
            version,
            Vec::new(),
            nonce,
        );

        // ---------------------
        //      Comparison
        // ---------------------
        assert!(internal_declare.is_err());
        assert_matches!(
            internal_declare.unwrap_err(),
            TransactionError::StarknetError(..)
        );
    }

    #[test]
    fn verify_signature_should_fail_not_empty_list() {
        // accounts contract class must be stored before running declaration of fibonacci
        let path = PathBuf::from("starknet_programs/account_without_validation.json");
        let contract_class = ContractClass::try_from(path).unwrap();

        // Instantiate CachedState
        let mut contract_class_cache = HashMap::new();

        //  ------------ contract data --------------------
        let hash = compute_class_hash(&contract_class).unwrap();
        let class_hash = hash.to_be_bytes();

        contract_class_cache.insert(class_hash, contract_class);

        // store sender_address
        let sender_address = Address(1.into());
        // this is not conceptually correct as the sender address would be an
        // Account contract (not the contract that we are currently declaring)
        // but for testing reasons its ok

        let mut state_reader = InMemoryStateReader::default();
        state_reader
            .address_to_class_hash_mut()
            .insert(sender_address.clone(), class_hash);
        state_reader
            .address_to_nonce_mut()
            .insert(sender_address, Felt252::new(1));

        let _state = CachedState::new(state_reader, Some(contract_class_cache));

        //* ---------------------------------------
        //*    Test declare with previous data
        //* ---------------------------------------

        let fib_path = PathBuf::from("starknet_programs/fibonacci.json");
        let fib_contract_class = ContractClass::try_from(fib_path).unwrap();

        let chain_id = StarknetChainId::TestNet.to_felt();
        let signature = vec![1.into(), 2.into()];

        // Declare tx should fail because signature is not empty
        let internal_declare = InternalDeclare::new(
            fib_contract_class,
            chain_id,
            Address(Felt252::one()),
            0,
            0,
            signature,
            Felt252::zero(),
        );

        // ---------------------
        //      Comparison
        // ---------------------
        assert!(internal_declare.is_err());
        assert_matches!(
            internal_declare.unwrap_err(),
            TransactionError::StarknetError(..)
        );
    }

    #[test]
    fn execute_class_already_declared_should_fail() {
        // accounts contract class must be stored before running declaration of fibonacci
        let path = PathBuf::from("starknet_programs/account_without_validation.json");
        let contract_class = ContractClass::try_from(path).unwrap();

        // Instantiate CachedState
        let mut contract_class_cache = HashMap::new();

        //  ------------ contract data --------------------
        let hash = compute_class_hash(&contract_class).unwrap();
        let class_hash = hash.to_be_bytes();

        contract_class_cache.insert(class_hash, contract_class);

        // store sender_address
        let sender_address = Address(1.into());
        // this is not conceptually correct as the sender address would be an
        // Account contract (not the contract that we are currently declaring)
        // but for testing reasons its ok

        let mut state_reader = InMemoryStateReader::default();
        state_reader
            .address_to_class_hash_mut()
            .insert(sender_address.clone(), class_hash);
        state_reader
            .address_to_nonce_mut()
            .insert(sender_address, Felt252::zero());

        let mut state = CachedState::new(state_reader, Some(contract_class_cache));

        //* ---------------------------------------
        //*    Test declare with previous data
        //* ---------------------------------------

        let fib_path = PathBuf::from("starknet_programs/fibonacci.json");
        let fib_contract_class = ContractClass::try_from(fib_path).unwrap();

        let chain_id = StarknetChainId::TestNet.to_felt();

        // Declare same class twice
        let internal_declare = InternalDeclare::new(
            fib_contract_class.clone(),
            chain_id.clone(),
            Address(Felt252::one()),
            0,
            1,
            Vec::new(),
            Felt252::zero(),
        )
        .unwrap();

        let internal_declare_error = InternalDeclare::new(
            fib_contract_class,
            chain_id,
            Address(Felt252::one()),
            0,
            1,
            Vec::new(),
            Felt252::one(),
        )
        .unwrap();

        internal_declare
            .execute(&mut state, &StarknetGeneralConfig::default())
            .unwrap();

        let expected_error =
            internal_declare_error.execute(&mut state, &StarknetGeneralConfig::default());

        // ---------------------
        //      Comparison
        // ---------------------
        assert!(expected_error.is_err());
        assert_matches!(
            expected_error.unwrap_err(),
            TransactionError::ClassAlreadyDeclared(..)
        );
    }

    #[test]
    fn execute_transaction_twice_should_fail() {
        // accounts contract class must be stored before running declaration of fibonacci
        let path = PathBuf::from("starknet_programs/account_without_validation.json");
        let contract_class = ContractClass::try_from(path).unwrap();

        // Instantiate CachedState
        let mut contract_class_cache = HashMap::new();

        //  ------------ contract data --------------------
        let hash = compute_class_hash(&contract_class).unwrap();
        let class_hash = hash.to_be_bytes();

        contract_class_cache.insert(class_hash, contract_class);

        // store sender_address
        let sender_address = Address(1.into());
        // this is not conceptually correct as the sender address would be an
        // Account contract (not the contract that we are currently declaring)
        // but for testing reasons its ok

        let mut state_reader = InMemoryStateReader::default();
        state_reader
            .address_to_class_hash_mut()
            .insert(sender_address.clone(), class_hash);
        state_reader
            .address_to_nonce_mut()
            .insert(sender_address, Felt252::zero());

        let mut state = CachedState::new(state_reader, Some(contract_class_cache));

        //* ---------------------------------------
        //*    Test declare with previous data
        //* ---------------------------------------

        let fib_path = PathBuf::from("starknet_programs/fibonacci.json");
        let fib_contract_class = ContractClass::try_from(fib_path).unwrap();

        let chain_id = StarknetChainId::TestNet.to_felt();

        // Declare same class twice
        let internal_declare = InternalDeclare::new(
            fib_contract_class,
            chain_id,
            Address(Felt252::one()),
            0,
            1,
            Vec::new(),
            Felt252::zero(),
        )
        .unwrap();

        internal_declare
            .execute(&mut state, &StarknetGeneralConfig::default())
            .unwrap();

        let expected_error =
            internal_declare.execute(&mut state, &StarknetGeneralConfig::default());

        // ---------------------
        //      Comparison
        // ---------------------

        assert!(expected_error.is_err());
        assert_matches!(
            expected_error.unwrap_err(),
            TransactionError::InvalidTransactionNonce(..)
        )
    }

    #[test]
    fn validate_transaction_should_fail() {
        // Instantiate CachedState
        let contract_class_cache = HashMap::new();

        let state_reader = InMemoryStateReader::default();

        let mut state = CachedState::new(state_reader, Some(contract_class_cache));

        // There are no account contracts in the state, so the transaction should fail
        let fib_path = PathBuf::from("starknet_programs/fibonacci.json");
        let fib_contract_class = ContractClass::try_from(fib_path).unwrap();

        let chain_id = StarknetChainId::TestNet.to_felt();

        let internal_declare = InternalDeclare::new(
            fib_contract_class,
            chain_id,
            Address(Felt252::one()),
            0,
            1,
            Vec::new(),
            Felt252::zero(),
        )
        .unwrap();

        let internal_declare_error =
            internal_declare.execute(&mut state, &StarknetGeneralConfig::default());

        assert!(internal_declare_error.is_err());
        assert_matches!(
            internal_declare_error.unwrap_err(),
            TransactionError::NotDeployedContract(..)
        );
    }

    #[test]
    fn execute_transaction_charge_fee_should_fail() {
        // accounts contract class must be stored before running declaration of fibonacci
        let path = PathBuf::from("starknet_programs/account_without_validation.json");
        let contract_class = ContractClass::try_from(path).unwrap();

        // Instantiate CachedState
        let mut contract_class_cache = HashMap::new();

        //  ------------ contract data --------------------
        let hash = compute_class_hash(&contract_class).unwrap();
        let class_hash = hash.to_be_bytes();

        contract_class_cache.insert(class_hash, contract_class);

        // store sender_address
        let sender_address = Address(1.into());
        // this is not conceptually correct as the sender address would be an
        // Account contract (not the contract that we are currently declaring)
        // but for testing reasons its ok

        let mut state_reader = InMemoryStateReader::default();
        state_reader
            .address_to_class_hash_mut()
            .insert(sender_address.clone(), class_hash);
        state_reader
            .address_to_nonce_mut()
            .insert(sender_address, Felt252::zero());

        let mut state = CachedState::new(state_reader, Some(contract_class_cache));

        //* ---------------------------------------
        //*    Test declare with previous data
        //* ---------------------------------------

        let fib_path = PathBuf::from("starknet_programs/fibonacci.json");
        let fib_contract_class = ContractClass::try_from(fib_path).unwrap();

        let chain_id = StarknetChainId::TestNet.to_felt();

        // Use non-zero value so that the actual fee calculation is done
        let internal_declare = InternalDeclare::new(
            fib_contract_class,
            chain_id,
            Address(Felt252::one()),
            10,
            1,
            Vec::new(),
            Felt252::zero(),
        )
        .unwrap();

        // We expect a fee transfer failure because the fee token contract is not set up
        assert_matches!(
            internal_declare.execute(&mut state, &StarknetGeneralConfig::default()),
            Err(TransactionError::FeeError(e)) if e == "Fee transfer failure"
        );
    }
}<|MERGE_RESOLUTION|>--- conflicted
+++ resolved
@@ -57,13 +57,8 @@
         signature: Vec<Felt252>,
         nonce: Felt252,
     ) -> Result<Self, TransactionError> {
-<<<<<<< HEAD
-        let hash = compute_class_hash(&contract_class)?;
+        let hash = compute_deprecated_class_hash(&contract_class)?;
         let class_hash = hash.to_be_bytes();
-=======
-        let hash = compute_deprecated_class_hash(&contract_class)?;
-        let class_hash = felt_to_hash(&hash);
->>>>>>> 3b74fb37
 
         let hash_value = calculate_declare_transaction_hash(
             &contract_class,
@@ -326,13 +321,8 @@
         let mut contract_class_cache = HashMap::new();
 
         //  ------------ contract data --------------------
-<<<<<<< HEAD
-        let hash = compute_class_hash(&contract_class).unwrap();
+        let hash = compute_deprecated_class_hash(&contract_class).unwrap();
         let class_hash = hash.to_be_bytes();
-=======
-        let hash = compute_deprecated_class_hash(&contract_class).unwrap();
-        let class_hash = felt_to_hash(&hash);
->>>>>>> 3b74fb37
 
         contract_class_cache.insert(class_hash, contract_class.clone());
 
@@ -380,13 +370,8 @@
         // Value generated from selector _validate_declare_
         let entry_point_selector = Some(VALIDATE_DECLARE_ENTRY_POINT_SELECTOR.clone());
 
-<<<<<<< HEAD
-        let class_hash_felt = compute_class_hash(&contract_class).unwrap();
+        let class_hash_felt = compute_deprecated_class_hash(&contract_class).unwrap();
         let expected_class_hash = class_hash_felt.to_be_bytes();
-=======
-        let class_hash_felt = compute_deprecated_class_hash(&contract_class).unwrap();
-        let expected_class_hash = felt_to_hash(&class_hash_felt);
->>>>>>> 3b74fb37
 
         // Calldata is the class hash represented as a Felt252
         let calldata = [felt_str!(
@@ -440,7 +425,7 @@
         let mut contract_class_cache = HashMap::new();
 
         //  ------------ contract data --------------------
-        let hash = compute_class_hash(&contract_class).unwrap();
+        let hash = compute_deprecated_class_hash(&contract_class).unwrap();
         let class_hash = hash.to_be_bytes();
 
         contract_class_cache.insert(class_hash, contract_class);
@@ -503,7 +488,7 @@
         let mut contract_class_cache = HashMap::new();
 
         //  ------------ contract data --------------------
-        let hash = compute_class_hash(&contract_class).unwrap();
+        let hash = compute_deprecated_class_hash(&contract_class).unwrap();
         let class_hash = hash.to_be_bytes();
 
         contract_class_cache.insert(class_hash, contract_class);
@@ -566,7 +551,7 @@
         let mut contract_class_cache = HashMap::new();
 
         //  ------------ contract data --------------------
-        let hash = compute_class_hash(&contract_class).unwrap();
+        let hash = compute_deprecated_class_hash(&contract_class).unwrap();
         let class_hash = hash.to_be_bytes();
 
         contract_class_cache.insert(class_hash, contract_class);
@@ -628,7 +613,7 @@
         let mut contract_class_cache = HashMap::new();
 
         //  ------------ contract data --------------------
-        let hash = compute_class_hash(&contract_class).unwrap();
+        let hash = compute_deprecated_class_hash(&contract_class).unwrap();
         let class_hash = hash.to_be_bytes();
 
         contract_class_cache.insert(class_hash, contract_class);
@@ -708,7 +693,7 @@
         let mut contract_class_cache = HashMap::new();
 
         //  ------------ contract data --------------------
-        let hash = compute_class_hash(&contract_class).unwrap();
+        let hash = compute_deprecated_class_hash(&contract_class).unwrap();
         let class_hash = hash.to_be_bytes();
 
         contract_class_cache.insert(class_hash, contract_class);
@@ -814,7 +799,7 @@
         let mut contract_class_cache = HashMap::new();
 
         //  ------------ contract data --------------------
-        let hash = compute_class_hash(&contract_class).unwrap();
+        let hash = compute_deprecated_class_hash(&contract_class).unwrap();
         let class_hash = hash.to_be_bytes();
 
         contract_class_cache.insert(class_hash, contract_class);
