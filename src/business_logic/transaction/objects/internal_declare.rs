--- conflicted
+++ resolved
@@ -47,11 +47,6 @@
 //                        Functions
 // ------------------------------------------------------------
 impl InternalDeclare {
-<<<<<<< HEAD
-=======
-    // TODO: Remove warning inhibitor when finally used.
-    #[allow(dead_code)]
->>>>>>> eff0607f
     pub fn new(
         contract_class: ContractClass,
         chain_id: Felt,
