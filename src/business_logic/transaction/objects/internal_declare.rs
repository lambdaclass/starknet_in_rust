--- conflicted
+++ resolved
@@ -94,12 +94,6 @@
     }
 
     pub fn verify_version(&self) -> Result<(), TransactionError> {
-        if self.version == 0 {
-            return Err(TransactionError::StarknetError(
-                "The sender_address field in Declare transactions of version 0, sender should be 1"
-                    .to_string(),
-            ));
-        }
         if self.version.is_zero() {
             if !self.max_fee.is_zero() {
                 return Err(TransactionError::StarknetError(
@@ -236,13 +230,7 @@
         state: &mut S,
     ) -> Result<(), TransactionError> {
         if self.version == 0 {
-<<<<<<< HEAD
-            return Err(TransactionError::StarknetError(
-                "Don't handle nonce for version 0".to_string(),
-            ));
-=======
             return Ok(());
->>>>>>> 3942a1c0
         }
 
         let contract_address = &self.sender_address;
@@ -305,7 +293,7 @@
 #[cfg(test)]
 mod tests {
     use felt::{felt_str, Felt};
-    use num_traits::One;
+    use num_traits::{One, Zero};
     use std::{collections::HashMap, path::PathBuf};
 
     use crate::{
@@ -370,11 +358,11 @@
         let internal_declare = InternalDeclare::new(
             fib_contract_class,
             chain_id,
-            Address(1.into()),
+            Address(Felt::one()),
             0,
-            0,
+            1,
             Vec::new(),
-            0.into(),
+            Felt::zero(),
         )
         .unwrap();
 
