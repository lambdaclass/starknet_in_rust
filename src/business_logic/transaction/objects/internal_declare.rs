--- conflicted
+++ resolved
@@ -33,17 +33,6 @@
 ///  Represents an internal transaction in the StarkNet network that is a declaration of a Cairo
 ///  contract class.
 pub struct InternalDeclare {
-<<<<<<< HEAD
-    pub(crate) class_hash: [u8; 32],
-    pub(crate) sender_address: Address,
-    pub(crate) tx_type: TransactionType,
-    pub(crate) validate_entry_point_selector: Felt,
-    pub(crate) version: u64,
-    pub(crate) max_fee: u64,
-    pub(crate) signature: Vec<Felt>,
-    pub(crate) nonce: Felt,
-    pub(crate) hash_value: Felt,
-=======
     pub class_hash: [u8; 32],
     pub sender_address: Address,
     pub tx_type: TransactionType,
@@ -54,7 +43,6 @@
     pub nonce: Felt,
     pub hash_value: Felt,
     pub contract_class: ContractClass,
->>>>>>> 2d42d281
 }
 
 // ------------------------------------------------------------
