use crate::{
    business_logic::{
        execution::{
            execution_entry_point::ExecutionEntryPoint, CallInfo, TransactionExecutionContext,
            TransactionExecutionInfo,
        },
        fact_state::state::ExecutionResourcesManager,
        state::state_api::{State, StateReader},
        transaction::error::TransactionError,
    },
    core::{
        contract_address::compute_deprecated_class_hash,
        errors::{state_errors::StateError, syscall_handler_errors::SyscallHandlerError},
        transaction_hash::calculate_deploy_transaction_hash,
    },
    definitions::{
        constants::CONSTRUCTOR_ENTRY_POINT_SELECTOR, general_config::StarknetGeneralConfig,
        transaction_type::TransactionType,
    },
    hash_utils::calculate_contract_address,
<<<<<<< HEAD
    services::api::contract_classes::deprecated_contract_class::{ContractClass, EntryPointType},
=======
    services::api::contract_classes::deprecated_contract_class::ContractClass,
    starkware_utils::starkware_errors::StarkwareError,
>>>>>>> a3b44649
    utils::{calculate_tx_resources, felt_to_hash, Address, ClassHash},
};
use cairo_vm::felt::Felt252;
use num_traits::Zero;
use starknet_contract_class::EntryPointType;

#[derive(Debug)]
pub struct InternalDeploy {
    pub hash_value: Felt252,
    pub version: u64,
    pub contract_address: Address,
    pub contract_address_salt: Address,
    pub contract_hash: ClassHash,
    pub constructor_calldata: Vec<Felt252>,
    pub tx_type: TransactionType,
}

impl InternalDeploy {
    pub fn new(
        contract_address_salt: Address,
        contract_class: ContractClass,
        constructor_calldata: Vec<Felt252>,
        chain_id: Felt252,
        version: u64,
        hash_value: Option<Felt252>,
    ) -> Result<Self, SyscallHandlerError> {
        let class_hash = compute_deprecated_class_hash(&contract_class)
            .map_err(|_| SyscallHandlerError::ErrorComputingHash)?;

        let contract_hash: ClassHash = felt_to_hash(&class_hash);
        let contract_address = Address(calculate_contract_address(
            &contract_address_salt,
            &class_hash,
            &constructor_calldata,
            Address(Felt252::zero()),
        )?);

        let hash_value = match hash_value {
            Some(hash) => hash,
            None => calculate_deploy_transaction_hash(
                version,
                &contract_address,
                &constructor_calldata,
                chain_id,
            )?,
        };

        Ok(InternalDeploy {
            hash_value,
            version,
            contract_address,
            contract_address_salt,
            contract_hash,
            constructor_calldata,
            tx_type: TransactionType::Deploy,
        })
    }

    pub fn class_hash(&self) -> ClassHash {
        self.contract_hash
    }

    pub fn apply<S: State + StateReader>(
        &self,
        state: &mut S,
        general_config: &StarknetGeneralConfig,
    ) -> Result<TransactionExecutionInfo, TransactionError> {
        state.deploy_contract(self.contract_address.clone(), self.contract_hash)?;
        let class_hash: ClassHash = self.contract_hash;
        let contract_class: ContractClass = state
            .get_contract_class(&class_hash)?
            .try_into()
            .map_err(StateError::from)?;

        let constructors = contract_class
            .entry_points_by_type()
            .get(&EntryPointType::Constructor);

        if constructors.map(Vec::is_empty).unwrap_or(true) {
            // Contract has no constructors
            Ok(self.handle_empty_constructor(state)?)
        } else {
            self.invoke_constructor(state, general_config)
        }
    }

    pub fn handle_empty_constructor<S: State + StateReader>(
        &self,
        state: &mut S,
    ) -> Result<TransactionExecutionInfo, TransactionError> {
        if !self.constructor_calldata.is_empty() {
            return Err(TransactionError::EmptyConstructorCalldata);
        }

        let class_hash: ClassHash = self.contract_hash;
        let call_info = CallInfo::empty_constructor_call(
            self.contract_address.clone(),
            Address(Felt252::zero()),
            Some(class_hash),
        );

        let resources_manager = ExecutionResourcesManager::default();

        let changes = state.count_actual_storage_changes();
        let actual_resources = calculate_tx_resources(
            resources_manager,
            &[Some(call_info.clone())],
            self.tx_type,
            changes,
            None,
        )?;

        Ok(
            TransactionExecutionInfo::create_concurrent_stage_execution_info(
                None,
                Some(call_info),
                actual_resources,
                Some(self.tx_type),
            ),
        )
    }

    pub fn invoke_constructor<S: State + StateReader>(
        &self,
        state: &mut S,
        general_config: &StarknetGeneralConfig,
    ) -> Result<TransactionExecutionInfo, TransactionError> {
        let call = ExecutionEntryPoint::new(
            self.contract_address.clone(),
            self.constructor_calldata.clone(),
            CONSTRUCTOR_ENTRY_POINT_SELECTOR.clone(),
            Address(Felt252::zero()),
            EntryPointType::Constructor,
            None,
            None,
            0,
        );

        let tx_execution_context = TransactionExecutionContext::new(
            Address(Felt252::zero()),
            self.hash_value.clone(),
            Vec::new(),
            0,
            Felt252::zero(),
            general_config.invoke_tx_max_n_steps,
            self.version,
        );

        let mut resources_manager = ExecutionResourcesManager::default();
        let call_info = call.execute(
            state,
            general_config,
            &mut resources_manager,
            &tx_execution_context,
            false,
        )?;

        let changes = state.count_actual_storage_changes();
        let actual_resources = calculate_tx_resources(
            resources_manager,
            &[Some(call_info.clone())],
            self.tx_type,
            changes,
            None,
        )?;

        Ok(
            TransactionExecutionInfo::create_concurrent_stage_execution_info(
                None,
                Some(call_info),
                actual_resources,
                Some(self.tx_type),
            ),
        )
    }

    /// Calculates actual fee used by the transaction using the execution
    /// info returned by apply(), then updates the transaction execution info with the data of the fee.
    pub fn execute<S: State + StateReader>(
        &self,
        state: &mut S,
        general_config: &StarknetGeneralConfig,
    ) -> Result<TransactionExecutionInfo, TransactionError> {
        let concurrent_exec_info = self.apply(state, general_config)?;
        let (fee_transfer_info, actual_fee) = (None, 0);

        Ok(
            TransactionExecutionInfo::from_concurrent_state_execution_info(
                concurrent_exec_info,
                actual_fee,
                fee_transfer_info,
            ),
        )
    }
}

#[cfg(test)]
mod tests {
    use std::{collections::HashMap, path::PathBuf};

    use super::*;
    use crate::{
        business_logic::{
            fact_state::in_memory_state_reader::InMemoryStateReader,
            state::cached_state::CachedState,
        },
        utils::calculate_sn_keccak,
    };

    #[test]
    fn invoke_constructor_test() {
        // Instantiate CachedState
        let state_reader = InMemoryStateReader::default();
        let mut state = CachedState::new(state_reader, Some(Default::default()), None);

        // Set contract_class
        let contract_class =
            ContractClass::try_from(PathBuf::from("starknet_programs/constructor.json")).unwrap();
        let class_hash: Felt252 = compute_deprecated_class_hash(&contract_class).unwrap();
        //transform class_hash to [u8; 32]
        let mut class_hash_bytes = [0u8; 32];
        class_hash_bytes.copy_from_slice(&class_hash.to_bytes_be());

        state
            .set_contract_class(&class_hash_bytes, &contract_class)
            .unwrap();

        let internal_deploy = InternalDeploy::new(
            Address(0.into()),
            contract_class,
            vec![10.into()],
            0.into(),
            0,
            None,
        )
        .unwrap();

        let config = Default::default();

        let _result = internal_deploy.apply(&mut state, &config).unwrap();

        assert_eq!(
            state
                .get_class_hash_at(&internal_deploy.contract_address)
                .unwrap(),
            class_hash_bytes
        );

        let storage_key = calculate_sn_keccak("owner".as_bytes());

        assert_eq!(
            state
                .get_storage_at(&(internal_deploy.contract_address, storage_key))
                .unwrap(),
            Felt252::from(10)
        );
    }

    #[test]
    fn invoke_constructor_no_calldata_should_fail() {
        // Instantiate CachedState
        let state_reader = InMemoryStateReader::default();
        let mut state = CachedState::new(state_reader, Some(Default::default()), None);

        // Set contract_class
        let contract_class =
            ContractClass::try_from(PathBuf::from("starknet_programs/constructor.json")).unwrap();

        let class_hash: Felt252 = compute_deprecated_class_hash(&contract_class).unwrap();
        //transform class_hash to [u8; 32]
        let mut class_hash_bytes = [0u8; 32];
        class_hash_bytes.copy_from_slice(&class_hash.to_bytes_be());

        state
            .set_contract_class(&class_hash_bytes, &contract_class)
            .unwrap();

        let internal_deploy = InternalDeploy::new(
            Address(0.into()),
            contract_class,
            Vec::new(),
            0.into(),
            0,
            None,
        )
        .unwrap();

        let config = Default::default();

        let result = internal_deploy.execute(&mut state, &config);
        assert_matches!(result.unwrap_err(), TransactionError::CairoRunner(..))
    }

    #[test]
    fn deploy_contract_without_constructor_should_fail() {
        // Instantiate CachedState
        let state_reader = InMemoryStateReader::default();
        let mut state = CachedState::new(state_reader, Some(Default::default()), None);

        // Set contract_class
        let contract_class =
            ContractClass::try_from(PathBuf::from("starknet_programs/amm.json")).unwrap();

        let class_hash: Felt252 = compute_deprecated_class_hash(&contract_class).unwrap();
        //transform class_hash to [u8; 32]
        let mut class_hash_bytes = [0u8; 32];
        class_hash_bytes.copy_from_slice(&class_hash.to_bytes_be());

        state
            .set_contract_class(&class_hash_bytes, &contract_class)
            .unwrap();

        let internal_deploy = InternalDeploy::new(
            Address(0.into()),
            contract_class,
            vec![10.into()],
            0.into(),
            0,
            None,
        )
        .unwrap();

        let config = Default::default();

        let result = internal_deploy.execute(&mut state, &config);
        assert_matches!(
            result.unwrap_err(),
            TransactionError::EmptyConstructorCalldata
        )
    }

    #[test]
    fn internal_deploy_computing_classhash_should_fail() {
        // Take a contrat class to copy the program
        let contract_class = ContractClass::try_from(PathBuf::from("starknet_programs/amm.json"));
        // Make a new contract class with the same program but with errors
        let error_contract_class = ContractClass {
            program: contract_class.unwrap().program,
            entry_points_by_type: HashMap::new(),
            abi: None,
        };

        // Should fail when compouting the hash due to a failed contract class
        let internal_deploy_error = InternalDeploy::new(
            Address(0.into()),
            error_contract_class,
            Vec::new(),
            0.into(),
            1,
            None,
        );
        assert_matches!(
            internal_deploy_error.unwrap_err(),
            SyscallHandlerError::ErrorComputingHash
        )
    }
}<|MERGE_RESOLUTION|>--- conflicted
+++ resolved
@@ -18,12 +18,7 @@
         transaction_type::TransactionType,
     },
     hash_utils::calculate_contract_address,
-<<<<<<< HEAD
-    services::api::contract_classes::deprecated_contract_class::{ContractClass, EntryPointType},
-=======
     services::api::contract_classes::deprecated_contract_class::ContractClass,
-    starkware_utils::starkware_errors::StarkwareError,
->>>>>>> a3b44649
     utils::{calculate_tx_resources, felt_to_hash, Address, ClassHash},
 };
 use cairo_vm::felt::Felt252;
