--- conflicted
+++ resolved
@@ -9,15 +9,9 @@
         transaction::error::TransactionError,
     },
     core::{
-<<<<<<< HEAD
-        contract_address::starknet_contract_address::compute_deprecated_class_hash,
+        contract_address::compute_deprecated_class_hash,
         errors::{state_errors::StateError, syscall_handler_errors::SyscallHandlerError},
-        transaction_hash::starknet_transaction_hash::calculate_deploy_transaction_hash,
-=======
-        contract_address::compute_deprecated_class_hash,
-        errors::syscall_handler_errors::SyscallHandlerError,
         transaction_hash::calculate_deploy_transaction_hash,
->>>>>>> 7908513b
     },
     definitions::{
         constants::CONSTRUCTOR_ENTRY_POINT_SELECTOR, general_config::StarknetGeneralConfig,
