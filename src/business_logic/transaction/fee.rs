use super::error::TransactionError;
use crate::{
    business_logic::{
        execution::{
            execution_entry_point::ExecutionEntryPoint,
            objects::{CallInfo, TransactionExecutionContext},
        },
        fact_state::state::ExecutionResourcesManager,
        state::state_api::{State, StateReader},
    },
    definitions::general_config::StarknetGeneralConfig,
    services::api::contract_class::EntryPointType,
};
use felt::{felt_str, Felt};
use num_traits::ToPrimitive;
use std::collections::HashMap;

// second element is the actual fee that the transaction uses
pub type FeeInfo = (Option<CallInfo>, u64);

// ----------------------------------------------------------------------------
/// Transfers the amount actual_fee from the caller account to the sequencer.
/// Returns the resulting CallInfo of the transfer call.

pub(crate) fn execute_fee_transfer<S: Default + State + StateReader + Clone>(
    state: &mut S,
    general_config: &StarknetGeneralConfig,
    tx_context: &TransactionExecutionContext,
    actual_fee: u64,
) -> Result<CallInfo, TransactionError> {
    if actual_fee > tx_context.max_fee {
        return Err(TransactionError::FeeError(
            "Actual fee exceeded max fee.".to_string(),
        ));
    }

    let fee_token_address = general_config.starknet_os_config.fee_token_address.clone();

    let calldata = [
        general_config.block_info.sequencer_address.0.clone(),
        Felt::from(actual_fee),
        0.into(),
    ]
    .to_vec();

    // Value generated from transfer selector: 'TRANSFER_ENTRY_POINT_SELECTOR'.
    let entry_point_selector =
        felt_str!("232670485425082704932579856502088130646006032362877466777181098476241604910");

    let fee_transfer_call = ExecutionEntryPoint::new(
        fee_token_address,
        calldata,
        entry_point_selector,
        tx_context.account_contract_address.clone(),
        EntryPointType::External,
        None,
        None,
    );

    let mut resources_manager = ExecutionResourcesManager::default();
    fee_transfer_call
<<<<<<< HEAD
        .execute(state, &general_config, &mut resources_manager, &tx_context)
        .map_err(|e| TransactionError::FeeError(e.to_string()))
=======
        .execute(state, general_config, &mut resources_manager, tx_context)
        .map_err(|_| TransactionError::FeeError("Fee transfer failure".to_string()))
>>>>>>> ab62ead7
}

// ----------------------------------------------------------------------------------------
/// Calculates the fee of a transaction given its execution resources.
/// We add the l1_gas_usage (which may include, for example, the direct cost of L2-to-L1
/// messages) to the gas consumed by Cairo resource and multiply by the L1 gas price.

pub(crate) fn calculate_tx_fee(
    resources: &HashMap<String, usize>,
    gas_price: u64,
    general_config: &StarknetGeneralConfig,
) -> Result<u64, TransactionError> {
    let gas_usage = resources
        .get(&"l1_gas_usage".to_string())
        .ok_or_else(|| TransactionError::FeeError("Invalid fee value".to_string()))?
        .to_owned();

    let l1_gas_by_cairo_usage = calculate_l1_gas_by_cairo_usage(general_config, resources)?;
    let total_l1_gas_usage = gas_usage.to_f64().unwrap() + l1_gas_by_cairo_usage;

    Ok(total_l1_gas_usage.ceil() as u64 * gas_price)
}

// ----------------------------------------------------------------------------------------
/// Calculates the L1 gas consumed when submitting the underlying Cairo program to SHARP.
/// I.e., returns the heaviest Cairo resource weight (in terms of L1 gas), as the size of
/// a proof is determined similarly - by the (normalized) largest segment.

pub(crate) fn calculate_l1_gas_by_cairo_usage(
    general_config: &StarknetGeneralConfig,
    cairo_resource_usage: &HashMap<String, usize>,
) -> Result<f64, TransactionError> {
    // Ensure that every key in `general_config.cairo_resource_fee_weights` is present in
    // `cairo_resource_usage`.
    if !general_config
        .cairo_resource_fee_weights
        .keys()
        .all(|k| cairo_resource_usage.contains_key(k))
    {
        return Err(TransactionError::ResourcesError);
    }

    // Convert Cairo usage to L1 gas usage.
    Ok(max_of_keys(
        cairo_resource_usage,
        &general_config.cairo_resource_fee_weights,
    ))
}

fn max_of_keys(cairo_rsc: &HashMap<String, usize>, weights: &HashMap<String, f64>) -> f64 {
    let mut max = 0.0_f64;
    for (k, v) in weights {
        let val = cairo_rsc.get(k).unwrap_or(&0).to_f64().unwrap_or(0.0_f64);
        max = f64::max(max, val * v);
    }
    max
}<|MERGE_RESOLUTION|>--- conflicted
+++ resolved
@@ -59,13 +59,8 @@
 
     let mut resources_manager = ExecutionResourcesManager::default();
     fee_transfer_call
-<<<<<<< HEAD
-        .execute(state, &general_config, &mut resources_manager, &tx_context)
-        .map_err(|e| TransactionError::FeeError(e.to_string()))
-=======
         .execute(state, general_config, &mut resources_manager, tx_context)
         .map_err(|_| TransactionError::FeeError("Fee transfer failure".to_string()))
->>>>>>> ab62ead7
 }
 
 // ----------------------------------------------------------------------------------------
