use crate::{
    core::errors::{
        contract_address_errors::ContractAddressError, state_errors::StateError,
        syscall_handler_errors::SyscallHandlerError,
    },
    starkware_utils::starkware_errors::StarkwareError,
};
use felt::Felt;
use thiserror::Error;

#[derive(Debug, Error)]
pub enum TransactionError {
<<<<<<< HEAD
=======
    #[allow(dead_code)] // TODO: delete this once used
    #[error("Invalid felt convertion to u64")]
    InvalidFeltConversion,
>>>>>>> bc82f11f
    #[error("{0}")]
    InvalidNonce(String),
    #[error("Invalid transaction nonce. Expected: {0} got {1}")]
    InvalidTransactionNonce(String, String),
    #[error("{0}")]
    StarknetError(String),
    #[error("{0}")]
    FeeError(String),
    #[error("Cairo resource names must be contained in fee weights dict")]
    ResourcesError,
    #[error("Could not calculate resources")]
    ResourcesCalculationError,
    #[error("{0}")]
    RunValidationError(String),
    #[error("Missing contract class storage")]
    MissingClassStorage,
    #[error("Unimplemented state updates")]
    NotImplemented,
    #[error(transparent)]
    ContractAddressError(#[from] ContractAddressError),
    #[error(transparent)]
    SyscallError(#[from] SyscallHandlerError),
    #[error(transparent)]
    StateError(#[from] StateError),

    #[error("Calling other contracts during validate execution is forbidden")]
    UnauthorizedActionOnValidate,
<<<<<<< HEAD
    #[error("The entry_point_selector must be 617075754465154585683856897856256838130216341506379215893724690153393808813, found {0:?}")]
    UnauthorizedEntryPointForInvoke(Felt),
    #[error("Error ExecutionEntryPoint")]
    ExecutionEntryPointError,
=======
    #[error(transparent)]
    StarkwareException(#[from] StarkwareError),
>>>>>>> bc82f11f
}<|MERGE_RESOLUTION|>--- conflicted
+++ resolved
@@ -10,12 +10,8 @@
 
 #[derive(Debug, Error)]
 pub enum TransactionError {
-<<<<<<< HEAD
-=======
-    #[allow(dead_code)] // TODO: delete this once used
     #[error("Invalid felt convertion to u64")]
     InvalidFeltConversion,
->>>>>>> bc82f11f
     #[error("{0}")]
     InvalidNonce(String),
     #[error("Invalid transaction nonce. Expected: {0} got {1}")]
@@ -43,13 +39,10 @@
 
     #[error("Calling other contracts during validate execution is forbidden")]
     UnauthorizedActionOnValidate,
-<<<<<<< HEAD
     #[error("The entry_point_selector must be 617075754465154585683856897856256838130216341506379215893724690153393808813, found {0:?}")]
     UnauthorizedEntryPointForInvoke(Felt),
     #[error("Error ExecutionEntryPoint")]
     ExecutionEntryPointError,
-=======
     #[error(transparent)]
     StarkwareException(#[from] StarkwareError),
->>>>>>> bc82f11f
 }