--- conflicted
+++ resolved
@@ -1,10 +1,4 @@
 pub mod error;
 pub mod fee;
-<<<<<<< HEAD
-pub mod internal_objects;
 pub mod objects;
-pub mod state_objects;
-=======
-pub(crate) mod objects;
-pub mod transactions;
->>>>>>> 3a0d867b
+pub mod transactions;