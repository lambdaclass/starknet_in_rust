--- conflicted
+++ resolved
@@ -6,10 +6,6 @@
 pub mod fee;
 pub mod invoke_function;
 pub mod l1_handler;
-<<<<<<< HEAD
-pub mod transactions;
-=======
->>>>>>> 4862f139
 
 pub use declare::Declare;
 pub use declare_v2::DeclareV2;
