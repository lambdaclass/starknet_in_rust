--- conflicted
+++ resolved
@@ -1,8 +1,3 @@
 pub mod execution_errors;
-<<<<<<< HEAD
 pub mod gas_usage;
-pub mod objects;
-pub mod state;
-=======
-pub mod objects;
->>>>>>> 58741285
+pub mod objects;