use crate::{
    core::errors::syscall_handler_errors::SyscallHandlerError,
    starknet_runner::starknet_runner_error::StarknetRunnerError,
};
use cairo_rs::{
    types::relocatable::Relocatable,
    vm::errors::{
        cairo_run_errors::CairoRunError, memory_errors::MemoryError, runner_errors::RunnerError,
        trace_errors::TraceError, vm_errors::VirtualMachineError,
    },
};
use thiserror::Error;

<<<<<<< HEAD
use crate::{
    business_logic::transaction::error::TransactionError,
    core::errors::{self, syscall_handler_errors::SyscallHandlerError},
    starknet_runner::starknet_runner_error::StarknetRunnerError,
};
=======
>>>>>>> 46f28adf
#[derive(Debug, Error)]
pub enum ExecutionError {
    #[error("Missing field for TxStruct")]
    MissingTxStructField,
    #[error("Expected an int value but get wrong data type")]
    NotAFeltValue,
    #[error("Expected a relocatable value but get wrong data type")]
    NotARelocatableValue,
    #[error("Error converting from {0} to {1}")]
    ErrorInDataConversion(String, String),
    #[error("Unexpected holes in the event order")]
    UnexpectedHolesInEventOrder,
    #[error("Unexpected holes in the L2-to-L1 message order.")]
    UnexpectedHolesL2toL1Messages,
    #[error("Call type {0} not implemented")]
    CallTypeNotImplemented(String),
    #[error("Attemp to return class hash with incorrect call type")]
    CallTypeIsNotDelegate,
    #[error("Attemp to return code address when is None")]
    AttempToUseNoneCodeAddress,
    #[error("error recovering class hash from storage")]
    FailToReadClassHash,
    #[error("error while fetching redata {0}")]
    RetdataError(String),
    #[error("Missing contract class after fetching")]
    MissigContractClass,
    #[error("contract address {0:?} not deployed")]
    NotDeployedContract([u8; 32]),
    #[error("error allocating memory segment")]
    ErrorAllocatingSegment,
    #[error("Non-unique entry points are not possible in a ContractClass object")]
    NonUniqueEntryPoint,
    #[error("Ptr result diverges after calculate final stacks")]
    OsContextPtrNotEqual,
    #[error("Illegal OS ptr offset")]
    IllegalOsPtrOffset,
    #[error("Invalid pointer fetched from memory expected maybe relocatable but got None")]
    InvalidPtrFetch,
    #[error("Segment base pointer must be zero; got {0}")]
    InvalidSegBasePtrOffset(usize),
    #[error("Invalid segment size; expected usize but got None")]
    InvalidSegmentSize,
    #[error("Invalid stop pointer for segment; expected {0}, found {1}")]
    InvalidStopPointer(Relocatable, Relocatable),
    #[error("Invalid entry point types")]
    InvalidEntryPoints,
    #[error("Expected and int value got a Relocatable")]
    NotAnInt,
    #[error("Out of bounds write to a read-only segment.")]
    OutOfBound,
    #[error("Calling other contracts during validate execution is forbidden")]
    UnauthorizedActionOnValidate,
    #[error(transparent)]
    TraceException(#[from] TraceError),
    #[error(transparent)]
    MemoryException(#[from] MemoryError),
    #[error("Expected Relocatable; found None")]
    InvalidInitialFp,
    #[error(transparent)]
    VmException(#[from] VirtualMachineError),
    #[error(transparent)]
    CairoRunnerException(#[from] CairoRunError),
    #[error(transparent)]
    RunnerException(#[from] RunnerError),
    #[error(transparent)]
    StarknetRunnerException(#[from] StarknetRunnerError),
    #[error(transparent)]
    SyscallException(#[from] SyscallHandlerError),
}<|MERGE_RESOLUTION|>--- conflicted
+++ resolved
@@ -11,14 +11,6 @@
 };
 use thiserror::Error;
 
-<<<<<<< HEAD
-use crate::{
-    business_logic::transaction::error::TransactionError,
-    core::errors::{self, syscall_handler_errors::SyscallHandlerError},
-    starknet_runner::starknet_runner_error::StarknetRunnerError,
-};
-=======
->>>>>>> 46f28adf
 #[derive(Debug, Error)]
 pub enum ExecutionError {
     #[error("Missing field for TxStruct")]
