--- conflicted
+++ resolved
@@ -13,16 +13,13 @@
 
 pub(crate) struct TransactionExecutionContext {
     pub(crate) n_emitted_events: u32,
-<<<<<<< HEAD
     pub(crate) version: usize,
     pub(crate) account_contract_address: BigInt,
     pub(crate) max_fee: BigInt,
     pub(crate) transaction_hash: BigInt,
     pub(crate) signature: Vec<BigInt>,
     pub(crate) nonce: BigInt,
-=======
     pub(crate) n_sent_messages: usize,
->>>>>>> 76509dd9
 }
 
 impl OrderedEvent {
@@ -35,14 +32,12 @@
     pub fn new() -> Self {
         TransactionExecutionContext {
             n_emitted_events: 0,
-<<<<<<< HEAD
             account_contract_address: BigInt::zero(),
             max_fee: BigInt::zero(),
             nonce: BigInt::zero(),
             signature: Vec::new(),
             transaction_hash: BigInt::zero(),
             version: 0,
-=======
             n_sent_messages: 0,
         }
     }
@@ -61,7 +56,6 @@
             _order,
             _to_address,
             _payload,
->>>>>>> 76509dd9
         }
     }
 }