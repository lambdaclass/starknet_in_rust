use super::{
    execution_errors::ExecutionError,
    objects::{CallInfo, CallType, TransactionExecutionContext},
};
use crate::{
    business_logic::{
<<<<<<< HEAD
        fact_state::{
            in_memory_state_reader::InMemoryStateReader, state::ExecutionResourcesManager,
        },
        state::{
            cached_state::CachedState,
            state_api::{State, StateReader},
            state_api_objects::BlockInfo,
        },
=======
        fact_state::in_memory_state_reader::InMemoryStateReader,
        fact_state::state::ExecutionResourcesManager, state::cached_state::CachedState,
        state::state_api::StateReader,
>>>>>>> 46f28adf
    },
    core::syscalls::{
        business_logic_syscall_handler::BusinessLogicSyscallHandler,
        syscall_handler::{SyscallHandler, SyscallHintProcessor},
    },
<<<<<<< HEAD
=======
    definitions::general_config::StarknetGeneralConfig,
>>>>>>> 46f28adf
    services::api::contract_class::{ContractClass, ContractEntryPoint, EntryPointType},
    starknet_runner::runner::StarknetRunner,
    utils::{
        get_deployed_address_class_hash_at_address, get_integer_range, validate_contract_deployed,
        Address,
    },
};
use cairo_rs::{
    types::relocatable::{MaybeRelocatable, Relocatable},
    vm::{
<<<<<<< HEAD
        self,
=======
>>>>>>> 46f28adf
        runners::cairo_runner::{CairoArg, CairoRunner, ExecutionResources},
        vm_core::VirtualMachine,
    },
};
use felt::Felt;
<<<<<<< HEAD
use num_traits::{ToPrimitive, Zero};
use std::collections::VecDeque;
=======
use num_traits::ToPrimitive;
>>>>>>> 46f28adf

/// Represents a Cairo entry point execution of a StarkNet contract.
#[derive(Debug)]
pub struct ExecutionEntryPoint {
    call_type: CallType,
    contract_address: Address,
    code_address: Option<Address>,
    class_hash: Option<[u8; 32]>,
    calldata: Vec<Felt>,
    caller_address: Address,
    entry_point_selector: Felt,
    entry_point_type: EntryPointType,
}

impl ExecutionEntryPoint {
    // TODO: Remove warning inhibitor when finally used.
    #[allow(dead_code)]
    pub fn new(
        contract_address: Address,
        calldata: Vec<Felt>,
        entry_point_selector: Felt,
        caller_address: Address,
        entry_point_type: EntryPointType,
        call_type: Option<CallType>,
        class_hash: Option<[u8; 32]>,
    ) -> Self {
        ExecutionEntryPoint {
            call_type: call_type.unwrap_or(CallType::Call),
            contract_address,
            code_address: None,
            class_hash,
            calldata,
            caller_address,
            entry_point_selector,
            entry_point_type,
        }
    }

    /// Executes the selected entry point with the given calldata in the specified contract.
    /// The information collected from this run (number of steps required, modifications to the
    /// contract storage, etc.) is saved on the resources manager.
    /// Returns a CallInfo object that represents the execution.
    // TODO: Remove warning inhibitor when finally used.
    #[allow(dead_code)]
    pub fn execute(
        &self,
        state: &mut CachedState<InMemoryStateReader>,
        general_config: &StarknetGeneralConfig,
        resources_manager: &mut ExecutionResourcesManager,
        tx_execution_context: &TransactionExecutionContext,
    ) -> Result<CallInfo, ExecutionError> {
        let previous_cairo_usage = resources_manager.cairo_usage.clone();

        let runner = self.run(
            state,
            resources_manager,
            general_config,
            tx_execution_context,
        )?;

        // Update resources usage (for bouncer).
        resources_manager.cairo_usage =
            resources_manager.cairo_usage.clone() + runner.get_execution_resources()?;

        let retdata = runner.get_return_values()?;

        self.build_call_info(
            previous_cairo_usage,
            runner.hint_processor.syscall_handler,
            retdata,
        )
    }

    /// Runs the selected entry point with the given calldata in the code of the contract deployed
    /// at self.code_address.
    /// The execution is done in the context (e.g., storage) of the contract at
    /// self.contract_address.
    /// Returns the corresponding CairoFunctionRunner and BusinessLogicSysCallHandler in order to
    /// retrieve the execution information.
    fn run(
        &self,
        state: &mut CachedState<InMemoryStateReader>,
        resources_manager: &ExecutionResourcesManager,
        general_config: &StarknetGeneralConfig,
        tx_execution_context: &TransactionExecutionContext,
    ) -> Result<StarknetRunner, ExecutionError> {
        // Prepare input for Starknet runner.
        let class_hash = self.get_code_class_hash(state.clone())?;
        let contract_class = state
            .get_contract_class(&class_hash)
            .map_err(|_| ExecutionError::MissigContractClass)?;

        // fetch selected entry point
        let entry_point = self.get_selected_entry_point(contract_class.clone(), class_hash)?;
        // create starknet runner

        let mut cairo_runner = CairoRunner::new(&contract_class.program, "all", false)?;

        let mut vm = VirtualMachine::new(false);

        cairo_runner.initialize_function_runner(&mut vm)?;

        let hint_processor = SyscallHintProcessor::new_empty();
        let mut runner = StarknetRunner::new(cairo_runner, vm, hint_processor);

        // prepare OS context
        let os_context = runner.prepare_os_context();

        validate_contract_deployed(state.clone(), self.contract_address.clone())?;

        // fetch syscall_ptr
        let initial_syscall_ptr: Relocatable = match os_context.get(0) {
            Some(MaybeRelocatable::RelocatableValue(ptr)) => ptr.to_owned(),
            _ => return Err(ExecutionError::NotARelocatableValue),
        };

        let syscall_handler = BusinessLogicSyscallHandler::new(
            tx_execution_context.clone(),
            state.clone(),
            resources_manager.clone(),
            self.caller_address.clone(),
            self.contract_address.clone(),
            general_config.clone(),
            initial_syscall_ptr,
        );

        runner.hint_processor = SyscallHintProcessor::new(syscall_handler);

        // Positional arguments are passed to *args in the 'run_from_entrypoint' function.
        let data = self.calldata.clone().iter().map(|d| d.into()).collect();
        let alloc_pointer = runner
            .hint_processor
            .syscall_handler
            .allocate_segment(&mut runner.vm, data)?
            .into();

        let entry_point_args = [
            &CairoArg::Single(self.entry_point_selector.clone().into()),
            &CairoArg::Array(os_context.clone()),
            &CairoArg::Single(MaybeRelocatable::Int(self.calldata.len().into())),
            &CairoArg::Single(alloc_pointer),
        ];

        let entrypoint = entry_point.offset.to_usize().ok_or_else(|| {
            ExecutionError::ErrorInDataConversion("felt".to_string(), "usize".to_string())
        })?;

        // cairo runner entry point
        runner.run_from_entrypoint(entrypoint, &entry_point_args)?;

        runner.validate_and_process_os_context(os_context)?;

        // When execution starts the stack holds entry_points_args + [ret_fp, ret_pc].
        let args_ptr = runner
            .cairo_runner
            .get_initial_fp()
            .ok_or(ExecutionError::InvalidInitialFp)?
            .sub_usize(entry_point_args.len() + 2)?;

        runner
            .vm
            .mark_address_range_as_accessed(args_ptr, entry_point_args.len())?;

        Ok(runner)
    }

    /// Returns the entry point with selector corresponding with self.entry_point_selector.
    fn get_selected_entry_point(
        &self,
        contract_class: ContractClass,
        _class_hash: [u8; 32],
    ) -> Result<ContractEntryPoint, ExecutionError> {
        let entry_points = contract_class
            .entry_points_by_type
            .get(&self.entry_point_type)
            .ok_or(ExecutionError::InvalidEntryPoints)?
            .clone();
        let filtered_entry_points = entry_points
            .clone()
            .into_iter()
            .filter(|ep| ep.selector == self.entry_point_selector)
            .collect::<Vec<ContractEntryPoint>>();

        if filtered_entry_points.is_empty() && !entry_points.is_empty() {
            let first_entry_point = entry_points.get(0).unwrap().clone();

            return Ok(first_entry_point);
        }

        if filtered_entry_points.len() != 1 {
            return Err(ExecutionError::NonUniqueEntryPoint);
        }
        Ok(filtered_entry_points.get(0).unwrap().to_owned())
    }

    fn build_call_info<S: StateReader + Clone>(
        &self,
        previous_cairo_usage: ExecutionResources,
        syscall_handler: BusinessLogicSyscallHandler<CachedState<S>>,
        retdata: Vec<Felt>,
    ) -> Result<CallInfo, ExecutionError> {
        let execution_resources =
            syscall_handler.resources_manager.cairo_usage - previous_cairo_usage;

        Ok(CallInfo {
            caller_address: self.caller_address.clone(),
            call_type: Some(self.call_type.clone()),
            contract_address: self.contract_address.clone(),
            code_address: self.code_address.clone(),
            class_hash: Some(self.get_code_class_hash(syscall_handler.state)?),
            entry_point_selector: Some(self.entry_point_selector.clone()),
            entry_point_type: Some(self.entry_point_type),
            calldata: self.calldata.clone(),
            retdata,
            execution_resources: execution_resources.filter_unused_builtins(),
            events: syscall_handler.events,
            l2_to_l1_messages: syscall_handler.l2_to_l1_messages,
            storage_read_values: syscall_handler.starknet_storage_state.read_values,
            accesed_storage_keys: syscall_handler.starknet_storage_state.accessed_keys,
            internal_calls: syscall_handler.internal_calls,
        })
    }

    /// Returns the hash of the executed contract class.
    fn get_code_class_hash<S: StateReader>(&self, state: S) -> Result<[u8; 32], ExecutionError> {
        if self.class_hash.is_some() {
            match self.call_type {
                CallType::Delegate => return Ok(self.class_hash.unwrap()),
                _ => return Err(ExecutionError::CallTypeIsNotDelegate),
            }
        }
        let code_address = match self.call_type {
            CallType::Call => Some(self.contract_address.clone()),
            CallType::Delegate => {
                if self.code_address.is_some() {
                    self.code_address.clone()
                } else {
                    return Err(ExecutionError::AttempToUseNoneCodeAddress);
                }
            }
        };

        get_deployed_address_class_hash_at_address(state, code_address.unwrap())
    }
}<|MERGE_RESOLUTION|>--- conflicted
+++ resolved
@@ -4,54 +4,28 @@
 };
 use crate::{
     business_logic::{
-<<<<<<< HEAD
-        fact_state::{
-            in_memory_state_reader::InMemoryStateReader, state::ExecutionResourcesManager,
-        },
-        state::{
-            cached_state::CachedState,
-            state_api::{State, StateReader},
-            state_api_objects::BlockInfo,
-        },
-=======
         fact_state::in_memory_state_reader::InMemoryStateReader,
         fact_state::state::ExecutionResourcesManager, state::cached_state::CachedState,
         state::state_api::StateReader,
->>>>>>> 46f28adf
     },
     core::syscalls::{
         business_logic_syscall_handler::BusinessLogicSyscallHandler,
         syscall_handler::{SyscallHandler, SyscallHintProcessor},
     },
-<<<<<<< HEAD
-=======
     definitions::general_config::StarknetGeneralConfig,
->>>>>>> 46f28adf
     services::api::contract_class::{ContractClass, ContractEntryPoint, EntryPointType},
     starknet_runner::runner::StarknetRunner,
-    utils::{
-        get_deployed_address_class_hash_at_address, get_integer_range, validate_contract_deployed,
-        Address,
-    },
+    utils::{get_deployed_address_class_hash_at_address, validate_contract_deployed, Address},
 };
 use cairo_rs::{
     types::relocatable::{MaybeRelocatable, Relocatable},
     vm::{
-<<<<<<< HEAD
-        self,
-=======
->>>>>>> 46f28adf
         runners::cairo_runner::{CairoArg, CairoRunner, ExecutionResources},
         vm_core::VirtualMachine,
     },
 };
 use felt::Felt;
-<<<<<<< HEAD
-use num_traits::{ToPrimitive, Zero};
-use std::collections::VecDeque;
-=======
 use num_traits::ToPrimitive;
->>>>>>> 46f28adf
 
 /// Represents a Cairo entry point execution of a StarkNet contract.
 #[derive(Debug)]
