--- conflicted
+++ resolved
@@ -11,13 +11,7 @@
 }
 
 impl ContractState {
-<<<<<<< HEAD
     pub fn new(
-=======
-    // TODO: Remove warning inhibitor when finally used.
-    #[allow(dead_code)]
-    pub(crate) fn new(
->>>>>>> 46f28adf
         contract_hash: [u8; 32],
         nonce: Felt,
         storage_keys: HashMap<[u8; 32], Felt>,
