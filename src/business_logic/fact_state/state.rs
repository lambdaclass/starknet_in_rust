use cairo_rs::vm::runners::cairo_runner::ExecutionResources;
use felt::Felt;
use num_traits::Zero;
use std::{
    borrow::Borrow,
    cell::RefCell,
    collections::{HashMap, HashSet},
    hash,
    ops::Deref,
    rc::Rc,
    thread::current,
};

use crate::{
    business_logic::state::{
        cached_state::CachedState,
        state_api::{State, StateReader},
        state_api_objects::BlockInfo,
        state_cache,
    },
    core::errors::state_errors::StateError,
    definitions::general_config::{self, StarknetGeneralConfig},
    services::api::contract_class::ContractClass,
    starknet_storage::storage::{self, FactFetchingContext, Storage},
    starkware_utils::starkware_errors::StarkwareError,
    utils::{
        get_keys, subtract_mappings, to_cache_state_storage_mapping, to_state_diff_storage_mapping,
        Address,
    },
};

use super::contract_state::ContractState;

#[derive(Debug, Default, Clone)]
pub struct ExecutionResourcesManager {
    pub(crate) syscall_counter: HashMap<String, u64>,
    pub(crate) cairo_usage: ExecutionResources,
}

impl ExecutionResourcesManager {
    pub fn new(syscalls: Vec<String>, cairo_usage: ExecutionResources) -> Self {
        let mut syscall_counter = HashMap::new();
        for syscall in syscalls {
            syscall_counter.insert(syscall, 0);
        }
        ExecutionResourcesManager {
            syscall_counter,
            cairo_usage,
        }
    }

    pub fn increment_syscall_counter(&mut self, syscall_name: &str, amount: u64) -> Option<()> {
        self.syscall_counter
            .get_mut(syscall_name)
            .map(|val| *val += amount)
    }

    pub fn get_syscall_counter(&self, syscall_name: &str) -> Option<u64> {
        self.syscall_counter
            .get(syscall_name)
            .map(ToOwned::to_owned)
    }
}

<<<<<<< HEAD
pub fn multiply_resources(rsc: ExecutionResources, other: usize) -> ExecutionResources {
    let builtin_instance_counter = rsc
        .builtin_instance_counter
        .into_iter()
        .map(|b| (b.0, b.1 * other))
        .collect();

    ExecutionResources {
        n_steps: rsc.n_steps * other,
        n_memory_holes: rsc.n_memory_holes * other,
        builtin_instance_counter,
    }
}

=======
>>>>>>> 0873847f
// ----------------------
//      SHARED STATE
// ----------------------

#[derive(Debug, Clone)]
pub(crate) struct CarriedState<T>
where
    T: StateReader + Clone,
{
    parent_state: Option<Rc<RefCell<CarriedState<T>>>>,
    state: CachedState<T>,
}

impl<T: StateReader + Clone> CarriedState<T> {
    pub fn create_from_parent_state(parent_state: CarriedState<T>) -> Self {
        let cached_state = parent_state.state.clone();
        let new_state = Some(Rc::new(RefCell::new(parent_state)));
        CarriedState {
            parent_state: new_state,
            state: cached_state,
        }
    }

    pub fn create_child_state_for_querying(&self) -> Result<Self, StateError> {
        match &self.parent_state {
            Some(parent_state) => Ok(CarriedState::create_from_parent_state(
                parent_state.as_ref().borrow().clone(),
            )),
            None => Err(StateError::ParentCarriedStateIsNone),
        }
    }

    fn apply(&mut self) -> Result<(), StateError> {
        match &self.parent_state {
            Some(parent_state) => {
                self.state.apply(&mut parent_state.borrow_mut().state);
                Ok(())
            }
            None => Err(StateError::ParentCarriedStateIsNone),
        }
    }
}

// ----------------------
//      SHARED STATE
// ----------------------

pub(crate) struct SharedState {
    contract_states: HashMap<Felt, ContractState>,
    block_info: BlockInfo,
}

impl SharedState {
    pub fn empty<S>(ffc: FactFetchingContext<S>, general_config: StarknetGeneralConfig) -> Self
    where
        S: Storage,
    {
        todo!()
    }

    pub fn to_carried_state<S, R>(&self, ffc: FactFetchingContext<S>) -> CarriedState<R>
    where
        S: Storage,
        R: StateReader + Clone,
    {
        // let state_reader = "Patricia_state_reader"; // TODO: change it to patricia reader once it is available
        // let state = CachedState::new(self.block_info, state_reader, None);

        // CarriedState {
        //     parent_state: None,
        //     state,
        // }
        todo!()
    }

    pub fn apply_state_updates<S, R>(
        &self,
        ffc: FactFetchingContext<S>,
        previous_carried_state: CarriedState<R>,
        current_carried_state: CarriedState<R>,
    ) -> Result<Self, StateError>
    where
        S: Storage,
        R: StateReader + Clone,
    {
        let state_cache = current_carried_state.state.cache;
        Ok(self.apply_updates(
            ffc,
            state_cache.class_hash_writes,
            state_cache.nonce_writes,
            to_state_diff_storage_mapping(state_cache.storage_writes),
        ))
    }

    pub fn apply_updates<S>(
        &self,
        ffc: FactFetchingContext<S>,
        address_to_class_hash: HashMap<Address, [u8; 32]>,
        address_to_nonce: HashMap<Address, Felt>,
        storage_updates: HashMap<Felt, HashMap<[u8; 32], Address>>,
    ) -> Self
    where
        S: Storage,
    {
        let class_addresses: HashSet<Address> = address_to_class_hash.into_keys().collect();
        let nonce_addresses: HashSet<Address> = address_to_nonce.into_keys().collect();
        let storage_addresses: HashSet<Address> =
            storage_updates.into_keys().map(Address).collect();
        let mut accesed_addresses: HashSet<Address> = HashSet::new();
        accesed_addresses.extend(class_addresses);
        accesed_addresses.extend(nonce_addresses);
        accesed_addresses.extend(storage_addresses);

        // TODO:
        // let current_contract_states = self.contract_states.get_leaves(ffc, accesed_addresses)

        todo!()
    }
}

#[derive(Default)]
pub(crate) struct StateDiff {
    address_to_class_hash: HashMap<Address, [u8; 32]>,
    address_to_nonce: HashMap<Address, Felt>,
    storage_updates: HashMap<Felt, HashMap<[u8; 32], Address>>,
}

impl StateDiff {
    pub fn from_cached_state<T>(cached_state: CachedState<T>) -> Result<Self, StateError>
    where
        T: StateReader + Clone,
    {
        let state_cache = cached_state.cache;

        let substracted_maps = subtract_mappings(
            state_cache.storage_writes,
            state_cache.storage_initial_values,
        );

        let storage_updates = to_state_diff_storage_mapping(substracted_maps);

        let address_to_nonce =
            subtract_mappings(state_cache.nonce_writes, state_cache.nonce_initial_values);

        let address_to_class_hash = subtract_mappings(
            state_cache.class_hash_writes,
            state_cache.class_hash_initial_values,
        );

        Ok(StateDiff {
            address_to_class_hash,
            address_to_nonce,
            storage_updates,
        })
    }

    pub fn to_cached_state<T>(&self, state_reader: T) -> CachedState<T>
    where
        T: StateReader + Clone,
    {
        let mut cache_state = CachedState::new(state_reader, None);
        let cache_storage_mapping = to_cache_state_storage_mapping(self.storage_updates.clone());

        cache_state.cache.set_initial_values(
            &self.address_to_class_hash,
            &self.address_to_nonce,
            &cache_storage_mapping,
        );
        cache_state
    }

    pub fn squash(&mut self, other: StateDiff) -> Result<Self, StarkwareError> {
        self.address_to_class_hash
            .extend(other.address_to_class_hash);
        let address_to_class_hash = self.address_to_class_hash.clone();

        self.address_to_nonce.extend(other.address_to_nonce);
        let address_to_nonce = self.address_to_nonce.clone();

        let mut storage_updates = HashMap::new();

        let addresses: Vec<Felt> =
            get_keys(self.storage_updates.clone(), other.storage_updates.clone());

        for address in addresses {
            let default: HashMap<[u8; 32], Address> = HashMap::new();
            let mut map_a = self
                .storage_updates
                .get(&address)
                .unwrap_or(&default)
                .to_owned();
            let map_b = other
                .storage_updates
                .get(&address)
                .unwrap_or(&default)
                .to_owned();
            map_a.extend(map_b);
            storage_updates.insert(address, map_a.clone());
        }

        Ok(StateDiff {
            address_to_class_hash,
            address_to_nonce,
            storage_updates,
        })
    }

    pub fn commit<T: Storage>(
        &self,
        ffc: FactFetchingContext<T>,
        previos_state: SharedState,
    ) -> SharedState {
        previos_state.apply_updates(
            ffc,
            self.address_to_class_hash.clone(),
            self.address_to_nonce.clone(),
            self.storage_updates.clone(),
        )
    }
}<|MERGE_RESOLUTION|>--- conflicted
+++ resolved
@@ -62,23 +62,6 @@
     }
 }
 
-<<<<<<< HEAD
-pub fn multiply_resources(rsc: ExecutionResources, other: usize) -> ExecutionResources {
-    let builtin_instance_counter = rsc
-        .builtin_instance_counter
-        .into_iter()
-        .map(|b| (b.0, b.1 * other))
-        .collect();
-
-    ExecutionResources {
-        n_steps: rsc.n_steps * other,
-        n_memory_holes: rsc.n_memory_holes * other,
-        builtin_instance_counter,
-    }
-}
-
-=======
->>>>>>> 0873847f
 // ----------------------
 //      SHARED STATE
 // ----------------------
