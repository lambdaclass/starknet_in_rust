--- conflicted
+++ resolved
@@ -166,12 +166,8 @@
             ffc,
             state_cache.class_hash_writes,
             state_cache.nonce_writes,
-<<<<<<< HEAD
-            to_state_diff_storage_mapping(state_cache.storage_writes),
-            current_carried_state.state.block_info,
-=======
+
             to_state_diff_storage_mapping(state_cache.storage_writes)?,
->>>>>>> 6aba66b2
         ))
     }
 
