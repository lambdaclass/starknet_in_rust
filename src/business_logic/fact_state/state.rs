use cairo_rs::vm::runners::cairo_runner::ExecutionResources;
use felt::Felt;
use num_traits::Zero;
use std::{
    borrow::Borrow,
    cell::RefCell,
    collections::{HashMap, HashSet},
    hash,
    ops::Deref,
    rc::Rc,
    thread::current,
};

use crate::{
    business_logic::{
        execution::{
            execution_errors::ExecutionError, gas_usage::calculate_tx_gas_usage, objects::CallInfo,
            os_usage::get_additional_os_resources,
        },
        state::{
            cached_state::CachedState,
            state_api::{State, StateReader},
            state_api_objects::BlockInfo,
            state_cache,
            update_tracker_state::UpdatesTrackerState,
        },
    },
    core::errors::state_errors::StateError,
    definitions::{
        general_config::{self, StarknetGeneralConfig},
        transaction_type::TransactionType,
    },
    services::api::contract_class::ContractClass,
    starknet_storage::storage::{self, FactFetchingContext, Storage},
    starkware_utils::starkware_errors::StarkwareError,
    utils::{
        get_call_n_deployments, get_keys, subtract_mappings, to_cache_state_storage_mapping,
        to_state_diff_storage_mapping, Address,
    },
};

use super::contract_state::ContractState;

#[derive(Debug, Default, Clone)]
pub struct ExecutionResourcesManager {
    pub(crate) syscall_counter: HashMap<String, u64>,
    pub(crate) cairo_usage: ExecutionResources,
}

impl ExecutionResourcesManager {
    pub fn new(syscalls: Vec<String>, cairo_usage: ExecutionResources) -> Self {
        let mut syscall_counter = HashMap::new();
        for syscall in syscalls {
            syscall_counter.insert(syscall, 0);
        }
        ExecutionResourcesManager {
            syscall_counter,
            cairo_usage,
        }
    }

    pub fn increment_syscall_counter(&mut self, syscall_name: &str, amount: u64) -> Option<()> {
        self.syscall_counter
            .get_mut(syscall_name)
            .map(|val| *val += amount)
    }

    pub fn get_syscall_counter(&self, syscall_name: &str) -> Option<u64> {
        self.syscall_counter
            .get(syscall_name)
            .map(ToOwned::to_owned)
    }
}

<<<<<<< HEAD
pub fn multiply_resources(rsc: ExecutionResources, other: usize) -> ExecutionResources {
    let builtin_instance_counter = rsc
        .builtin_instance_counter
        .into_iter()
        .map(|b| (b.0, b.1 * other))
        .collect();

    ExecutionResources {
        n_steps: rsc.n_steps * other,
        n_memory_holes: rsc.n_memory_holes * other,
        builtin_instance_counter,
    }
}

=======
>>>>>>> 0fa28d05
// ----------------------
//      SHARED STATE
// ----------------------

#[derive(Debug, Clone)]
pub(crate) struct CarriedState<T>
where
    T: StateReader + Clone,
{
    parent_state: Option<Rc<RefCell<CarriedState<T>>>>,
    state: CachedState<T>,
}

impl<T: StateReader + Clone> CarriedState<T> {
    pub fn create_from_parent_state(parent_state: CarriedState<T>) -> Self {
        let cached_state = parent_state.state.clone();
        let new_state = Some(Rc::new(RefCell::new(parent_state)));
        CarriedState {
            parent_state: new_state,
            state: cached_state,
        }
    }

    pub fn create_child_state_for_querying(&self) -> Result<Self, StateError> {
        match &self.parent_state {
            Some(parent_state) => Ok(CarriedState::create_from_parent_state(
                parent_state.as_ref().borrow().clone(),
            )),
            None => Err(StateError::ParentCarriedStateIsNone),
        }
    }

    fn apply(&mut self) -> Result<(), StateError> {
        match &self.parent_state {
            Some(parent_state) => {
                self.state.apply(&mut parent_state.borrow_mut().state);
                Ok(())
            }
            None => Err(StateError::ParentCarriedStateIsNone),
        }
    }
}

// ----------------------
//      SHARED STATE
// ----------------------

pub(crate) struct SharedState {
    contract_states: HashMap<Felt, ContractState>,
    block_info: BlockInfo,
}

impl SharedState {
    pub fn empty<S>(ffc: FactFetchingContext<S>, general_config: StarknetGeneralConfig) -> Self
    where
        S: Storage,
    {
        todo!()
    }

    pub fn to_carried_state<S, R>(&self, ffc: FactFetchingContext<S>) -> CarriedState<R>
    where
        S: Storage,
        R: StateReader + Clone,
    {
        // let state_reader = "Patricia_state_reader"; // TODO: change it to patricia reader once it is available
        // let state = CachedState::new(self.block_info, state_reader, None);

        // CarriedState {
        //     parent_state: None,
        //     state,
        // }
        todo!()
    }

    pub fn apply_state_updates<S, R>(
        &self,
        ffc: FactFetchingContext<S>,
        previous_carried_state: CarriedState<R>,
        current_carried_state: CarriedState<R>,
    ) -> Result<Self, StateError>
    where
        S: Storage,
        R: StateReader + Clone,
    {
        let state_cache = current_carried_state.state.cache;
        Ok(self.apply_updates(
            ffc,
            state_cache.class_hash_writes,
            state_cache.nonce_writes,
            to_state_diff_storage_mapping(state_cache.storage_writes),
        ))
    }

    pub fn apply_updates<S>(
        &self,
        ffc: FactFetchingContext<S>,
        address_to_class_hash: HashMap<Address, [u8; 32]>,
        address_to_nonce: HashMap<Address, Felt>,
        storage_updates: HashMap<Felt, HashMap<[u8; 32], Address>>,
    ) -> Self
    where
        S: Storage,
    {
        let class_addresses: HashSet<Address> = address_to_class_hash.into_keys().collect();
        let nonce_addresses: HashSet<Address> = address_to_nonce.into_keys().collect();
        let storage_addresses: HashSet<Address> =
            storage_updates.into_keys().map(Address).collect();
        let mut accesed_addresses: HashSet<Address> = HashSet::new();
        accesed_addresses.extend(class_addresses);
        accesed_addresses.extend(nonce_addresses);
        accesed_addresses.extend(storage_addresses);

        // TODO:
        // let current_contract_states = self.contract_states.get_leaves(ffc, accesed_addresses)

        todo!()
    }
}

#[derive(Default)]
pub(crate) struct StateDiff {
    address_to_class_hash: HashMap<Address, [u8; 32]>,
    address_to_nonce: HashMap<Address, Felt>,
    storage_updates: HashMap<Felt, HashMap<[u8; 32], Address>>,
}

impl StateDiff {
    pub fn from_cached_state<T>(cached_state: CachedState<T>) -> Result<Self, StateError>
    where
        T: StateReader + Clone,
    {
        let state_cache = cached_state.cache;

        let substracted_maps = subtract_mappings(
            state_cache.storage_writes,
            state_cache.storage_initial_values,
        );

        let storage_updates = to_state_diff_storage_mapping(substracted_maps);

        let address_to_nonce =
            subtract_mappings(state_cache.nonce_writes, state_cache.nonce_initial_values);

        let address_to_class_hash = subtract_mappings(
            state_cache.class_hash_writes,
            state_cache.class_hash_initial_values,
        );

        Ok(StateDiff {
            address_to_class_hash,
            address_to_nonce,
            storage_updates,
        })
    }

    pub fn to_cached_state<T>(&self, state_reader: T) -> CachedState<T>
    where
        T: StateReader + Clone,
    {
        let mut cache_state = CachedState::new(state_reader, None);
        let cache_storage_mapping = to_cache_state_storage_mapping(self.storage_updates.clone());

        cache_state.cache.set_initial_values(
            &self.address_to_class_hash,
            &self.address_to_nonce,
            &cache_storage_mapping,
        );
        cache_state
    }

    pub fn squash(&mut self, other: StateDiff) -> Result<Self, StarkwareError> {
        self.address_to_class_hash
            .extend(other.address_to_class_hash);
        let address_to_class_hash = self.address_to_class_hash.clone();

        self.address_to_nonce.extend(other.address_to_nonce);
        let address_to_nonce = self.address_to_nonce.clone();

        let mut storage_updates = HashMap::new();

        let addresses: Vec<Felt> =
            get_keys(self.storage_updates.clone(), other.storage_updates.clone());

        for address in addresses {
            let default: HashMap<[u8; 32], Address> = HashMap::new();
            let mut map_a = self
                .storage_updates
                .get(&address)
                .unwrap_or(&default)
                .to_owned();
            let map_b = other
                .storage_updates
                .get(&address)
                .unwrap_or(&default)
                .to_owned();
            map_a.extend(map_b);
            storage_updates.insert(address, map_a.clone());
        }

        Ok(StateDiff {
            address_to_class_hash,
            address_to_nonce,
            storage_updates,
        })
    }

    pub fn commit<T: Storage>(
        &self,
        ffc: FactFetchingContext<T>,
        previos_state: SharedState,
    ) -> SharedState {
        previos_state.apply_updates(
            ffc,
            self.address_to_class_hash.clone(),
            self.address_to_nonce.clone(),
            self.storage_updates.clone(),
        )
    }
}<|MERGE_RESOLUTION|>--- conflicted
+++ resolved
@@ -72,7 +72,6 @@
     }
 }
 
-<<<<<<< HEAD
 pub fn multiply_resources(rsc: ExecutionResources, other: usize) -> ExecutionResources {
     let builtin_instance_counter = rsc
         .builtin_instance_counter
@@ -87,8 +86,6 @@
     }
 }
 
-=======
->>>>>>> 0fa28d05
 // ----------------------
 //      SHARED STATE
 // ----------------------
