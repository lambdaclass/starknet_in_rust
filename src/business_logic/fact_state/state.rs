--- conflicted
+++ resolved
@@ -1,9 +1,6 @@
 use cairo_rs::vm::runners::cairo_runner::ExecutionResources;
 use felt::Felt;
-<<<<<<< HEAD
 use num_traits::Zero;
-use std::{borrow::Borrow, collections::HashMap, hash, ops::Deref, rc::Rc, thread::current};
-=======
 use std::{
     borrow::Borrow,
     collections::{HashMap, HashSet},
@@ -12,7 +9,6 @@
     rc::Rc,
     thread::current,
 };
->>>>>>> 5101ff99
 
 use crate::{
     business_logic::state::{
