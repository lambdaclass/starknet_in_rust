use cairo_rs::vm::runners::cairo_runner::ExecutionResources;
use felt::Felt;
use num_traits::Zero;
use std::{
    borrow::Borrow,
    cell::RefCell,
    collections::{HashMap, HashSet},
    hash,
    ops::Deref,
    rc::Rc,
    thread::current,
};

use crate::{
    business_logic::state::{
        cached_state::CachedState,
        state_api::{State, StateReader},
        state_api_objects::BlockInfo,
        state_cache,
    },
    core::errors::state_errors::StateError,
    definitions::general_config::{self, StarknetGeneralConfig},
    services::api::contract_class::ContractClass,
    starknet_storage::storage::{self, FactFetchingContext, Storage},
    starkware_utils::starkware_errors::StarkwareError,
    utils::{
        get_keys, subtract_mappings, to_cache_state_storage_mapping, to_state_diff_storage_mapping,
        Address,
    },
};

use super::contract_state::ContractState;

#[derive(Debug, Default, Clone)]
pub struct ExecutionResourcesManager {
    pub(crate) syscall_counter: HashMap<String, u64>,
    pub(crate) cairo_usage: ExecutionResources,
}

impl ExecutionResourcesManager {
    pub fn new(syscalls: Vec<String>, cairo_usage: ExecutionResources) -> Self {
        let mut syscall_counter = HashMap::new();
        for syscall in syscalls {
            syscall_counter.insert(syscall, 0);
        }
        ExecutionResourcesManager {
            syscall_counter,
            cairo_usage,
        }
    }

    pub fn increment_syscall_counter(&mut self, syscall_name: &str, amount: u64) -> Option<()> {
        self.syscall_counter
            .get_mut(syscall_name)
            .map(|val| *val += amount)
    }

    pub fn get_syscall_counter(&self, syscall_name: &str) -> Option<u64> {
        self.syscall_counter
            .get(syscall_name)
            .map(ToOwned::to_owned)
    }
}

<<<<<<< HEAD
pub fn multiply_resources(rsc: ExecutionResources, other: usize) -> ExecutionResources {
    let builtin_instance_counter = rsc
        .builtin_instance_counter
        .into_iter()
        .map(|b| (b.0, b.1 * other))
        .collect();

    ExecutionResources {
        n_steps: rsc.n_steps * other,
        n_memory_holes: rsc.n_memory_holes * other,
        builtin_instance_counter,
    }
}

=======
>>>>>>> 0873847f
// ----------------------
//      SHARED STATE
// ----------------------

#[derive(Debug, Clone)]
pub(crate) struct CarriedState<T>
where
    T: StateReader + Clone,
{
    parent_state: Option<Rc<RefCell<CarriedState<T>>>>,
    state: CachedState<T>,
}

impl<T: StateReader + Clone> CarriedState<T> {
    pub fn create_from_parent_state(parent_state: CarriedState<T>) -> Self {
        let cached_state = parent_state.state.clone();
        let new_state = Some(Rc::new(RefCell::new(parent_state)));
        CarriedState {
            parent_state: new_state,
            state: cached_state,
        }
    }

    pub fn create_child_state_for_querying(&self) -> Result<Self, StateError> {
        match &self.parent_state {
            Some(parent_state) => Ok(CarriedState::create_from_parent_state(
                parent_state.as_ref().borrow().clone(),
            )),
            None => Err(StateError::ParentCarriedStateIsNone),
        }
    }

    fn apply(&mut self) -> Result<(), StateError> {
        match &self.parent_state {
            Some(parent_state) => {
                self.state.apply(&mut parent_state.borrow_mut().state);
                Ok(())
            }
            None => Err(StateError::ParentCarriedStateIsNone),
        }
    }
}

// ----------------------
//      SHARED STATE
// ----------------------

pub(crate) struct SharedState {
    contract_states: HashMap<Felt, ContractState>,
    block_info: BlockInfo,
}

impl SharedState {
    pub fn empty<S>(ffc: FactFetchingContext<S>, general_config: StarknetGeneralConfig) -> Self
    where
        S: Storage,
    {
        todo!()
    }

    pub fn to_carried_state<S, R>(&self, ffc: FactFetchingContext<S>) -> CarriedState<R>
    where
        S: Storage,
        R: StateReader + Clone,
    {
        // let state_reader = "Patricia_state_reader"; // TODO: change it to patricia reader once it is available
        // let state = CachedState::new(self.block_info, state_reader, None);

        // CarriedState {
        //     parent_state: None,
        //     state,
        // }
        todo!()
    }

    pub fn apply_state_updates<S, R>(
        &self,
        ffc: FactFetchingContext<S>,
        previous_carried_state: CarriedState<R>,
        current_carried_state: CarriedState<R>,
    ) -> Result<Self, StateError>
    where
        S: Storage,
        R: StateReader + Clone,
    {
        let state_cache = current_carried_state.state.cache;
        Ok(self.apply_updates(
            ffc,
            state_cache.class_hash_writes,
            state_cache.nonce_writes,
            to_state_diff_storage_mapping(state_cache.storage_writes),
        ))
    }

    pub fn apply_updates<S>(
        &self,
        ffc: FactFetchingContext<S>,
        address_to_class_hash: HashMap<Address, [u8; 32]>,
        address_to_nonce: HashMap<Address, Felt>,
        storage_updates: HashMap<Felt, HashMap<[u8; 32], Address>>,
    ) -> Self
    where
        S: Storage,
    {
        let class_addresses: HashSet<Address> = address_to_class_hash.into_keys().collect();
        let nonce_addresses: HashSet<Address> = address_to_nonce.into_keys().collect();
        let storage_addresses: HashSet<Address> =
            storage_updates.into_keys().map(Address).collect();
        let mut accesed_addresses: HashSet<Address> = HashSet::new();
        accesed_addresses.extend(class_addresses);
        accesed_addresses.extend(nonce_addresses);
        accesed_addresses.extend(storage_addresses);

        // TODO:
        // let current_contract_states = self.contract_states.get_leaves(ffc, accesed_addresses)

        todo!()
    }
}

#[derive(Default)]
pub(crate) struct StateDiff {
    address_to_class_hash: HashMap<Address, [u8; 32]>,
    address_to_nonce: HashMap<Address, Felt>,
    storage_updates: HashMap<Felt, HashMap<[u8; 32], Address>>,
}

impl StateDiff {
    pub fn from_cached_state<T>(cached_state: CachedState<T>) -> Result<Self, StateError>
    where
        T: StateReader + Clone,
    {
        let state_cache = cached_state.cache;

        let substracted_maps = subtract_mappings(
            state_cache.storage_writes,
            state_cache.storage_initial_values,
        );

        let storage_updates = to_state_diff_storage_mapping(substracted_maps);

        let address_to_nonce =
            subtract_mappings(state_cache.nonce_writes, state_cache.nonce_initial_values);

        let address_to_class_hash = subtract_mappings(
            state_cache.class_hash_writes,
            state_cache.class_hash_initial_values,
        );

        Ok(StateDiff {
            address_to_class_hash,
            address_to_nonce,
            storage_updates,
        })
    }

    pub fn to_cached_state<T>(&self, state_reader: T) -> CachedState<T>
    where
        T: StateReader + Clone,
    {
        let mut cache_state = CachedState::new(state_reader, None);
        let cache_storage_mapping = to_cache_state_storage_mapping(self.storage_updates.clone());

        cache_state.cache.set_initial_values(
            &self.address_to_class_hash,
            &self.address_to_nonce,
            &cache_storage_mapping,
        );
        cache_state
    }

    pub fn squash(&mut self, other: StateDiff) -> Result<Self, StarkwareError> {
        self.address_to_class_hash
            .extend(other.address_to_class_hash);
        let address_to_class_hash = self.address_to_class_hash.clone();

        self.address_to_nonce.extend(other.address_to_nonce);
        let address_to_nonce = self.address_to_nonce.clone();

        let mut storage_updates = HashMap::new();

        let addresses: Vec<Felt> =
            get_keys(self.storage_updates.clone(), other.storage_updates.clone());

        for address in addresses {
            let default: HashMap<[u8; 32], Address> = HashMap::new();
            let mut map_a = self
                .storage_updates
                .get(&address)
                .unwrap_or(&default)
                .to_owned();
            let map_b = other
                .storage_updates
                .get(&address)
                .unwrap_or(&default)
                .to_owned();
            map_a.extend(map_b);
            storage_updates.insert(address, map_a.clone());
        }

        Ok(StateDiff {
            address_to_class_hash,
            address_to_nonce,
            storage_updates,
        })
    }

    pub fn commit<T: Storage>(
        &self,
        ffc: FactFetchingContext<T>,
        previos_state: SharedState,
    ) -> SharedState {
        previos_state.apply_updates(
            ffc,
            self.address_to_class_hash.clone(),
            self.address_to_nonce.clone(),
            self.storage_updates.clone(),
        )
    }
}<|MERGE_RESOLUTION|>--- conflicted
+++ resolved
@@ -31,7 +31,7 @@
 
 use super::contract_state::ContractState;
 
-#[derive(Debug, Default, Clone)]
+#[derive(Clone, Debug, Default)]
 pub struct ExecutionResourcesManager {
     pub(crate) syscall_counter: HashMap<String, u64>,
     pub(crate) cairo_usage: ExecutionResources,
@@ -62,23 +62,6 @@
     }
 }
 
-<<<<<<< HEAD
-pub fn multiply_resources(rsc: ExecutionResources, other: usize) -> ExecutionResources {
-    let builtin_instance_counter = rsc
-        .builtin_instance_counter
-        .into_iter()
-        .map(|b| (b.0, b.1 * other))
-        .collect();
-
-    ExecutionResources {
-        n_steps: rsc.n_steps * other,
-        n_memory_holes: rsc.n_memory_holes * other,
-        builtin_instance_counter,
-    }
-}
-
-=======
->>>>>>> 0873847f
 // ----------------------
 //      SHARED STATE
 // ----------------------
