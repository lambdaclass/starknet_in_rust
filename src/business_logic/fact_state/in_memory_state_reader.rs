<<<<<<< HEAD
use super::contract_state::{self, ContractState};
=======
use super::contract_state::ContractState;
>>>>>>> 46f28adf
use crate::{
    business_logic::state::{state_api::StateReader, state_cache::StorageEntry},
    core::errors::state_errors::StateError,
    services::api::contract_class::ContractClass,
    starknet_storage::{dict_storage::DictStorage, storage::Storage},
    utils::Address,
};
use felt::Felt;
<<<<<<< HEAD
use getset::{Getters, MutGetters};
use std::{clone, collections::HashMap};

#[derive(Clone, Debug, MutGetters)]
pub struct InMemoryStateReader {
=======
use std::collections::HashMap;

#[derive(Clone, Debug)]
pub(crate) struct InMemoryStateReader {
>>>>>>> 46f28adf
    pub(crate) ffc: DictStorage,
    #[getset(get_mut = "pub")]
    pub(crate) contract_states: HashMap<Address, ContractState>,
    pub(crate) contract_class_storage: DictStorage,
}

impl InMemoryStateReader {
    pub fn new(ffc: DictStorage, contract_class_storage: DictStorage) -> Self {
        Self {
            ffc,
            contract_states: HashMap::new(),
            contract_class_storage,
        }
    }

    fn get_contract_state(
        &mut self,
        contract_address: &Address,
    ) -> Result<&ContractState, StateError> {
        if !self.contract_states.contains_key(contract_address) {
            let result = self
                .ffc
                .get_contract_state(&contract_address.to_32_bytes()?)?;
            self.contract_states
                .insert(contract_address.clone(), result);
        }

        self.contract_states
            .get(contract_address)
            .ok_or_else(|| StateError::NoneContractState(contract_address.clone()))
    }
}

impl StateReader for InMemoryStateReader {
    fn get_contract_class(&mut self, class_hash: &[u8; 32]) -> Result<ContractClass, StateError> {
        let contract_class = self.contract_class_storage.get_contract_class(class_hash)?;
        contract_class.validate()?;
        Ok(contract_class)
    }
    fn get_class_hash_at(&mut self, contract_address: &Address) -> Result<&[u8; 32], StateError> {
        Ok(&self.get_contract_state(contract_address)?.contract_hash)
    }

    fn get_nonce_at(&mut self, contract_address: &Address) -> Result<&Felt, StateError> {
        Ok(&self.get_contract_state(contract_address)?.nonce)
    }

    fn get_storage_at(&mut self, storage_entry: &StorageEntry) -> Result<&Felt, StateError> {
        let contract_state = self.get_contract_state(&storage_entry.0)?;
        contract_state
            .storage_keys
            .get(&storage_entry.1)
            .ok_or(StateError::NoneStoragLeaf(storage_entry.1))
    }
}
#[cfg(test)]
mod tests {
    use super::*;
    use crate::{
        services::api::contract_class::{ContractEntryPoint, EntryPointType},
        starknet_storage::dict_storage::DictStorage,
    };
    use cairo_rs::types::program::Program;

    #[test]
    fn get_contract_state_test() {
        let mut state_reader = InMemoryStateReader::new(DictStorage::new(), DictStorage::new());

        let contract_address = Address(32123.into());
        let contract_state = ContractState::new([1; 32], Felt::new(109), HashMap::new());

        state_reader
            .ffc
            .set_contract_state(&contract_address.to_32_bytes().unwrap(), &contract_state)
            .unwrap();

        assert_eq!(
            state_reader.get_contract_state(&contract_address),
            Ok(&contract_state)
        );
        assert_eq!(
            state_reader.get_class_hash_at(&contract_address),
            Ok(&contract_state.contract_hash)
        );
        assert_eq!(
            state_reader.get_nonce_at(&contract_address),
            Ok(&contract_state.nonce)
        );
        assert_eq!(
            state_reader.contract_states,
            HashMap::from([(contract_address, contract_state)])
        );
    }

    #[test]
    fn get_contract_class_test() {
        let mut state_reader = InMemoryStateReader::new(DictStorage::new(), DictStorage::new());

        let contract_class_key = [0; 32];
        let contract_class = ContractClass::new(
            Program::default(),
            HashMap::from([(
                EntryPointType::Constructor,
                vec![ContractEntryPoint::default()],
            )]),
            None,
        )
        .expect("Error creating contract class");

        state_reader
            .contract_class_storage
            .set_contract_class(&[0; 32], &contract_class)
            .unwrap();

        assert_eq!(
            state_reader.get_contract_class(&contract_class_key),
            Ok(contract_class)
        );
    }
}<|MERGE_RESOLUTION|>--- conflicted
+++ resolved
@@ -1,8 +1,4 @@
-<<<<<<< HEAD
-use super::contract_state::{self, ContractState};
-=======
 use super::contract_state::ContractState;
->>>>>>> 46f28adf
 use crate::{
     business_logic::state::{state_api::StateReader, state_cache::StorageEntry},
     core::errors::state_errors::StateError,
@@ -11,18 +7,11 @@
     utils::Address,
 };
 use felt::Felt;
-<<<<<<< HEAD
-use getset::{Getters, MutGetters};
-use std::{clone, collections::HashMap};
+use getset::MutGetters;
+use std::collections::HashMap;
 
 #[derive(Clone, Debug, MutGetters)]
 pub struct InMemoryStateReader {
-=======
-use std::collections::HashMap;
-
-#[derive(Clone, Debug)]
-pub(crate) struct InMemoryStateReader {
->>>>>>> 46f28adf
     pub(crate) ffc: DictStorage,
     #[getset(get_mut = "pub")]
     pub(crate) contract_states: HashMap<Address, ContractState>,
