use std::{clone, collections::HashMap};

use felt::Felt;

use crate::{
    business_logic::state::{state_api::StateReader, state_cache::StorageEntry},
    core::errors::state_errors::StateError,
    services::api::contract_class::ContractClass,
    starknet_storage::{
        dict_storage::{DictStorage, Prefix},
        storage::Storage,
    },
    utils::Address,
};

use super::contract_state::{self, ContractState};

#[derive(Clone, Debug)]
<<<<<<< HEAD
pub struct InMemoryStateReader {
    pub(crate) global_state_root: HashMap<Address, [u8; 32]>,
=======
pub(crate) struct InMemoryStateReader {
>>>>>>> 94556ab9
    pub(crate) ffc: DictStorage,
    pub(crate) contract_states: HashMap<Address, ContractState>,
    pub(crate) contract_class_storage: DictStorage,
}

impl InMemoryStateReader {
    pub(crate) fn new(ffc: DictStorage, contract_class_storage: DictStorage) -> Self {
        Self {
            ffc,
            contract_states: HashMap::new(),
            contract_class_storage,
        }
    }

    fn get_contract_state(
        &mut self,
        contract_address: &Address,
    ) -> Result<&ContractState, StateError> {
        if !self.contract_states.contains_key(contract_address) {
            let result = self
                .ffc
                .get_contract_state(&contract_address.to_32_bytes()?)?;
            self.contract_states
                .insert(contract_address.clone(), result);
        }

        self.contract_states
            .get(contract_address)
            .ok_or_else(|| StateError::NoneContractState(contract_address.clone()))
    }
}

impl StateReader for InMemoryStateReader {
    fn get_contract_class(&mut self, class_hash: &[u8; 32]) -> Result<ContractClass, StateError> {
        let contract_class = self.contract_class_storage.get_contract_class(class_hash)?;
        contract_class.validate()?;
        Ok(contract_class)
    }
    fn get_class_hash_at(&mut self, contract_address: &Address) -> Result<&[u8; 32], StateError> {
        Ok(&self.get_contract_state(contract_address)?.contract_hash)
    }

    fn get_nonce_at(&mut self, contract_address: &Address) -> Result<&Felt, StateError> {
        Ok(&self.get_contract_state(contract_address)?.nonce)
    }

    fn get_storage_at(&mut self, storage_entry: &StorageEntry) -> Result<&Felt, StateError> {
        let contract_state = self.get_contract_state(&storage_entry.0)?;
        contract_state
            .storage_keys
            .get(&storage_entry.1)
            .ok_or(StateError::NoneStoragLeaf(storage_entry.1))
    }
}
#[cfg(test)]
mod tests {
    use cairo_rs::types::program::Program;

    use crate::{
        business_logic::state::cached_state,
        services::api::contract_class::{self, ContractEntryPoint, EntryPointType},
        starknet_storage::dict_storage::DictStorage,
    };

    use super::*;

    #[test]
    fn get_contract_state_test() {
        let mut state_reader = InMemoryStateReader::new(DictStorage::new(), DictStorage::new());

        let contract_address = Address(32123.into());
        let contract_state = ContractState::create([1; 32], Felt::new(109), HashMap::new());

        state_reader
            .ffc
            .set_contract_state(&contract_address.to_32_bytes().unwrap(), &contract_state);

        assert_eq!(
            state_reader.get_contract_state(&contract_address),
            Ok(&contract_state)
        );
        assert_eq!(
            state_reader.get_class_hash_at(&contract_address),
            Ok(&contract_state.contract_hash)
        );
        assert_eq!(
            state_reader.get_nonce_at(&contract_address),
            Ok(&contract_state.nonce)
        );
        assert_eq!(
            state_reader.contract_states,
            HashMap::from([(contract_address, contract_state)])
        );
    }

    #[test]
    fn get_contract_class_test() {
        let mut state_reader = InMemoryStateReader::new(DictStorage::new(), DictStorage::new());

        let contract_class_key = [0; 32];
        let contract_class = ContractClass::new(
            Program::default(),
            HashMap::from([(
                EntryPointType::Constructor,
                vec![ContractEntryPoint::default()],
            )]),
            None,
        )
        .expect("Error creating contract class");

        state_reader
            .contract_class_storage
            .set_contract_class(&[0; 32], &contract_class);

        assert_eq!(
            state_reader.get_contract_class(&contract_class_key),
            Ok(contract_class)
        );
    }
}<|MERGE_RESOLUTION|>--- conflicted
+++ resolved
@@ -16,12 +16,7 @@
 use super::contract_state::{self, ContractState};
 
 #[derive(Clone, Debug)]
-<<<<<<< HEAD
-pub struct InMemoryStateReader {
-    pub(crate) global_state_root: HashMap<Address, [u8; 32]>,
-=======
 pub(crate) struct InMemoryStateReader {
->>>>>>> 94556ab9
     pub(crate) ffc: DictStorage,
     pub(crate) contract_states: HashMap<Address, ContractState>,
     pub(crate) contract_class_storage: DictStorage,
