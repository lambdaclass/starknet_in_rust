--- conflicted
+++ resolved
@@ -10,13 +10,8 @@
 use getset::MutGetters;
 use std::collections::HashMap;
 
-<<<<<<< HEAD
-#[derive(Clone, Debug, Default)]
-pub(crate) struct InMemoryStateReader {
-=======
-#[derive(Clone, Debug, MutGetters)]
+#[derive(Clone, Debug, Default, MutGetters)]
 pub struct InMemoryStateReader {
->>>>>>> c53b64d4
     pub(crate) ffc: DictStorage,
     #[getset(get_mut = "pub")]
     pub(crate) contract_states: HashMap<Address, ContractState>,
@@ -24,13 +19,7 @@
 }
 
 impl InMemoryStateReader {
-<<<<<<< HEAD
-    // TODO: Remove warning inhibitor when finally used.
-    #[allow(dead_code)]
-    pub(crate) fn new(ffc: DictStorage, contract_class_storage: DictStorage) -> Self {
-=======
     pub fn new(ffc: DictStorage, contract_class_storage: DictStorage) -> Self {
->>>>>>> c53b64d4
         Self {
             ffc,
             contract_states: HashMap::new(),
