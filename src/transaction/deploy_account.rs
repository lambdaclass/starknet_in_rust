use super::fee::charge_fee;
use super::{invoke_function::verify_no_calls_to_other_contracts, Transaction};
use crate::definitions::constants::QUERY_VERSION_BASE;
use crate::execution::execution_entry_point::ExecutionResult;
use crate::services::api::contract_classes::deprecated_contract_class::EntryPointType;
use crate::state::cached_state::CachedState;
use crate::{
    core::{
        errors::state_errors::StateError,
        transaction_hash::calculate_deploy_account_transaction_hash,
    },
    definitions::{
        block_context::BlockContext,
        constants::{
            CONSTRUCTOR_ENTRY_POINT_SELECTOR, INITIAL_GAS_COST,
            VALIDATE_DEPLOY_ENTRY_POINT_SELECTOR,
        },
        transaction_type::TransactionType,
    },
    execution::{
        execution_entry_point::ExecutionEntryPoint, CallInfo, TransactionExecutionContext,
        TransactionExecutionInfo,
    },
    hash_utils::calculate_contract_address,
    services::api::{
        contract_class_errors::ContractClassError, contract_classes::compiled_class::CompiledClass,
    },
    state::state_api::{State, StateReader},
    state::ExecutionResourcesManager,
    syscalls::syscall_handler_errors::SyscallHandlerError,
    transaction::error::TransactionError,
    utils::{calculate_tx_resources, Address, ClassHash},
};
use cairo_vm::felt::Felt252;
use getset::Getters;
use num_traits::Zero;

#[derive(Clone, Debug, PartialEq, Eq)]
pub struct StateSelector {
    pub contract_addresses: Vec<Address>,
    pub class_hashes: Vec<ClassHash>,
}

#[derive(Clone, Debug, Getters)]
pub struct DeployAccount {
    #[getset(get = "pub")]
    contract_address: Address,
    #[getset(get = "pub")]
    contract_address_salt: Felt252,
    #[getset(get = "pub")]
    class_hash: ClassHash,
    #[getset(get = "pub")]
    constructor_calldata: Vec<Felt252>,
    version: Felt252,
    nonce: Felt252,
    max_fee: u128,
    #[getset(get = "pub")]
    hash_value: Felt252,
    #[getset(get = "pub")]
    signature: Vec<Felt252>,
    skip_validate: bool,
    skip_execute: bool,
    skip_fee_transfer: bool,
}

impl DeployAccount {
    #[allow(clippy::too_many_arguments)]
    pub fn new(
        class_hash: ClassHash,
        max_fee: u128,
        version: Felt252,
        nonce: Felt252,
        constructor_calldata: Vec<Felt252>,
        signature: Vec<Felt252>,
        contract_address_salt: Felt252,
        chain_id: Felt252,
    ) -> Result<Self, SyscallHandlerError> {
        let contract_address = Address(calculate_contract_address(
            &contract_address_salt,
            &Felt252::from_bytes_be(&class_hash),
            &constructor_calldata,
            Address(Felt252::zero()),
        )?);

        let hash_value = calculate_deploy_account_transaction_hash(
            version.clone(),
            &contract_address,
            Felt252::from_bytes_be(&class_hash),
            &constructor_calldata,
            max_fee,
            nonce.clone(),
            contract_address_salt.clone(),
            chain_id,
        )?;

        Ok(Self {
            contract_address,
            contract_address_salt,
            class_hash,
            constructor_calldata,
            version,
            nonce,
            max_fee,
            hash_value,
            signature,
            skip_execute: false,
            skip_validate: false,
            skip_fee_transfer: false,
        })
    }

    #[allow(clippy::too_many_arguments)]
    pub fn new_with_tx_hash(
        class_hash: ClassHash,
        max_fee: u128,
        version: Felt252,
        nonce: Felt252,
        constructor_calldata: Vec<Felt252>,
        signature: Vec<Felt252>,
        contract_address_salt: Felt252,
        hash_value: Felt252,
    ) -> Result<Self, SyscallHandlerError> {
        let contract_address = Address(calculate_contract_address(
            &contract_address_salt,
            &Felt252::from_bytes_be(&class_hash),
            &constructor_calldata,
            Address(Felt252::zero()),
        )?);

        Ok(Self {
            contract_address,
            contract_address_salt,
            class_hash,
            constructor_calldata,
            version,
            nonce,
            max_fee,
            hash_value,
            signature,
            skip_execute: false,
            skip_validate: false,
            skip_fee_transfer: false,
        })
    }

    pub fn get_state_selector(&self, _block_context: BlockContext) -> StateSelector {
        StateSelector {
            contract_addresses: vec![self.contract_address.clone()],
            class_hashes: vec![self.class_hash],
        }
    }

    pub fn execute<S: StateReader>(
        &self,
        state: &mut CachedState<S>,
        block_context: &BlockContext,
    ) -> Result<TransactionExecutionInfo, TransactionError> {
        self.handle_nonce(state)?;
        let mut tx_info = self.apply(state, block_context)?;

        let mut tx_execution_context =
            self.get_execution_context(block_context.invoke_tx_max_n_steps);
        let (fee_transfer_info, actual_fee) = charge_fee(
            state,
            &tx_info.actual_resources,
            block_context,
            self.max_fee,
            &mut tx_execution_context,
            self.skip_fee_transfer,
        )?;

        tx_info.set_fee_info(actual_fee, fee_transfer_info);

        Ok(tx_info)
    }

    fn constructor_entry_points_empty(
        &self,
        contract_class: CompiledClass,
    ) -> Result<bool, StateError> {
        match contract_class {
            CompiledClass::Deprecated(class) => Ok(class
                .entry_points_by_type
                .get(&EntryPointType::Constructor)
                .ok_or(ContractClassError::NoneEntryPointType)?
                .is_empty()),
            CompiledClass::Casm(class) => Ok(class.entry_points_by_type.constructor.is_empty()),
            CompiledClass::Sierra(_) => todo!(),
        }
    }

    /// Execute a call to the cairo-vm using the accounts_validation.cairo contract to validate
    /// the contract that is being declared. Then it returns the transaction execution info of the run.
    fn apply<S: StateReader>(
        &self,
        state: &mut CachedState<S>,
        block_context: &BlockContext,
    ) -> Result<TransactionExecutionInfo, TransactionError> {
        let contract_class = state.get_contract_class(&self.class_hash)?;

        state.deploy_contract(self.contract_address.clone(), self.class_hash)?;

        let mut resources_manager = ExecutionResourcesManager::default();
        let constructor_call_info =
            self.handle_constructor(contract_class, state, block_context, &mut resources_manager)?;

        let validate_info = if self.skip_validate {
            None
        } else {
            self.run_validate_entrypoint(state, &mut resources_manager, block_context)?
        };

        let actual_resources = calculate_tx_resources(
            resources_manager,
            &[Some(constructor_call_info.clone()), validate_info.clone()],
            TransactionType::DeployAccount,
            state.count_actual_storage_changes(Some((
                &block_context.starknet_os_config.fee_token_address,
                &self.contract_address,
            )))?,
            None,
            0,
        )
        .map_err::<TransactionError, _>(|_| TransactionError::ResourcesCalculation)?;

        Ok(TransactionExecutionInfo::new_without_fee_info(
            validate_info,
            Some(constructor_call_info),
            None,
            actual_resources,
            Some(TransactionType::DeployAccount),
        ))
    }

    pub fn handle_constructor<S: StateReader>(
        &self,
        contract_class: CompiledClass,
        state: &mut CachedState<S>,
        block_context: &BlockContext,
        resources_manager: &mut ExecutionResourcesManager,
    ) -> Result<CallInfo, TransactionError> {
        if self.constructor_entry_points_empty(contract_class)? {
            if !self.constructor_calldata.is_empty() {
                return Err(TransactionError::EmptyConstructorCalldata);
            }

            Ok(CallInfo::empty_constructor_call(
                self.contract_address.clone(),
                Address(Felt252::zero()),
                Some(self.class_hash),
            ))
        } else {
            self.run_constructor_entrypoint(state, block_context, resources_manager)
        }
    }

    fn handle_nonce<S: State + StateReader>(&self, state: &mut S) -> Result<(), TransactionError> {
        if self.version.is_zero() || self.version == *QUERY_VERSION_BASE {
            return Ok(());
        }

        // In blockifier, get_nonce_at returns zero if no entry is found.
        let current_nonce = state.get_nonce_at(&self.contract_address)?;
        if current_nonce != self.nonce {
            return Err(TransactionError::InvalidTransactionNonce(
                current_nonce.to_string(),
                self.nonce.to_string(),
            ));
        }
        state.increment_nonce(&self.contract_address)?;
        Ok(())
    }

    pub fn run_constructor_entrypoint<S: StateReader>(
        &self,
        state: &mut CachedState<S>,
        block_context: &BlockContext,
        resources_manager: &mut ExecutionResourcesManager,
    ) -> Result<CallInfo, TransactionError> {
        let entry_point = ExecutionEntryPoint::new(
            self.contract_address.clone(),
            self.constructor_calldata.clone(),
            CONSTRUCTOR_ENTRY_POINT_SELECTOR.clone(),
            Address(Felt252::zero()),
            EntryPointType::Constructor,
            None,
            None,
            INITIAL_GAS_COST,
        );

        let ExecutionResult { call_info, .. } = if self.skip_execute {
            ExecutionResult::default()
        } else {
            entry_point.execute(
                state,
                block_context,
                resources_manager,
                &mut self.get_execution_context(block_context.validate_max_n_steps),
                false,
                block_context.validate_max_n_steps,
            )?
        };

        let call_info = verify_no_calls_to_other_contracts(&call_info)
            .map_err(|_| TransactionError::InvalidContractCall)?;
        Ok(call_info)
    }

    pub fn get_execution_context(&self, n_steps: u64) -> TransactionExecutionContext {
        TransactionExecutionContext::new(
            self.contract_address.clone(),
            self.hash_value.clone(),
            self.signature.clone(),
            self.max_fee,
            self.nonce.clone(),
            n_steps,
            self.version.clone(),
        )
    }

    pub fn run_validate_entrypoint<S: StateReader>(
        &self,
        state: &mut CachedState<S>,
        resources_manager: &mut ExecutionResourcesManager,
        block_context: &BlockContext,
    ) -> Result<Option<CallInfo>, TransactionError> {
        if self.version.is_zero() || self.version == *QUERY_VERSION_BASE {
            return Ok(None);
        }

        let call = ExecutionEntryPoint::new(
            self.contract_address.clone(),
            [
                Felt252::from_bytes_be(&self.class_hash),
                self.contract_address_salt.clone(),
            ]
            .into_iter()
            .chain(self.constructor_calldata.iter().cloned())
            .collect(),
            VALIDATE_DEPLOY_ENTRY_POINT_SELECTOR.clone(),
            Address(Felt252::zero()),
            EntryPointType::External,
            None,
            None,
            INITIAL_GAS_COST,
        );

        let ExecutionResult { call_info, .. } = if self.skip_execute {
            ExecutionResult::default()
        } else {
            call.execute(
                state,
                block_context,
                resources_manager,
                &mut self.get_execution_context(block_context.validate_max_n_steps),
                false,
                block_context.validate_max_n_steps,
            )?
        };

        verify_no_calls_to_other_contracts(&call_info)
            .map_err(|_| TransactionError::InvalidContractCall)?;

        Ok(call_info)
    }

    pub(crate) fn create_for_simulation(
        &self,
        skip_validate: bool,
        skip_execute: bool,
        skip_fee_transfer: bool,
        ignore_max_fee: bool,
    ) -> Transaction {
        let tx = DeployAccount {
            skip_validate,
            skip_execute,
            skip_fee_transfer,
            max_fee: if ignore_max_fee {
                u128::MAX
            } else {
                self.max_fee
            },
            ..self.clone()
        };

        Transaction::DeployAccount(tx)
    }
}

// ----------------------------------
//      Try from starknet api
// ----------------------------------

impl TryFrom<starknet_api::transaction::DeployAccountTransaction> for DeployAccount {
    type Error = SyscallHandlerError;

    fn try_from(
        value: starknet_api::transaction::DeployAccountTransaction,
    ) -> Result<Self, SyscallHandlerError> {
        let max_fee = value.max_fee.0;
        let version = Felt252::from_bytes_be(value.version.0.bytes());
        let nonce = Felt252::from_bytes_be(value.nonce.0.bytes());
        let class_hash: [u8; 32] = value.class_hash.0.bytes().try_into().unwrap();
        let contract_address_salt = Felt252::from_bytes_be(value.contract_address_salt.0.bytes());

        let signature = value
            .signature
            .0
            .iter()
            .map(|f| Felt252::from_bytes_be(f.bytes()))
            .collect();
        let constructor_calldata = value
            .constructor_calldata
            .0
            .as_ref()
            .iter()
            .map(|f| Felt252::from_bytes_be(f.bytes()))
            .collect();

        let chain_id = Felt252::zero();

        DeployAccount::new(
            class_hash,
            max_fee,
            version,
            nonce,
            constructor_calldata,
            signature,
            contract_address_salt,
            chain_id,
        )
    }
}

#[cfg(test)]
mod tests {
    use std::{collections::HashMap, path::PathBuf, sync::Arc};

    use super::*;
    use crate::{
        core::{contract_address::compute_deprecated_class_hash, errors::state_errors::StateError},
        definitions::block_context::StarknetChainId,
        services::api::contract_classes::deprecated_contract_class::ContractClass,
        state::cached_state::CachedState,
        state::in_memory_state_reader::InMemoryStateReader,
        utils::felt_to_hash,
    };

    #[test]
    fn get_state_selector() {
        let path = PathBuf::from("starknet_programs/constructor.json");
        let contract = ContractClass::from_path(path).unwrap();

        let hash = compute_deprecated_class_hash(&contract).unwrap();
        let class_hash = felt_to_hash(&hash);

        let block_context = BlockContext::default();
<<<<<<< HEAD
        let mut _state = CachedState::new(Arc::new(InMemoryStateReader::default()))
            .set_contract_classes_cache(Default::default());
=======
        let mut _state = CachedState::new(Arc::new(InMemoryStateReader::default()), HashMap::new());
>>>>>>> 303a8d11

        let internal_deploy = DeployAccount::new(
            class_hash,
            0,
            0.into(),
            0.into(),
            vec![10.into()],
            Vec::new(),
            0.into(),
            StarknetChainId::TestNet2.to_felt(),
        )
        .unwrap();

        let state_selector = internal_deploy.get_state_selector(block_context);

        assert_eq!(
            state_selector.contract_addresses,
            vec![internal_deploy.contract_address]
        );
        assert_eq!(state_selector.class_hashes, vec![class_hash]);
    }

    #[test]
    fn deploy_account_twice_should_fail() {
        let path = PathBuf::from("starknet_programs/constructor.json");
        let contract = ContractClass::from_path(path).unwrap();

        let hash = compute_deprecated_class_hash(&contract).unwrap();
        let class_hash = felt_to_hash(&hash);

        let block_context = BlockContext::default();
<<<<<<< HEAD
        let mut state = CachedState::new(Arc::new(InMemoryStateReader::default()))
            .set_contract_classes_cache(Default::default());
=======
        let mut state = CachedState::new(Arc::new(InMemoryStateReader::default()), HashMap::new());
>>>>>>> 303a8d11

        let internal_deploy = DeployAccount::new(
            class_hash,
            0,
            0.into(),
            0.into(),
            vec![10.into()],
            Vec::new(),
            0.into(),
            StarknetChainId::TestNet2.to_felt(),
        )
        .unwrap();

        let internal_deploy_error = DeployAccount::new(
            class_hash,
            0,
            0.into(),
            0.into(),
            vec![10.into()],
            Vec::new(),
            0.into(),
            StarknetChainId::TestNet2.to_felt(),
        )
        .unwrap();

        let class_hash = internal_deploy.class_hash();
        state
            .set_contract_class(class_hash, &CompiledClass::Deprecated(Arc::new(contract)))
            .unwrap();
        internal_deploy.execute(&mut state, &block_context).unwrap();
        assert_matches!(
            internal_deploy_error
                .execute(&mut state, &block_context)
                .unwrap_err(),
            TransactionError::State(StateError::ContractAddressUnavailable(..))
        )
    }

    #[test]
    #[should_panic]
    // Should panic at no calldata for constructor. Error managment not implemented yet.
    fn deploy_account_constructor_should_fail() {
        let path = PathBuf::from("starknet_programs/constructor.json");
        let contract = ContractClass::from_path(path).unwrap();

        let hash = compute_deprecated_class_hash(&contract).unwrap();
        let class_hash = felt_to_hash(&hash);

        let block_context = BlockContext::default();
<<<<<<< HEAD
        let mut state = CachedState::new(Arc::new(InMemoryStateReader::default()))
            .set_contract_classes_cache(Default::default());
=======
        let mut state = CachedState::new(Arc::new(InMemoryStateReader::default()), HashMap::new());
>>>>>>> 303a8d11

        let internal_deploy = DeployAccount::new(
            class_hash,
            0,
            0.into(),
            0.into(),
            Vec::new(),
            Vec::new(),
            0.into(),
            StarknetChainId::TestNet2.to_felt(),
        )
        .unwrap();

        let class_hash = internal_deploy.class_hash();
        state
            .set_contract_class(class_hash, &CompiledClass::Deprecated(Arc::new(contract)))
            .unwrap();
        internal_deploy.execute(&mut state, &block_context).unwrap();
    }
}<|MERGE_RESOLUTION|>--- conflicted
+++ resolved
@@ -455,12 +455,7 @@
         let class_hash = felt_to_hash(&hash);
 
         let block_context = BlockContext::default();
-<<<<<<< HEAD
-        let mut _state = CachedState::new(Arc::new(InMemoryStateReader::default()))
-            .set_contract_classes_cache(Default::default());
-=======
         let mut _state = CachedState::new(Arc::new(InMemoryStateReader::default()), HashMap::new());
->>>>>>> 303a8d11
 
         let internal_deploy = DeployAccount::new(
             class_hash,
@@ -492,12 +487,7 @@
         let class_hash = felt_to_hash(&hash);
 
         let block_context = BlockContext::default();
-<<<<<<< HEAD
-        let mut state = CachedState::new(Arc::new(InMemoryStateReader::default()))
-            .set_contract_classes_cache(Default::default());
-=======
         let mut state = CachedState::new(Arc::new(InMemoryStateReader::default()), HashMap::new());
->>>>>>> 303a8d11
 
         let internal_deploy = DeployAccount::new(
             class_hash,
@@ -547,12 +537,7 @@
         let class_hash = felt_to_hash(&hash);
 
         let block_context = BlockContext::default();
-<<<<<<< HEAD
-        let mut state = CachedState::new(Arc::new(InMemoryStateReader::default()))
-            .set_contract_classes_cache(Default::default());
-=======
         let mut state = CachedState::new(Arc::new(InMemoryStateReader::default()), HashMap::new());
->>>>>>> 303a8d11
 
         let internal_deploy = DeployAccount::new(
             class_hash,
