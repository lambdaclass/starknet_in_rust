--- conflicted
+++ resolved
@@ -203,18 +203,13 @@
 
         self.handle_nonce(state)?;
 
-<<<<<<< HEAD
         let mut transactional_state = state.create_transactional()?;
-        let mut tx_exec_info = self.apply(&mut transactional_state, block_context)?;
-=======
-        let mut transactional_state = state.create_transactional();
         let mut tx_exec_info = self.apply(
             &mut transactional_state,
             block_context,
             #[cfg(feature = "cairo-native")]
             program_cache.clone(),
         )?;
->>>>>>> ee8507d0
 
         let actual_fee = calculate_tx_fee(
             &tx_exec_info.actual_resources,
