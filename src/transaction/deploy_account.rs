--- conflicted
+++ resolved
@@ -157,9 +157,6 @@
         }
     }
 
-<<<<<<< HEAD
-    pub fn execute<S: StateReader, C: ContractClassCache>(
-=======
     #[tracing::instrument(level = "debug", ret, err, skip(self, state, block_context), fields(
         tx_type = ?TransactionType::DeployAccount,
         self.version = ?self.version,
@@ -169,8 +166,7 @@
         self.contract_address_salt = ?self.contract_address_salt,
         self.nonce = ?self.nonce,
     ))]
-    pub fn execute<S: StateReader>(
->>>>>>> 484acb3e
+    pub fn execute<S: StateReader, C: ContractClassCache>(
         &self,
         state: &mut CachedState<S, C>,
         block_context: &BlockContext,
@@ -200,7 +196,7 @@
             );
         } else {
             state
-                .apply_state_update(&StateDiff::from_cached_state(transactional_state.cache())?)?;
+                .apply_state_update(&StateDiff::from_cached_state(transactional_state)?)?;
         }
 
         let mut tx_execution_context =
