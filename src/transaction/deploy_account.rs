<<<<<<< HEAD
use super::common::*;
use super::Transaction;
=======
use super::{invoke_function::verify_no_calls_to_other_contracts, Transaction};
use crate::definitions::constants::QUERY_VERSION_BASE;
>>>>>>> 71e98dc4
use crate::services::api::contract_classes::deprecated_contract_class::EntryPointType;
use crate::utils::verify_no_calls_to_other_contracts;
use crate::{
    core::{
        errors::state_errors::StateError,
        transaction_hash::calculate_deploy_account_transaction_hash,
    },
    definitions::{
        block_context::BlockContext,
        constants::{
            CONSTRUCTOR_ENTRY_POINT_SELECTOR, INITIAL_GAS_COST,
            VALIDATE_DEPLOY_ENTRY_POINT_SELECTOR,
        },
        transaction_type::TransactionType,
    },
    execution::{
        execution_entry_point::ExecutionEntryPoint, CallInfo, TransactionExecutionContext,
        TransactionExecutionInfo,
    },
    hash_utils::calculate_contract_address,
    services::api::{
        contract_class_errors::ContractClassError, contract_classes::compiled_class::CompiledClass,
    },
    state::state_api::{State, StateReader},
    state::ExecutionResourcesManager,
    syscalls::syscall_handler_errors::SyscallHandlerError,
    transaction::error::TransactionError,
    utils::{calculate_tx_resources, Address, ClassHash},
};
use cairo_vm::felt::Felt252;
use getset::Getters;
use num_traits::Zero;
use std::collections::HashMap;

#[derive(Clone, Debug, PartialEq, Eq)]
pub struct StateSelector {
    pub contract_addresses: Vec<Address>,
    pub class_hashes: Vec<ClassHash>,
}

#[derive(Clone, Debug, Getters)]
pub struct DeployAccount {
    #[getset(get = "pub")]
    contract_address: Address,
    #[getset(get = "pub")]
    contract_address_salt: Felt252,
    #[getset(get = "pub")]
    class_hash: ClassHash,
    #[getset(get = "pub")]
    constructor_calldata: Vec<Felt252>,
    version: Felt252,
    nonce: Felt252,
    max_fee: u128,
    #[getset(get = "pub")]
    hash_value: Felt252,
    #[getset(get = "pub")]
    signature: Vec<Felt252>,
    skip_validate: bool,
    skip_execute: bool,
    skip_fee_transfer: bool,
}

impl DeployAccount {
    #[allow(clippy::too_many_arguments)]
    pub fn new(
        class_hash: ClassHash,
        max_fee: u128,
        version: Felt252,
        nonce: Felt252,
        constructor_calldata: Vec<Felt252>,
        signature: Vec<Felt252>,
        contract_address_salt: Felt252,
        chain_id: Felt252,
    ) -> Result<Self, SyscallHandlerError> {
        let contract_address = Address(calculate_contract_address(
            &contract_address_salt,
            &Felt252::from_bytes_be(&class_hash),
            &constructor_calldata,
            Address(Felt252::zero()),
        )?);

        let hash_value = calculate_deploy_account_transaction_hash(
            version.clone(),
            &contract_address,
            Felt252::from_bytes_be(&class_hash),
            &constructor_calldata,
            max_fee,
            nonce.clone(),
            contract_address_salt.clone(),
            chain_id,
        )?;

        Ok(Self {
            contract_address,
            contract_address_salt,
            class_hash,
            constructor_calldata,
            version,
            nonce,
            max_fee,
            hash_value,
            signature,
            skip_execute: false,
            skip_validate: false,
            skip_fee_transfer: false,
        })
    }

    #[allow(clippy::too_many_arguments)]
    pub fn new_with_tx_hash(
        class_hash: ClassHash,
        max_fee: u128,
        version: Felt252,
        nonce: Felt252,
        constructor_calldata: Vec<Felt252>,
        signature: Vec<Felt252>,
        contract_address_salt: Felt252,
        hash_value: Felt252,
    ) -> Result<Self, SyscallHandlerError> {
        let contract_address = Address(calculate_contract_address(
            &contract_address_salt,
            &Felt252::from_bytes_be(&class_hash),
            &constructor_calldata,
            Address(Felt252::zero()),
        )?);

        Ok(Self {
            contract_address,
            contract_address_salt,
            class_hash,
            constructor_calldata,
            version,
            nonce,
            max_fee,
            hash_value,
            signature,
            skip_execute: false,
            skip_validate: false,
            skip_fee_transfer: false,
        })
    }

    pub fn get_state_selector(&self, _block_context: BlockContext) -> StateSelector {
        StateSelector {
            contract_addresses: vec![self.contract_address.clone()],
            class_hashes: vec![self.class_hash],
        }
    }

    pub fn execute<S>(
        &self,
        state: &mut S,
        block_context: &BlockContext,
    ) -> Result<TransactionExecutionInfo, TransactionError>
    where
        S: State + StateReader,
    {
        let mut tx_info = self.apply(state, block_context)?;

        let (fee_transfer_info, actual_fee) =
            self.charge_fee(state, &tx_info.actual_resources, block_context)?;
        tx_info.set_fee_info(actual_fee, fee_transfer_info);

        Ok(tx_info)
    }

    fn constructor_entry_points_empty(
        &self,
        contract_class: CompiledClass,
    ) -> Result<bool, StateError> {
        match contract_class {
            CompiledClass::Deprecated(class) => Ok(class
                .entry_points_by_type
                .get(&EntryPointType::Constructor)
                .ok_or(ContractClassError::NoneEntryPointType)?
                .is_empty()),
            CompiledClass::Casm(class) => Ok(class.entry_points_by_type.constructor.is_empty()),
        }
    }

    /// Execute a call to the cairo-vm using the accounts_validation.cairo contract to validate
    /// the contract that is being declared. Then it returns the transaction execution info of the run.
    fn apply<S>(
        &self,
        state: &mut S,
        block_context: &BlockContext,
    ) -> Result<TransactionExecutionInfo, TransactionError>
    where
        S: State + StateReader,
    {
        // check the transaction version
        verify_version(&self.version, self.max_fee, &self.nonce, &self.signature)?;

        // check the nonce
        handle_nonce(&self.nonce, &self.version, self.contract_address(), state)?;

        // get the account contract class from the state
        let contract_class = state.get_contract_class(&self.class_hash)?;

        // deploy the account contract in the calculated contract address.
        state.deploy_contract(self.contract_address.clone(), self.class_hash)?;

        // run the validation entrypoint
        let mut resources_manager = ExecutionResourcesManager::default();
        let validate_info = if self.skip_validate {
            None
        } else {
            self.run_validate_entrypoint(state, &mut resources_manager, block_context)?
        };

        // execute the constructor of the account.
        let constructor_call_info =
            self.handle_constructor(contract_class, state, block_context, &mut resources_manager)?;

        let actual_resources = calculate_tx_resources(
            resources_manager,
            &[Some(constructor_call_info.clone()), validate_info.clone()],
            TransactionType::DeployAccount,
            state.count_actual_storage_changes(),
            None,
        )
        .map_err::<TransactionError, _>(|_| TransactionError::ResourcesCalculation)?;

        Ok(TransactionExecutionInfo::new_without_fee_info(
            validate_info,
            Some(constructor_call_info),
            actual_resources,
            Some(TransactionType::DeployAccount),
        ))
    }

    pub fn handle_constructor<S>(
        &self,
        contract_class: CompiledClass,
        state: &mut S,
        block_context: &BlockContext,
        resources_manager: &mut ExecutionResourcesManager,
    ) -> Result<CallInfo, TransactionError>
    where
        S: State + StateReader,
    {
        if self.constructor_entry_points_empty(contract_class)? {
            if !self.constructor_calldata.is_empty() {
                return Err(TransactionError::EmptyConstructorCalldata);
            }

            Ok(CallInfo::empty_constructor_call(
                self.contract_address.clone(),
                Address(Felt252::zero()),
                Some(self.class_hash),
            ))
        } else {
            self.run_constructor_entrypoint(state, block_context, resources_manager)
        }
    }

<<<<<<< HEAD
=======
    fn handle_nonce<S: State + StateReader>(&self, state: &mut S) -> Result<(), TransactionError> {
        if self.version.is_zero() || self.version == *QUERY_VERSION_BASE {
            return Ok(());
        }

        let current_nonce = state.get_nonce_at(&self.contract_address)?;
        if current_nonce != self.nonce {
            return Err(TransactionError::InvalidTransactionNonce(
                current_nonce.to_string(),
                self.nonce.to_string(),
            ));
        }

        state.increment_nonce(&self.contract_address)?;

        Ok(())
    }

>>>>>>> 71e98dc4
    pub fn run_constructor_entrypoint<S>(
        &self,
        state: &mut S,
        block_context: &BlockContext,
        resources_manager: &mut ExecutionResourcesManager,
    ) -> Result<CallInfo, TransactionError>
    where
        S: State + StateReader,
    {
        let entry_point = ExecutionEntryPoint::new(
            self.contract_address.clone(),
            self.constructor_calldata.clone(),
            CONSTRUCTOR_ENTRY_POINT_SELECTOR.clone(),
            Address(Felt252::zero()),
            EntryPointType::Constructor,
            None,
            None,
            INITIAL_GAS_COST,
        );

        if self.skip_execute {
            Err(TransactionError::InvalidContractCall)
        } else {
            let constructor_call_info = entry_point.execute(
                state,
                block_context,
                resources_manager,
                &mut self.get_execution_context(block_context.validate_max_n_steps),
                false,
            )?;
            verify_no_calls_to_other_contracts(&constructor_call_info)?;
            Ok(constructor_call_info)
        }
    }

    pub fn get_execution_context(&self, n_steps: u64) -> TransactionExecutionContext {
        TransactionExecutionContext::new(
            self.contract_address.clone(),
            self.hash_value.clone(),
            self.signature.clone(),
            self.max_fee,
            self.nonce.clone(),
            n_steps,
            self.version.clone(),
        )
    }

    pub fn run_validate_entrypoint<S>(
        &self,
        state: &mut S,
        resources_manager: &mut ExecutionResourcesManager,
        block_context: &BlockContext,
    ) -> Result<Option<CallInfo>, TransactionError>
    where
        S: State + StateReader,
    {
        if self.version.is_zero() || self.version == *QUERY_VERSION_BASE {
            return Ok(None);
        }

        let call = ExecutionEntryPoint::new(
            self.contract_address.clone(),
            [
                Felt252::from_bytes_be(&self.class_hash),
                self.contract_address_salt.clone(),
            ]
            .into_iter()
            .chain(self.constructor_calldata.iter().cloned())
            .collect(),
            VALIDATE_DEPLOY_ENTRY_POINT_SELECTOR.clone(),
            Address(Felt252::zero()),
            EntryPointType::External,
            None,
            None,
            INITIAL_GAS_COST,
        );

        let validate_call_info = call.execute(
            state,
            block_context,
            resources_manager,
            &mut self.get_execution_context(block_context.validate_max_n_steps),
            false,
        )?;

        verify_no_calls_to_other_contracts(&validate_call_info)?;

        Ok(Some(validate_call_info))
    }

    fn charge_fee<S>(
        &self,
        state: &mut S,
        resources: &HashMap<String, usize>,
        block_context: &BlockContext,
    ) -> Result<FeeInfo, TransactionError>
    where
        S: State + StateReader,
    {
        if self.max_fee.is_zero() {
            return Ok((None, 0));
        }

        let actual_fee = calculate_tx_fee(
            resources,
            block_context.starknet_os_config.gas_price,
            block_context,
        )?;

        let mut tx_execution_context =
            self.get_execution_context(block_context.invoke_tx_max_n_steps);
        let fee_transfer_info = if self.skip_fee_transfer {
            None
        } else {
            Some(execute_fee_transfer(
                state,
                block_context,
                &mut tx_execution_context,
                actual_fee,
            )?)
        };

        Ok((fee_transfer_info, actual_fee))
    }

    pub(crate) fn create_for_simulation(
        &self,
        skip_validate: bool,
        skip_execute: bool,
        skip_fee_transfer: bool,
    ) -> Transaction {
        let tx = DeployAccount {
            skip_validate,
            skip_execute,
            skip_fee_transfer,
            ..self.clone()
        };

        Transaction::DeployAccount(tx)
    }
}

#[cfg(test)]
mod tests {
    use std::path::PathBuf;

    use super::*;
    use crate::{
        core::{contract_address::compute_deprecated_class_hash, errors::state_errors::StateError},
        definitions::block_context::StarknetChainId,
        services::api::contract_classes::deprecated_contract_class::ContractClass,
        state::cached_state::CachedState,
        state::in_memory_state_reader::InMemoryStateReader,
        utils::felt_to_hash,
    };

    #[test]
    fn get_state_selector() {
        let path = PathBuf::from("starknet_programs/constructor.json");
        let contract = ContractClass::from_path(path).unwrap();

        let hash = compute_deprecated_class_hash(&contract).unwrap();
        let class_hash = felt_to_hash(&hash);

        let block_context = BlockContext::default();
        let mut _state = CachedState::new(
            InMemoryStateReader::default(),
            Some(Default::default()),
            None,
        );

        let internal_deploy = DeployAccount::new(
            class_hash,
            0,
            0.into(),
            0.into(),
            vec![10.into()],
            Vec::new(),
            0.into(),
            StarknetChainId::TestNet2.to_felt(),
        )
        .unwrap();

        let state_selector = internal_deploy.get_state_selector(block_context);

        assert_eq!(
            state_selector.contract_addresses,
            vec![internal_deploy.contract_address]
        );
        assert_eq!(state_selector.class_hashes, vec![class_hash]);
    }

    #[test]
    fn deploy_account_twice_should_fail() {
        let path = PathBuf::from("starknet_programs/constructor.json");
        let contract = ContractClass::from_path(path).unwrap();

        let hash = compute_deprecated_class_hash(&contract).unwrap();
        let class_hash = felt_to_hash(&hash);

        let block_context = BlockContext::default();
        let mut state = CachedState::new(
            InMemoryStateReader::default(),
            Some(Default::default()),
            None,
        );

        let deploy_account = DeployAccount::new(
            class_hash,
            0,
            0.into(),
            0.into(),
            vec![10.into()],
            Vec::new(),
            0.into(),
            StarknetChainId::TestNet2.to_felt(),
        )
        .unwrap();

        let deploy_account_error = DeployAccount::new(
            class_hash,
            0,
            0.into(),
            0.into(),
            vec![10.into()],
            Vec::new(),
            0.into(),
            StarknetChainId::TestNet2.to_felt(),
        )
        .unwrap();

        let class_hash = deploy_account.class_hash();
        state.set_contract_class(class_hash, &contract).unwrap();
        deploy_account.execute(&mut state, &block_context).unwrap();
        assert_matches!(
            deploy_account_error
                .execute(&mut state, &block_context)
                .unwrap_err(),
            TransactionError::State(StateError::ContractAddressUnavailable(..))
        )
    }

    #[test]
    #[should_panic]
    // Should panic at no calldata for constructor. Error managment not implemented yet.
    fn deploy_account_constructor_should_fail() {
        let path = PathBuf::from("starknet_programs/constructor.json");
        let contract = ContractClass::from_path(path).unwrap();

        let hash = compute_deprecated_class_hash(&contract).unwrap();
        let class_hash = felt_to_hash(&hash);

        let block_context = BlockContext::default();
        let mut state = CachedState::new(
            InMemoryStateReader::default(),
            Some(Default::default()),
            None,
        );

        let deploy_account = DeployAccount::new(
            class_hash,
            0,
            0.into(),
            0.into(),
            Vec::new(),
            Vec::new(),
            0.into(),
            StarknetChainId::TestNet2.to_felt(),
        )
        .unwrap();

        let class_hash = deploy_account.class_hash();
        state.set_contract_class(class_hash, &contract).unwrap();
        deploy_account.execute(&mut state, &block_context).unwrap();
    }
}<|MERGE_RESOLUTION|>--- conflicted
+++ resolved
@@ -1,10 +1,6 @@
-<<<<<<< HEAD
 use super::common::*;
 use super::Transaction;
-=======
-use super::{invoke_function::verify_no_calls_to_other_contracts, Transaction};
 use crate::definitions::constants::QUERY_VERSION_BASE;
->>>>>>> 71e98dc4
 use crate::services::api::contract_classes::deprecated_contract_class::EntryPointType;
 use crate::utils::verify_no_calls_to_other_contracts;
 use crate::{
@@ -261,27 +257,6 @@
         }
     }
 
-<<<<<<< HEAD
-=======
-    fn handle_nonce<S: State + StateReader>(&self, state: &mut S) -> Result<(), TransactionError> {
-        if self.version.is_zero() || self.version == *QUERY_VERSION_BASE {
-            return Ok(());
-        }
-
-        let current_nonce = state.get_nonce_at(&self.contract_address)?;
-        if current_nonce != self.nonce {
-            return Err(TransactionError::InvalidTransactionNonce(
-                current_nonce.to_string(),
-                self.nonce.to_string(),
-            ));
-        }
-
-        state.increment_nonce(&self.contract_address)?;
-
-        Ok(())
-    }
-
->>>>>>> 71e98dc4
     pub fn run_constructor_entrypoint<S>(
         &self,
         state: &mut S,
