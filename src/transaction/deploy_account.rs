--- conflicted
+++ resolved
@@ -1,14 +1,8 @@
-<<<<<<< HEAD
-use super::{fee::charge_fee, invoke_function::verify_no_calls_to_other_contracts, Transaction};
-=======
-use super::fee::{calculate_tx_fee, charge_fee};
-use super::{invoke_function::verify_no_calls_to_other_contracts, Transaction};
-use crate::definitions::constants::QUERY_VERSION_BASE;
-use crate::execution::execution_entry_point::ExecutionResult;
-use crate::services::api::contract_classes::deprecated_contract_class::EntryPointType;
-use crate::state::cached_state::CachedState;
-use crate::state::StateDiff;
->>>>>>> 3febaf63
+use super::{
+    fee::{calculate_tx_fee, charge_fee},
+    invoke_function::verify_no_calls_to_other_contracts,
+    Transaction,
+};
 use crate::{
     core::{
         errors::state_errors::StateError,
@@ -36,7 +30,7 @@
     state::{
         cached_state::CachedState,
         state_api::{State, StateReader},
-        ExecutionResourcesManager,
+        ExecutionResourcesManager, StateDiff,
     },
     transaction::error::TransactionError,
     utils::{calculate_tx_resources, Address, ClassHash},
