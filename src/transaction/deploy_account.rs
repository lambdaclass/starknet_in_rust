--- conflicted
+++ resolved
@@ -40,10 +40,7 @@
 use cairo_vm::felt::Felt252;
 use getset::Getters;
 use num_traits::{One, Zero};
-<<<<<<< HEAD
 use std::collections::HashMap;
-=======
->>>>>>> 677a657d
 use std::fmt::Debug;
 
 #[derive(Clone, Debug, PartialEq, Eq)]
@@ -184,13 +181,10 @@
             ));
         }
 
-<<<<<<< HEAD
         if !self.skip_fee_transfer {
             self.check_fee_balance(state, block_context)?;
         }
 
-=======
->>>>>>> 677a657d
         self.handle_nonce(state)?;
 
         let mut transactional_state = state.create_transactional();
