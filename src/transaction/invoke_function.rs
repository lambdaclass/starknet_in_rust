--- conflicted
+++ resolved
@@ -12,16 +12,8 @@
         CallInfo, TransactionExecutionContext, TransactionExecutionInfo,
     },
     state::state_api::{State, StateReader},
-<<<<<<< HEAD
-    state::ExecutionResourcesManager,
+    state::{cached_state::CachedState, ExecutionResourcesManager},
     transaction::error::TransactionError,
-=======
-    state::{cached_state::CachedState, ExecutionResourcesManager},
-    transaction::{
-        error::TransactionError,
-        fee::{calculate_tx_fee, execute_fee_transfer, FeeInfo},
-    },
->>>>>>> 8809ba03
     utils::{calculate_tx_resources, Address},
 };
 
@@ -270,40 +262,6 @@
         Ok(transaction_execution_info)
     }
 
-<<<<<<< HEAD
-=======
-    fn charge_fee<S: StateReader>(
-        &self,
-        state: &mut CachedState<S>,
-        resources: &HashMap<String, usize>,
-        block_context: &BlockContext,
-    ) -> Result<FeeInfo, TransactionError> {
-        if self.max_fee.is_zero() {
-            return Ok((None, 0));
-        }
-        let actual_fee = calculate_tx_fee(
-            resources,
-            block_context.starknet_os_config.gas_price,
-            block_context,
-        )?;
-
-        let mut tx_execution_context =
-            self.get_execution_context(block_context.invoke_tx_max_n_steps)?;
-        let fee_transfer_info = if self.skip_fee_transfer {
-            None
-        } else {
-            Some(execute_fee_transfer(
-                state,
-                block_context,
-                &mut tx_execution_context,
-                actual_fee,
-            )?)
-        };
-
-        Ok((fee_transfer_info, actual_fee))
-    }
-
->>>>>>> 8809ba03
     /// Calculates actual fee used by the transaction using the execution info returned by apply(),
     /// then updates the transaction execution info with the data of the fee.
     /// ## Parameters
