use super::{
    fee::{calculate_tx_fee, charge_fee},
    get_tx_version, Transaction,
};
use crate::{
    core::transaction_hash::{calculate_transaction_hash_common, TransactionHashPrefix},
    definitions::{
        block_context::{BlockContext, StarknetChainId},
        constants::{
            EXECUTE_ENTRY_POINT_SELECTOR, VALIDATE_ENTRY_POINT_SELECTOR, VALIDATE_RETDATA,
        },
        transaction_type::TransactionType,
    },
    execution::{
        execution_entry_point::{ExecutionEntryPoint, ExecutionResult},
        gas_usage::get_onchain_data_segment_length,
        os_usage::ESTIMATED_INVOKE_FUNCTION_STEPS,
        CallInfo, TransactionExecutionContext, TransactionExecutionInfo,
    },
<<<<<<< HEAD
    services::{
        api::contract_classes::{
            compiled_class::CompiledClass, deprecated_contract_class::EntryPointType,
        },
        eth_definitions::eth_gas_constants::SHARP_GAS_PER_MEMORY_WORD,
=======
    services::api::contract_classes::{
        compiled_class::CompiledClass, deprecated_contract_class::EntryPointType,
>>>>>>> 677a657d
    },
    state::{
        cached_state::CachedState,
        state_api::{State, StateChangesCount, StateReader},
        ExecutionResourcesManager, StateDiff,
    },
    transaction::error::TransactionError,
    utils::{calculate_tx_resources, Address},
};
use cairo_vm::felt::Felt252;
use getset::Getters;
use num_traits::{One, Zero};
<<<<<<< HEAD
use std::{collections::HashMap, fmt::Debug};
=======
use std::fmt::Debug;
>>>>>>> 677a657d

/// Represents an InvokeFunction transaction in the starknet network.
#[derive(Debug, Getters, Clone)]
pub struct InvokeFunction {
    #[getset(get = "pub")]
    contract_address: Address,
    entry_point_selector: Felt252,
    #[allow(dead_code)]
    entry_point_type: EntryPointType,
    calldata: Vec<Felt252>,
    tx_type: TransactionType,
    version: Felt252,
    validate_entry_point_selector: Felt252,
    #[getset(get = "pub")]
    hash_value: Felt252,
    #[getset(get = "pub")]
    signature: Vec<Felt252>,
    max_fee: u128,
    nonce: Option<Felt252>,
    skip_validation: bool,
    skip_execute: bool,
    skip_fee_transfer: bool,
    skip_nonce_check: bool,
}

impl InvokeFunction {
    #[allow(clippy::too_many_arguments)]
    pub fn new(
        contract_address: Address,
        entry_point_selector: Felt252,
        max_fee: u128,
        version: Felt252,
        calldata: Vec<Felt252>,
        signature: Vec<Felt252>,
        chain_id: Felt252,
        nonce: Option<Felt252>,
    ) -> Result<Self, TransactionError> {
        let (entry_point_selector_field, additional_data) = preprocess_invoke_function_fields(
            entry_point_selector.clone(),
            nonce.clone(),
            version.clone(),
        )?;
        let hash_value = calculate_transaction_hash_common(
            TransactionHashPrefix::Invoke,
            version.clone(),
            &contract_address,
            entry_point_selector_field,
            &calldata,
            max_fee,
            chain_id,
            &additional_data,
        )?;

        InvokeFunction::new_with_tx_hash(
            contract_address,
            entry_point_selector,
            max_fee,
            version,
            calldata,
            signature,
            nonce,
            hash_value,
        )
    }

    #[allow(clippy::too_many_arguments)]
    pub fn new_with_tx_hash(
        contract_address: Address,
        entry_point_selector: Felt252,
        max_fee: u128,
        version: Felt252,
        calldata: Vec<Felt252>,
        signature: Vec<Felt252>,
        nonce: Option<Felt252>,
        hash_value: Felt252,
    ) -> Result<Self, TransactionError> {
        let version = get_tx_version(version);

        let validate_entry_point_selector = VALIDATE_ENTRY_POINT_SELECTOR.clone();

        Ok(InvokeFunction {
            contract_address,
            entry_point_selector,
            entry_point_type: EntryPointType::External,
            calldata,
            tx_type: TransactionType::InvokeFunction,
            version,
            max_fee,
            signature,
            validate_entry_point_selector,
            nonce,
            hash_value,
            skip_validation: false,
            skip_execute: false,
            skip_fee_transfer: false,
            skip_nonce_check: false,
        })
    }

    /// Creates a `InvokeFunction` from a starknet api `InvokeTransaction`.
    pub fn from_invoke_transaction(
        tx: starknet_api::transaction::InvokeTransaction,
        chain_id: StarknetChainId,
    ) -> Result<Self, TransactionError> {
        match tx {
            starknet_api::transaction::InvokeTransaction::V0(v0) => convert_invoke_v0(v0, chain_id),
            starknet_api::transaction::InvokeTransaction::V1(v1) => convert_invoke_v1(v1, chain_id),
        }
    }

    fn get_execution_context(
        &self,
        n_steps: u64,
    ) -> Result<TransactionExecutionContext, TransactionError> {
        Ok(TransactionExecutionContext::new(
            self.contract_address.clone(),
            self.hash_value.clone(),
            self.signature.clone(),
            self.max_fee,
            if self.version.is_zero() {
                Felt252::zero()
            } else {
                self.nonce.clone().ok_or(TransactionError::MissingNonce)?
            },
            n_steps,
            self.version.clone(),
        ))
    }

    /// Execute the validation entrypoint of the contract and returns the call info.
    /// ## Parameters:
    /// - state: A state that implements the [`State`] and [`StateReader`] traits.
    /// - resources_manager: the resources that are in use by the contract
    /// - block_context: The block's execution context
    pub(crate) fn run_validate_entrypoint<S: StateReader>(
        &self,
        state: &mut CachedState<S>,
        resources_manager: &mut ExecutionResourcesManager,
        block_context: &BlockContext,
    ) -> Result<Option<CallInfo>, TransactionError> {
        if self.entry_point_selector != *EXECUTE_ENTRY_POINT_SELECTOR {
            return Ok(None);
        }
        if self.version.is_zero() || self.skip_validation {
            return Ok(None);
        }

        let call = ExecutionEntryPoint::new(
            self.contract_address.clone(),
            self.calldata.clone(),
            self.validate_entry_point_selector.clone(),
            Address(0.into()),
            EntryPointType::External,
            None,
            None,
            0,
        );

        let ExecutionResult { call_info, .. } = call.execute(
            state,
            block_context,
            resources_manager,
            &mut self.get_execution_context(block_context.validate_max_n_steps)?,
            false,
            block_context.validate_max_n_steps,
        )?;

        // Validate the return data
        let class_hash = state.get_class_hash_at(&self.contract_address)?;
        let contract_class = state
            .get_contract_class(&class_hash)
            .map_err(|_| TransactionError::MissingCompiledClass)?;
        if let CompiledClass::Sierra(_) = contract_class {
            // The account contract class is a Cairo 1.0 contract; the `validate` entry point should
            // return `VALID`.
            if !call_info
                .as_ref()
                .map(|ci| ci.retdata == vec![VALIDATE_RETDATA.clone()])
                .unwrap_or_default()
            {
                return Err(TransactionError::WrongValidateRetdata);
            }
        }

        let call_info = verify_no_calls_to_other_contracts(&call_info)
            .map_err(|_| TransactionError::InvalidContractCall)?;

        Ok(Some(call_info))
    }

    /// Builds the transaction execution context and executes the entry point.
    /// Returns the CallInfo.
    fn run_execute_entrypoint<S: StateReader>(
        &self,
        state: &mut CachedState<S>,
        block_context: &BlockContext,
        resources_manager: &mut ExecutionResourcesManager,
        remaining_gas: u128,
    ) -> Result<ExecutionResult, TransactionError> {
        let call = ExecutionEntryPoint::new(
            self.contract_address.clone(),
            self.calldata.clone(),
            self.entry_point_selector.clone(),
            Address(Felt252::zero()),
            EntryPointType::External,
            None,
            None,
            remaining_gas,
        );
        call.execute(
            state,
            block_context,
            resources_manager,
            &mut self.get_execution_context(block_context.invoke_tx_max_n_steps)?,
            true,
            block_context.invoke_tx_max_n_steps,
        )
    }

    /// Execute a call to the cairo-vm using the accounts_validation.cairo contract to validate
    /// the contract that is being declared. Then it returns the transaction execution info of the run.
    /// ## Parameters
    /// - state: A state that implements the [`State`] and [`StateReader`] traits.
    /// - block_context: The block's execution context.
    /// - remaining_gas: The amount of gas that the transaction disposes.
    pub fn apply<S: StateReader>(
        &self,
        state: &mut CachedState<S>,
        block_context: &BlockContext,
        remaining_gas: u128,
    ) -> Result<TransactionExecutionInfo, TransactionError> {
        let mut resources_manager = ExecutionResourcesManager::default();
        let validate_info = if self.skip_validation {
            None
        } else {
            self.run_validate_entrypoint(state, &mut resources_manager, block_context)?
        };

        // Execute transaction
        let ExecutionResult {
            call_info,
            revert_error,
            n_reverted_steps,
        } = if self.skip_execute {
            ExecutionResult::default()
        } else {
            self.run_execute_entrypoint(
                state,
                block_context,
                &mut resources_manager,
                remaining_gas,
            )?
        };
        let changes = state.count_actual_state_changes(Some((
            &block_context.starknet_os_config.fee_token_address,
            &self.contract_address,
        )))?;
        let actual_resources = calculate_tx_resources(
            resources_manager,
            &vec![call_info.clone(), validate_info.clone()],
            self.tx_type,
            changes,
            None,
            n_reverted_steps,
        )?;
        let transaction_execution_info = TransactionExecutionInfo::new_without_fee_info(
            validate_info,
            call_info,
            revert_error,
            actual_resources,
            Some(self.tx_type),
        );
        Ok(transaction_execution_info)
    }

    /// Calculates actual fee used by the transaction using the execution info returned by apply(),
    /// then updates the transaction execution info with the data of the fee.
    /// ## Parameters
    /// - state: A state that implements the [`State`] and [`StateReader`] traits.
    /// - block_context: The block's execution context.
    /// - remaining_gas: The amount of gas that the transaction disposes.
    #[tracing::instrument(level = "debug", ret, err, skip(self, state, block_context), fields(
        tx_type = ?TransactionType::InvokeFunction,
        self.version = ?self.version,
        self.hash_value = ?self.hash_value,
        self.contract_address = ?self.contract_address,
        self.entry_point_selector = ?self.entry_point_selector,
        self.entry_point_type = ?self.entry_point_type,
    ))]
    pub fn execute<S: StateReader>(
        &self,
        state: &mut CachedState<S>,
        block_context: &BlockContext,
        remaining_gas: u128,
    ) -> Result<TransactionExecutionInfo, TransactionError> {
        if self.version != Felt252::one() && self.version != Felt252::zero() {
            return Err(TransactionError::UnsupportedTxVersion(
                "Invoke".to_string(),
                self.version.clone(),
                vec![0, 1],
            ));
        }
<<<<<<< HEAD

        if !self.skip_fee_transfer {
            self.check_fee_balance(state, block_context)?;
        }

=======
>>>>>>> 677a657d
        if !self.skip_nonce_check {
            self.handle_nonce(state)?;
        }

        let mut transactional_state = state.create_transactional();
        let mut tx_exec_info =
            self.apply(&mut transactional_state, block_context, remaining_gas)?;

        let actual_fee = calculate_tx_fee(
            &tx_exec_info.actual_resources,
            block_context.starknet_os_config.gas_price,
            block_context,
        )?;

        if let Some(revert_error) = tx_exec_info.revert_error.clone() {
            // execution error
            tx_exec_info = tx_exec_info.to_revert_error(&revert_error);
        } else if actual_fee > self.max_fee {
            // max_fee exceeded
            tx_exec_info = tx_exec_info.to_revert_error(
                format!(
                    "Calculated fee ({}) exceeds max fee ({})",
                    actual_fee, self.max_fee
                )
                .as_str(),
            );
        } else {
            state
                .apply_state_update(&StateDiff::from_cached_state(transactional_state.cache())?)?;
        }

        let mut tx_execution_context =
            self.get_execution_context(block_context.invoke_tx_max_n_steps)?;
        let (fee_transfer_info, actual_fee) = charge_fee(
            state,
            &tx_exec_info.actual_resources,
            block_context,
            self.max_fee,
            &mut tx_execution_context,
            self.skip_fee_transfer,
        )?;

        tx_exec_info.set_fee_info(actual_fee, fee_transfer_info);

        Ok(tx_exec_info)
    }

    fn handle_nonce<S: State + StateReader>(&self, state: &mut S) -> Result<(), TransactionError> {
        if self.version.is_zero() {
            return Ok(());
        }

        let contract_address = self.contract_address();

        let current_nonce = state.get_nonce_at(contract_address)?;
        match &self.nonce {
            None => {
                // TODO: Remove this once we have a better way to handle the nonce.
                Ok(())
            }
            Some(nonce) => {
                if nonce != &current_nonce {
                    return Err(TransactionError::InvalidTransactionNonce(
                        current_nonce.to_string(),
                        nonce.to_string(),
                    ));
                }
                state.increment_nonce(contract_address)?;
                Ok(())
            }
        }
    }

    fn check_fee_balance<S: State + StateReader>(
        &self,
        state: &mut S,
        block_context: &BlockContext,
    ) -> Result<(), TransactionError> {
        if self.max_fee.is_zero() {
            return Ok(());
        }
        let minimal_fee = self.estimate_minimal_fee(block_context)?;
        // Check max fee is at least the estimated constant overhead.
        if self.max_fee < minimal_fee {
            return Err(TransactionError::MaxFeeTooLow(self.max_fee, minimal_fee));
        }
        // Check that the current balance is high enough to cover the max_fee
        let (balance_low, balance_high) =
            state.get_fee_token_balance(block_context, self.contract_address())?;
        // The fee is at most 128 bits, while balance is 256 bits (split into two 128 bit words).
        if balance_high.is_zero() && balance_low < Felt252::from(self.max_fee) {
            return Err(TransactionError::MaxFeeExceedsBalance(
                self.max_fee,
                balance_low,
                balance_high,
            ));
        }
        Ok(())
    }

    fn estimate_minimal_fee(&self, block_context: &BlockContext) -> Result<u128, TransactionError> {
        let n_estimated_steps = ESTIMATED_INVOKE_FUNCTION_STEPS;
        let onchain_data_length = get_onchain_data_segment_length(&StateChangesCount {
            n_storage_updates: 1,
            n_class_hash_updates: 0,
            n_compiled_class_hash_updates: 0,
            n_modified_contracts: 1,
        });
        let resources = HashMap::from([
            (
                "l1_gas_usage".to_string(),
                onchain_data_length * SHARP_GAS_PER_MEMORY_WORD,
            ),
            ("n_steps".to_string(), n_estimated_steps),
        ]);
        calculate_tx_fee(
            &resources,
            block_context.starknet_os_config.gas_price,
            block_context,
        )
    }

    // Simulation function

    pub fn create_for_simulation(
        &self,
        skip_validation: bool,
        skip_execute: bool,
        skip_fee_transfer: bool,
        ignore_max_fee: bool,
        skip_nonce_check: bool,
    ) -> Transaction {
        let tx = InvokeFunction {
            skip_validation,
            skip_execute,
            skip_fee_transfer,
            skip_nonce_check,
            max_fee: if ignore_max_fee {
                u128::MAX
            } else {
                self.max_fee
            },
            ..self.clone()
        };

        Transaction::InvokeFunction(tx)
    }
}

// ------------------------------------
//  Invoke internal functions utils
// ------------------------------------

pub fn verify_no_calls_to_other_contracts(
    call_info: &Option<CallInfo>,
) -> Result<CallInfo, TransactionError> {
    let call_info = call_info.clone().ok_or(TransactionError::CallInfoIsNone)?;
    let invoked_contract_address = call_info.contract_address.clone();
    for internal_call in call_info.gen_call_topology() {
        if internal_call.contract_address != invoked_contract_address {
            return Err(TransactionError::UnauthorizedActionOnValidate);
        }
    }
    Ok(call_info)
}

// Performs validation on fields related to function invocation transaction.
// InvokeFunction transaction.
// Deduces and returns fields required for hash calculation of

pub(crate) fn preprocess_invoke_function_fields(
    entry_point_selector: Felt252,
    nonce: Option<Felt252>,
    version: Felt252,
) -> Result<(Felt252, Vec<Felt252>), TransactionError> {
    if version.is_zero() {
        match nonce {
            Some(_) => Err(TransactionError::InvokeFunctionZeroHasNonce),
            None => {
                let additional_data = Vec::new();
                let entry_point_selector_field = entry_point_selector;
                Ok((entry_point_selector_field, additional_data))
            }
        }
    } else {
        match nonce {
            Some(n) => {
                let additional_data = vec![n];
                let entry_point_selector_field = Felt252::zero();
                Ok((entry_point_selector_field, additional_data))
            }
            None => Err(TransactionError::InvokeFunctionNonZeroMissingNonce),
        }
    }
}

// ----------------------------------
//      Try from starknet api
// ----------------------------------

fn convert_invoke_v0(
    value: starknet_api::transaction::InvokeTransactionV0,
    chain_id: StarknetChainId,
) -> Result<InvokeFunction, TransactionError> {
    let contract_address = Address(Felt252::from_bytes_be(
        value.contract_address.0.key().bytes(),
    ));
    let max_fee = value.max_fee.0;
    let entry_point_selector = Felt252::from_bytes_be(value.entry_point_selector.0.bytes());
    let nonce = None;

    let signature = value
        .signature
        .0
        .iter()
        .map(|f| Felt252::from_bytes_be(f.bytes()))
        .collect();
    let calldata = value
        .calldata
        .0
        .as_ref()
        .iter()
        .map(|f| Felt252::from_bytes_be(f.bytes()))
        .collect();

    InvokeFunction::new(
        contract_address,
        entry_point_selector,
        max_fee,
        Felt252::new(0),
        calldata,
        signature,
        chain_id.to_felt(),
        nonce,
    )
}

fn convert_invoke_v1(
    value: starknet_api::transaction::InvokeTransactionV1,
    chain_id: StarknetChainId,
) -> Result<InvokeFunction, TransactionError> {
    let contract_address = Address(Felt252::from_bytes_be(value.sender_address.0.key().bytes()));
    let max_fee = value.max_fee.0;
    let nonce = Felt252::from_bytes_be(value.nonce.0.bytes());
    let entry_point_selector = EXECUTE_ENTRY_POINT_SELECTOR.clone();

    let signature = value
        .signature
        .0
        .iter()
        .map(|f| Felt252::from_bytes_be(f.bytes()))
        .collect();
    let calldata = value
        .calldata
        .0
        .as_ref()
        .iter()
        .map(|f| Felt252::from_bytes_be(f.bytes()))
        .collect();

    InvokeFunction::new(
        contract_address,
        entry_point_selector,
        max_fee,
        Felt252::new(1),
        calldata,
        signature,
        chain_id.to_felt(),
        Some(nonce),
    )
}

#[cfg(test)]
mod tests {
    use super::*;
    use crate::{
        services::api::contract_classes::{
            compiled_class::CompiledClass, deprecated_contract_class::ContractClass,
        },
        state::cached_state::CachedState,
        state::in_memory_state_reader::InMemoryStateReader,
        utils::calculate_sn_keccak,
    };
    use cairo_lang_starknet::casm_contract_class::CasmContractClass;
    use num_traits::Num;
    use pretty_assertions_sorted::{assert_eq, assert_eq_sorted};
    use starknet_api::{
        core::{ContractAddress, Nonce, PatriciaKey},
        hash::{StarkFelt, StarkHash},
        transaction::{Fee, InvokeTransaction, InvokeTransactionV1, TransactionSignature},
    };
    use std::{collections::HashMap, sync::Arc};

    #[test]
    fn test_from_invoke_transaction() {
        // https://starkscan.co/tx/0x05b6cf416d56e7c7c519b44e6d06a41657ff6c6a3f2629044fac395e6d200ac4
        // result 0x05b6cf416d56e7c7c519b44e6d06a41657ff6c6a3f2629044fac395e6d200ac4
        let tx = InvokeTransaction::V1(InvokeTransactionV1 {
            sender_address: ContractAddress(
                PatriciaKey::try_from(
                    StarkHash::try_from(
                        "0x00c4658311841a69ce121543af332622bc243cf5593fc4aaf822481c7b7f183d",
                    )
                    .unwrap(),
                )
                .unwrap(),
            ),
            max_fee: Fee(49000000000000),
            signature: TransactionSignature(vec![
                StarkFelt::try_from(
                    "0x18315db8eb360a82ea11f302d6a6a35a11b9df1dc220ec1376c4d4604770dd4",
                )
                .unwrap(),
                StarkFelt::try_from(
                    "0x5e8642259ac8e99c84cdf88c17385698150eb11dccfb3036ecc2b97c0903d27",
                )
                .unwrap(),
            ]),
            nonce: Nonce(StarkFelt::from(22u32)),
            calldata: starknet_api::transaction::Calldata(Arc::new(vec![
                StarkFelt::try_from("0x1").unwrap(),
                StarkFelt::try_from(
                    "0x0454f0bd015e730e5adbb4f080b075fdbf55654ff41ee336203aa2e1ac4d4309",
                )
                .unwrap(),
                StarkFelt::try_from(
                    "0x032a99297e1d12a9b91d4f90d5dd4b160d93c84a9e3b4daa916fec14ec852e05",
                )
                .unwrap(),
                StarkFelt::try_from(
                    "0x0000000000000000000000000000000000000000000000000000000000000000",
                )
                .unwrap(),
                StarkFelt::try_from(
                    "0x0000000000000000000000000000000000000000000000000000000000000002",
                )
                .unwrap(),
                StarkFelt::try_from(
                    "0x0000000000000000000000000000000000000000000000000000000000000002",
                )
                .unwrap(),
                StarkFelt::try_from(
                    "0x0383538353434346334616431626237363933663435643237376236313461663",
                )
                .unwrap(),
                StarkFelt::try_from(
                    "0x0393762666334373463313762393535303530383563613961323435643965666",
                )
                .unwrap(),
            ])),
        });

        let tx_sir = InvokeFunction::from_invoke_transaction(tx, StarknetChainId::MainNet).unwrap();
        assert_eq!(
            tx_sir.hash_value.to_str_radix(16),
            "5b6cf416d56e7c7c519b44e6d06a41657ff6c6a3f2629044fac395e6d200ac4"
        );
    }

    #[test]
    fn test_invoke_apply_without_fees() {
        let internal_invoke_function = InvokeFunction {
            contract_address: Address(0.into()),
            entry_point_selector: Felt252::from_str_radix(
                "112e35f48499939272000bd72eb840e502ca4c3aefa8800992e8defb746e0c9",
                16,
            )
            .unwrap(),
            entry_point_type: EntryPointType::External,
            calldata: vec![1.into(), 1.into(), 10.into()],
            tx_type: TransactionType::InvokeFunction,
            version: 0.into(),
            validate_entry_point_selector: 0.into(),
            hash_value: 0.into(),
            signature: Vec::new(),
            max_fee: 0,
            nonce: Some(0.into()),
            skip_validation: false,
            skip_execute: false,
            skip_fee_transfer: false,
            skip_nonce_check: false,
        };

        // Instantiate CachedState
        let mut state_reader = InMemoryStateReader::default();
        // Set contract_class
        let class_hash = [1; 32];
        let contract_class = ContractClass::from_path("starknet_programs/fibonacci.json").unwrap();
        // Set contact_state
        let contract_address = Address(0.into());
        let nonce = Felt252::zero();

        state_reader
            .address_to_class_hash_mut()
            .insert(contract_address.clone(), class_hash);
        state_reader
            .address_to_nonce
            .insert(contract_address, nonce);

        let mut state = CachedState::new(Arc::new(state_reader), HashMap::new());

        // Initialize state.contract_classes
        state.set_contract_classes(HashMap::new()).unwrap();

        state
            .set_contract_class(
                &class_hash,
                &CompiledClass::Deprecated(Arc::new(contract_class)),
            )
            .unwrap();

        let mut transactional = state.create_transactional();
        // Invoke result
        let result = internal_invoke_function
            .apply(&mut transactional, &BlockContext::default(), 0)
            .unwrap();
        state
            .apply_state_update(&StateDiff::from_cached_state(transactional.cache()).unwrap())
            .unwrap();

        assert_eq!(result.tx_type, Some(TransactionType::InvokeFunction));
        assert_eq!(
            result.call_info.as_ref().unwrap().class_hash,
            Some(class_hash)
        );
        assert_eq!(
            result.call_info.as_ref().unwrap().entry_point_selector,
            Some(internal_invoke_function.entry_point_selector)
        );
        assert_eq!(
            result.call_info.as_ref().unwrap().calldata,
            internal_invoke_function.calldata
        );
        assert_eq!(result.call_info.unwrap().retdata, vec![Felt252::new(144)]);
    }

    #[test]
    fn test_invoke_execute() {
        let internal_invoke_function = InvokeFunction {
            contract_address: Address(0.into()),
            entry_point_selector: Felt252::from_str_radix(
                "112e35f48499939272000bd72eb840e502ca4c3aefa8800992e8defb746e0c9",
                16,
            )
            .unwrap(),
            entry_point_type: EntryPointType::External,
            calldata: vec![1.into(), 1.into(), 10.into()],
            tx_type: TransactionType::InvokeFunction,
            version: 0.into(),
            validate_entry_point_selector: 0.into(),
            hash_value: 0.into(),
            signature: Vec::new(),
            max_fee: 0,
            nonce: Some(0.into()),
            skip_validation: false,
            skip_execute: false,
            skip_fee_transfer: false,
            skip_nonce_check: false,
        };

        // Instantiate CachedState
        let mut state_reader = InMemoryStateReader::default();
        // Set contract_class
        let class_hash = [1; 32];
        let contract_class = ContractClass::from_path("starknet_programs/fibonacci.json").unwrap();
        // Set contact_state
        let contract_address = Address(0.into());
        let nonce = Felt252::zero();

        state_reader
            .address_to_class_hash_mut()
            .insert(contract_address.clone(), class_hash);
        state_reader
            .address_to_nonce
            .insert(contract_address, nonce);

        let mut state = CachedState::new(Arc::new(state_reader), HashMap::new());

        // Initialize state.contract_classes
        state.set_contract_classes(HashMap::new()).unwrap();

        state
            .set_contract_class(
                &class_hash,
                &CompiledClass::Deprecated(Arc::new(contract_class)),
            )
            .unwrap();

        let result = internal_invoke_function
            .execute(&mut state, &BlockContext::default(), 0)
            .unwrap();

        assert_eq!(result.tx_type, Some(TransactionType::InvokeFunction));
        assert_eq!(
            result.call_info.as_ref().unwrap().class_hash,
            Some(class_hash)
        );
        assert_eq!(
            result.call_info.as_ref().unwrap().entry_point_selector,
            Some(internal_invoke_function.entry_point_selector)
        );
        assert_eq!(
            result.call_info.as_ref().unwrap().calldata,
            internal_invoke_function.calldata
        );
        assert_eq!(result.call_info.unwrap().retdata, vec![Felt252::new(144)]);
    }

    #[test]
    fn test_apply_invoke_entrypoint_not_found_should_fail() {
        let internal_invoke_function = InvokeFunction {
            contract_address: Address(0.into()),
            entry_point_selector: (*EXECUTE_ENTRY_POINT_SELECTOR).clone(),
            entry_point_type: EntryPointType::External,
            calldata: Vec::new(),
            tx_type: TransactionType::InvokeFunction,
            version: 0.into(),
            validate_entry_point_selector: 0.into(),
            hash_value: 0.into(),
            signature: Vec::new(),
            max_fee: 0,
            nonce: Some(0.into()),
            skip_validation: false,
            skip_execute: false,
            skip_fee_transfer: false,
            skip_nonce_check: false,
        };

        // Instantiate CachedState
        let mut state_reader = InMemoryStateReader::default();
        // Set contract_class
        let class_hash = [1; 32];
        let contract_class = ContractClass::from_path("starknet_programs/amm.json").unwrap();
        // Set contact_state
        let contract_address = Address(0.into());
        let nonce = Felt252::zero();

        state_reader
            .address_to_class_hash_mut()
            .insert(contract_address.clone(), class_hash);
        state_reader
            .address_to_nonce
            .insert(contract_address, nonce);

        let mut state = CachedState::new(Arc::new(state_reader), HashMap::new());

        // Initialize state.contract_classes
        state.set_contract_classes(HashMap::new()).unwrap();

        state
            .set_contract_class(
                &class_hash,
                &CompiledClass::Deprecated(Arc::new(contract_class)),
            )
            .unwrap();

        let mut transactional = state.create_transactional();
        let expected_error =
            internal_invoke_function.apply(&mut transactional, &BlockContext::default(), 0);

        assert!(expected_error.is_err());
        assert_matches!(
            expected_error.unwrap_err(),
            TransactionError::EntryPointNotFound
        );
    }

    #[test]
    fn test_apply_v0_with_no_nonce() {
        let internal_invoke_function = InvokeFunction {
            contract_address: Address(0.into()),
            entry_point_selector: Felt252::from_str_radix(
                "112e35f48499939272000bd72eb840e502ca4c3aefa8800992e8defb746e0c9",
                16,
            )
            .unwrap(),
            entry_point_type: EntryPointType::External,
            calldata: vec![1.into(), 1.into(), 10.into()],
            tx_type: TransactionType::InvokeFunction,
            version: 0.into(),
            validate_entry_point_selector: 0.into(),
            hash_value: 0.into(),
            signature: Vec::new(),
            max_fee: 0,
            nonce: None,
            skip_validation: false,
            skip_execute: false,
            skip_fee_transfer: false,
            skip_nonce_check: false,
        };

        // Instantiate CachedState
        let mut state_reader = InMemoryStateReader::default();
        // Set contract_class
        let class_hash = [1; 32];
        let contract_class = ContractClass::from_path("starknet_programs/fibonacci.json").unwrap();
        // Set contact_state
        let contract_address = Address(0.into());
        let nonce = Felt252::zero();

        state_reader
            .address_to_class_hash_mut()
            .insert(contract_address.clone(), class_hash);
        state_reader
            .address_to_nonce
            .insert(contract_address, nonce);

        let mut state = CachedState::new(Arc::new(state_reader), HashMap::new());

        // Initialize state.contract_classes
        state.set_contract_classes(HashMap::new()).unwrap();

        state
            .set_contract_class(
                &class_hash,
                &CompiledClass::Deprecated(Arc::new(contract_class)),
            )
            .unwrap();

        let mut transactional = state.create_transactional();
        // Invoke result
        let result = internal_invoke_function
            .apply(&mut transactional, &BlockContext::default(), 0)
            .unwrap();
        state
            .apply_state_update(&StateDiff::from_cached_state(transactional.cache()).unwrap())
            .unwrap();

        assert_eq!(result.tx_type, Some(TransactionType::InvokeFunction));
        assert_eq!(
            result.call_info.as_ref().unwrap().class_hash,
            Some(class_hash)
        );
        assert_eq!(
            result.call_info.as_ref().unwrap().entry_point_selector,
            Some(internal_invoke_function.entry_point_selector)
        );
        assert_eq!(
            result.call_info.as_ref().unwrap().calldata,
            internal_invoke_function.calldata
        );
        assert_eq!(result.call_info.unwrap().retdata, vec![Felt252::new(144)]);
    }

    #[test]
    fn test_run_validate_entrypoint_nonce_is_none_should_fail() {
        let internal_invoke_function = InvokeFunction {
            contract_address: Address(0.into()),
            entry_point_selector: (*EXECUTE_ENTRY_POINT_SELECTOR).clone(),
            entry_point_type: EntryPointType::External,
            calldata: Vec::new(),
            tx_type: TransactionType::InvokeFunction,
            version: 1.into(),
            validate_entry_point_selector: 0.into(),
            hash_value: 0.into(),
            signature: Vec::new(),
            max_fee: 0,
            nonce: None,
            skip_validation: false,
            skip_execute: false,
            skip_fee_transfer: false,
            skip_nonce_check: false,
        };

        // Instantiate CachedState
        let mut state_reader = InMemoryStateReader::default();
        // Set contract_class
        let class_hash = [1; 32];
        let contract_class = ContractClass::from_path("starknet_programs/amm.json").unwrap();
        // Set contact_state
        let contract_address = Address(0.into());
        let nonce = Felt252::zero();

        state_reader
            .address_to_class_hash_mut()
            .insert(contract_address.clone(), class_hash);
        state_reader
            .address_to_nonce
            .insert(contract_address, nonce);

        let mut state = CachedState::new(Arc::new(state_reader), HashMap::new());

        // Initialize state.contract_classes
        state.set_contract_classes(HashMap::new()).unwrap();

        state
            .set_contract_class(
                &class_hash,
                &CompiledClass::Deprecated(Arc::new(contract_class)),
            )
            .unwrap();

        let mut transactional = state.create_transactional();
        // Invoke result
        let expected_error =
            internal_invoke_function.apply(&mut transactional, &BlockContext::default(), 0);

        assert!(expected_error.is_err());
        assert_matches!(expected_error.unwrap_err(), TransactionError::MissingNonce);
    }

    #[test]
    // Test fee calculation is done correctly but payment to sequencer fails due
    // to the token contract not being deployed
    fn test_invoke_with_non_deployed_fee_token_should_fail() {
        let contract_address = Address(0.into());

        // Instantiate CachedState
        let mut state_reader = InMemoryStateReader::default();
        // Set contract_class
        let class_hash = [1; 32];
        let contract_class = ContractClass::from_path("starknet_programs/fibonacci.json").unwrap();
        // Set contact_state
        let nonce = Felt252::zero();

        state_reader
            .address_to_class_hash_mut()
            .insert(contract_address.clone(), class_hash);
        state_reader
            .address_to_nonce
            .insert(contract_address.clone(), nonce);

        let internal_invoke_function = InvokeFunction {
            contract_address,
            entry_point_selector: Felt252::from_str_radix(
                "112e35f48499939272000bd72eb840e502ca4c3aefa8800992e8defb746e0c9",
                16,
            )
            .unwrap(),
            entry_point_type: EntryPointType::External,
            calldata: vec![1.into(), 1.into(), 10.into()],
            tx_type: TransactionType::InvokeFunction,
            version: 1.into(),
            validate_entry_point_selector: 0.into(),
            hash_value: 0.into(),
            signature: Vec::new(),
            max_fee: 1000,
            nonce: Some(0.into()),
            skip_validation: false,
            skip_execute: false,
            skip_fee_transfer: false,
            skip_nonce_check: false,
        };

        let mut state = CachedState::new(Arc::new(state_reader), HashMap::new());

        // Initialize state.contract_classes
        state.set_contract_classes(HashMap::new()).unwrap();

        state
            .set_contract_class(
                &class_hash,
                &CompiledClass::Deprecated(Arc::new(contract_class)),
            )
            .unwrap();

        let block_context = BlockContext::default();

        let result = internal_invoke_function.execute(&mut state, &block_context, 0);
        assert!(result.is_err());
        assert_matches!(
            result.unwrap_err(),
            TransactionError::MaxFeeExceedsBalance(_, _, _)
        );
    }

    #[test]
    fn test_execute_invoke_actual_fee_exceeded_max_fee_should_fail() {
        let max_fee = 5;
        let internal_invoke_function = InvokeFunction {
            contract_address: Address(0.into()),
            entry_point_selector: Felt252::from_str_radix(
                "112e35f48499939272000bd72eb840e502ca4c3aefa8800992e8defb746e0c9",
                16,
            )
            .unwrap(),
            entry_point_type: EntryPointType::External,
            calldata: vec![1.into(), 1.into(), 10.into()],
            tx_type: TransactionType::InvokeFunction,
            version: 1.into(),
            validate_entry_point_selector: 0.into(),
            hash_value: 0.into(),
            signature: Vec::new(),
            max_fee,
            nonce: Some(0.into()),
            skip_validation: false,
            skip_execute: false,
            skip_fee_transfer: true,
            skip_nonce_check: false,
        };

        // Instantiate CachedState
        let mut state_reader = InMemoryStateReader::default();
        // Set contract_class
        let class_hash = [1; 32];
        let contract_class = ContractClass::from_path("starknet_programs/fibonacci.json").unwrap();
        // Set contact_state
        let contract_address = Address(0.into());
        let nonce = Felt252::zero();

        state_reader
            .address_to_class_hash_mut()
            .insert(contract_address.clone(), class_hash);
        state_reader
            .address_to_nonce
            .insert(contract_address, nonce);

        let mut state = CachedState::new(Arc::new(state_reader), HashMap::new());

        // Initialize state.contract_classes
        state.set_contract_classes(HashMap::new()).unwrap();

        state
            .set_contract_class(
                &class_hash,
                &CompiledClass::Deprecated(Arc::new(contract_class)),
            )
            .unwrap();

        let mut block_context = BlockContext::default();
        block_context.starknet_os_config.gas_price = 1;

        let tx_info = internal_invoke_function
            .execute(&mut state, &block_context, 0)
            .unwrap();
        let expected_actual_fee = 2483;
        let expected_tx_info = tx_info.clone().to_revert_error(
            format!(
                "Calculated fee ({}) exceeds max fee ({})",
                expected_actual_fee, max_fee
            )
            .as_str(),
        );

        assert_eq_sorted!(tx_info, expected_tx_info);
    }

    #[test]
    fn test_execute_invoke_twice_should_fail() {
        let internal_invoke_function = InvokeFunction {
            contract_address: Address(0.into()),
            entry_point_selector: Felt252::from_str_radix(
                "112e35f48499939272000bd72eb840e502ca4c3aefa8800992e8defb746e0c9",
                16,
            )
            .unwrap(),
            entry_point_type: EntryPointType::External,
            calldata: vec![1.into(), 1.into(), 10.into()],
            tx_type: TransactionType::InvokeFunction,
            version: 1.into(),
            validate_entry_point_selector: 0.into(),
            hash_value: 0.into(),
            signature: Vec::new(),
            max_fee: 0,
            nonce: Some(0.into()),
            skip_validation: false,
            skip_execute: false,
            skip_fee_transfer: false,
            skip_nonce_check: false,
        };

        // Instantiate CachedState
        let mut state_reader = InMemoryStateReader::default();
        // Set contract_class
        let class_hash = [1; 32];
        let contract_class = ContractClass::from_path("starknet_programs/fibonacci.json").unwrap();
        // Set contact_state
        let contract_address = Address(0.into());
        let nonce = Felt252::zero();

        state_reader
            .address_to_class_hash_mut()
            .insert(contract_address.clone(), class_hash);
        state_reader
            .address_to_nonce
            .insert(contract_address, nonce);

        let mut state = CachedState::new(Arc::new(state_reader), HashMap::new());

        // Initialize state.contract_classes
        state.set_contract_classes(HashMap::new()).unwrap();

        state
            .set_contract_class(
                &class_hash,
                &CompiledClass::Deprecated(Arc::new(contract_class)),
            )
            .unwrap();

        internal_invoke_function
            .execute(&mut state, &BlockContext::default(), 0)
            .unwrap();

        let expected_error =
            internal_invoke_function.execute(&mut state, &BlockContext::default(), 0);

        assert!(expected_error.is_err());
        assert_matches!(
            expected_error.unwrap_err(),
            TransactionError::InvalidTransactionNonce(..)
        )
    }

    #[test]
    fn test_execute_inovoke_nonce_missing_should_fail() {
        let internal_invoke_function = InvokeFunction {
            contract_address: Address(0.into()),
            entry_point_selector: Felt252::from_str_radix(
                "112e35f48499939272000bd72eb840e502ca4c3aefa8800992e8defb746e0c9",
                16,
            )
            .unwrap(),
            entry_point_type: EntryPointType::External,
            calldata: vec![1.into(), 1.into(), 10.into()],
            tx_type: TransactionType::InvokeFunction,
            version: 1.into(),
            validate_entry_point_selector: 0.into(),
            hash_value: 0.into(),
            signature: Vec::new(),
            max_fee: 0,
            nonce: None,
            skip_validation: false,
            skip_execute: false,
            skip_fee_transfer: false,
            skip_nonce_check: false,
        };

        // Instantiate CachedState
        let mut state_reader = InMemoryStateReader::default();
        // Set contract_class
        let class_hash = [1; 32];
        let contract_class = ContractClass::from_path("starknet_programs/fibonacci.json").unwrap();
        // Set contact_state
        let contract_address = Address(0.into());
        let nonce = Felt252::zero();

        state_reader
            .address_to_class_hash_mut()
            .insert(contract_address.clone(), class_hash);
        state_reader
            .address_to_nonce
            .insert(contract_address, nonce);

        let mut state = CachedState::new(Arc::new(state_reader), HashMap::new());

        // Initialize state.contract_classes
        state.set_contract_classes(HashMap::new()).unwrap();

        state
            .set_contract_class(
                &class_hash,
                &CompiledClass::Deprecated(Arc::new(contract_class)),
            )
            .unwrap();

        let expected_error =
            internal_invoke_function.execute(&mut state, &BlockContext::default(), 0);

        assert!(expected_error.is_err());
        assert_matches!(expected_error.unwrap_err(), TransactionError::MissingNonce)
    }

    #[test]
    fn invoke_version_zero_with_non_zero_nonce_should_fail() {
        let expected_error = preprocess_invoke_function_fields(
            Felt252::from_str_radix(
                "112e35f48499939272000bd72eb840e502ca4c3aefa8800992e8defb746e0c9",
                16,
            )
            .unwrap(),
            Some(1.into()),
            0.into(),
        )
        .unwrap_err();
        assert_matches!(expected_error, TransactionError::InvokeFunctionZeroHasNonce)
    }

    #[test]
    // the test should try to make verify_no_calls_to_other_contracts fail
    fn verify_no_calls_to_other_contracts_should_fail() {
        let mut call_info = CallInfo::default();
        let mut internal_calls = Vec::new();
        let internal_call = CallInfo {
            contract_address: Address(1.into()),
            ..Default::default()
        };
        internal_calls.push(internal_call);
        call_info.internal_calls = internal_calls;

        let expected_error = verify_no_calls_to_other_contracts(&Some(call_info));

        assert!(expected_error.is_err());
        assert_matches!(
            expected_error.unwrap_err(),
            TransactionError::UnauthorizedActionOnValidate
        );
    }

    #[test]
    fn preprocess_invoke_function_fields_nonce_is_none() {
        let entry_point_selector = Felt252::from_str_radix(
            "112e35f48499939272000bd72eb840e502ca4c3aefa8800992e8defb746e0c9",
            16,
        )
        .unwrap();
        let result =
            preprocess_invoke_function_fields(entry_point_selector.clone(), None, 0.into());

        let expected_additional_data: Vec<Felt252> = Vec::new();
        let expected_entry_point_selector_field = entry_point_selector;
        assert_eq!(
            result.unwrap(),
            (
                expected_entry_point_selector_field,
                expected_additional_data
            )
        )
    }

    #[test]
    fn invoke_version_one_with_no_nonce_should_fail() {
        let expected_error = preprocess_invoke_function_fields(
            Felt252::from_str_radix(
                "112e35f48499939272000bd72eb840e502ca4c3aefa8800992e8defb746e0c9",
                16,
            )
            .unwrap(),
            None,
            1.into(),
        );
        assert!(expected_error.is_err());
        assert_matches!(
            expected_error.unwrap_err(),
            TransactionError::InvokeFunctionNonZeroMissingNonce
        )
    }

    #[test]
    fn invoke_version_one_with_no_nonce_with_query_base_should_fail() {
        let expected_error = preprocess_invoke_function_fields(
            Felt252::from_str_radix(
                "112e35f48499939272000bd72eb840e502ca4c3aefa8800992e8defb746e0c9",
                16,
            )
            .unwrap(),
            None,
            Into::<Felt252>::into(1),
        );
        assert!(expected_error.is_err());
    }

    #[test]
    fn test_reverted_transaction_wrong_entry_point() {
        let internal_invoke_function = InvokeFunction {
            contract_address: Address(0.into()),
            entry_point_selector: Felt252::from_bytes_be(&calculate_sn_keccak(b"factorial_")),
            entry_point_type: EntryPointType::External,
            calldata: vec![],
            tx_type: TransactionType::InvokeFunction,
            version: 0.into(),
            validate_entry_point_selector: 0.into(),
            hash_value: 0.into(),
            signature: Vec::new(),
            max_fee: 0,
            nonce: Some(0.into()),
            skip_validation: true,
            skip_execute: false,
            skip_fee_transfer: true,
            skip_nonce_check: false,
        };

        let mut state_reader = InMemoryStateReader::default();
        let class_hash = [1; 32];
        let program_data = include_bytes!("../../starknet_programs/cairo1/factorial.casm");
        let contract_class: CasmContractClass = serde_json::from_slice(program_data).unwrap();
        let contract_address = Address(0.into());
        let nonce = Felt252::zero();

        state_reader
            .address_to_class_hash_mut()
            .insert(contract_address.clone(), class_hash);
        state_reader
            .address_to_nonce
            .insert(contract_address, nonce);
        state_reader
            .class_hash_to_compiled_class_hash
            .insert(class_hash, class_hash);
        // last is necessary so the transactional state can cache the class

        let mut casm_contract_class_cache = HashMap::new();

        casm_contract_class_cache.insert(class_hash, CompiledClass::Casm(Arc::new(contract_class)));

        let mut state = CachedState::new(Arc::new(state_reader), casm_contract_class_cache);

        let state_before_execution = state.clone();

        let result = internal_invoke_function
            .execute(&mut state, &BlockContext::default(), 0)
            .unwrap();

        assert!(result.call_info.is_none());
        assert_eq!(
            result.revert_error,
            Some("Requested entry point was not found".to_string())
        );
        assert_eq_sorted!(
            state.cache.class_hash_writes,
            state_before_execution.cache.class_hash_writes
        );
        assert_eq_sorted!(
            state.cache.compiled_class_hash_writes,
            state_before_execution.cache.compiled_class_hash_writes
        );
        assert_eq_sorted!(
            state.cache.nonce_writes,
            state_before_execution.cache.nonce_writes
        );
        assert_eq_sorted!(
            state.cache.storage_writes,
            state_before_execution.cache.storage_writes
        );
        assert_eq_sorted!(
            state.cache.class_hash_to_compiled_class_hash,
            state_before_execution
                .cache
                .class_hash_to_compiled_class_hash
        );
    }

    #[test]
    fn invoke_wrong_version() {
        let chain_id = StarknetChainId::TestNet.to_felt();

        // declare tx
        let internal_declare = InvokeFunction::new(
            Address(Felt252::one()),
            Felt252::one(),
            9000,
            2.into(),
            vec![],
            vec![],
            chain_id,
            Some(Felt252::zero()),
        )
        .unwrap();
        let result = internal_declare.execute::<CachedState<InMemoryStateReader>>(
            &mut CachedState::default(),
            &BlockContext::default(),
            u128::MAX,
        );

        assert_matches!(
        result,
        Err(TransactionError::UnsupportedTxVersion(tx, ver, supp))
        if tx == "Invoke" && ver == 2.into() && supp == vec![0, 1]);
    }
}<|MERGE_RESOLUTION|>--- conflicted
+++ resolved
@@ -17,16 +17,11 @@
         os_usage::ESTIMATED_INVOKE_FUNCTION_STEPS,
         CallInfo, TransactionExecutionContext, TransactionExecutionInfo,
     },
-<<<<<<< HEAD
     services::{
         api::contract_classes::{
             compiled_class::CompiledClass, deprecated_contract_class::EntryPointType,
         },
         eth_definitions::eth_gas_constants::SHARP_GAS_PER_MEMORY_WORD,
-=======
-    services::api::contract_classes::{
-        compiled_class::CompiledClass, deprecated_contract_class::EntryPointType,
->>>>>>> 677a657d
     },
     state::{
         cached_state::CachedState,
@@ -39,11 +34,7 @@
 use cairo_vm::felt::Felt252;
 use getset::Getters;
 use num_traits::{One, Zero};
-<<<<<<< HEAD
 use std::{collections::HashMap, fmt::Debug};
-=======
-use std::fmt::Debug;
->>>>>>> 677a657d
 
 /// Represents an InvokeFunction transaction in the starknet network.
 #[derive(Debug, Getters, Clone)]
@@ -346,14 +337,11 @@
                 vec![0, 1],
             ));
         }
-<<<<<<< HEAD
 
         if !self.skip_fee_transfer {
             self.check_fee_balance(state, block_context)?;
         }
 
-=======
->>>>>>> 677a657d
         if !self.skip_nonce_check {
             self.handle_nonce(state)?;
         }
