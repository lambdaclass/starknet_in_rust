use crate::{
    core::transaction_hash::{calculate_transaction_hash_common, TransactionHashPrefix},
    definitions::{
        block_context::BlockContext,
        constants::{
            EXECUTE_ENTRY_POINT_SELECTOR, QUERY_VERSION_BASE, VALIDATE_ENTRY_POINT_SELECTOR,
        },
        transaction_type::TransactionType,
    },
    execution::{
        execution_entry_point::{ExecutionEntryPoint, ExecutionResult},
        CallInfo, TransactionExecutionContext, TransactionExecutionInfo,
    },
    state::{
        cached_state::{CachedState, TransactionalCachedState},
        ExecutionResourcesManager,
    },
    state::{
        state_api::{State, StateReader},
        StateDiff,
    },
    transaction::error::TransactionError,
    utils::{calculate_tx_resources, Address},
};

use crate::services::api::contract_classes::deprecated_contract_class::EntryPointType;
use cairo_vm::felt::Felt252;
use getset::Getters;
use num_traits::{One, Zero};

use super::{
    fee::{calculate_tx_fee, charge_fee},
    Transaction,
};

/// Represents an InvokeFunction transaction in the starknet network.
#[derive(Debug, Getters, Clone)]
pub struct InvokeFunction {
    #[getset(get = "pub")]
    contract_address: Address,
    entry_point_selector: Felt252,
    #[allow(dead_code)]
    entry_point_type: EntryPointType,
    calldata: Vec<Felt252>,
    tx_type: TransactionType,
    version: Felt252,
    validate_entry_point_selector: Felt252,
    #[getset(get = "pub")]
    hash_value: Felt252,
    #[getset(get = "pub")]
    signature: Vec<Felt252>,
    max_fee: u128,
    nonce: Option<Felt252>,
    skip_validation: bool,
    skip_execute: bool,
    skip_fee_transfer: bool,
    skip_nonce_check: bool,
}

impl InvokeFunction {
    #[allow(clippy::too_many_arguments)]
    pub fn new(
        contract_address: Address,
        entry_point_selector: Felt252,
        max_fee: u128,
        version: Felt252,
        calldata: Vec<Felt252>,
        signature: Vec<Felt252>,
        chain_id: Felt252,
        nonce: Option<Felt252>,
    ) -> Result<Self, TransactionError> {
        let (entry_point_selector_field, additional_data) = preprocess_invoke_function_fields(
            entry_point_selector.clone(),
            nonce.clone(),
            version.clone(),
        )?;
        let hash_value = calculate_transaction_hash_common(
            TransactionHashPrefix::Invoke,
            version.clone(),
            &contract_address,
            entry_point_selector_field,
            &calldata,
            max_fee,
            chain_id,
            &additional_data,
        )?;

        InvokeFunction::new_with_tx_hash(
            contract_address,
            entry_point_selector,
            max_fee,
            version,
            calldata,
            signature,
            nonce,
            hash_value,
        )
    }

    #[allow(clippy::too_many_arguments)]
    pub fn new_with_tx_hash(
        contract_address: Address,
        entry_point_selector: Felt252,
        max_fee: u128,
        version: Felt252,
        calldata: Vec<Felt252>,
        signature: Vec<Felt252>,
        nonce: Option<Felt252>,
        hash_value: Felt252,
    ) -> Result<Self, TransactionError> {
        let validate_entry_point_selector = VALIDATE_ENTRY_POINT_SELECTOR.clone();

        Ok(InvokeFunction {
            contract_address,
            entry_point_selector,
            entry_point_type: EntryPointType::External,
            calldata,
            tx_type: TransactionType::InvokeFunction,
            version,
            max_fee,
            signature,
            validate_entry_point_selector,
            nonce,
            hash_value,
            skip_validation: false,
            skip_execute: false,
            skip_fee_transfer: false,
            skip_nonce_check: false,
        })
    }

    fn get_execution_context(
        &self,
        n_steps: u64,
    ) -> Result<TransactionExecutionContext, TransactionError> {
        Ok(TransactionExecutionContext::new(
            self.contract_address.clone(),
            self.hash_value.clone(),
            self.signature.clone(),
            self.max_fee,
            if self.version.is_zero() {
                Felt252::zero()
            } else {
                self.nonce.clone().ok_or(TransactionError::MissingNonce)?
            },
            n_steps,
            self.version.clone(),
        ))
    }

    /// Execute the validation entrypoint of the contract and returns the call info.
    /// ## Parameters:
    /// - state: A state that implements the [`State`] and [`StateReader`] traits.
    /// - resources_manager: the resources that are in use by the contract
    /// - block_context: The block's execution context
    pub(crate) fn run_validate_entrypoint<S: StateReader>(
        &self,
        state: &mut CachedState<S>,
        resources_manager: &mut ExecutionResourcesManager,
        block_context: &BlockContext,
    ) -> Result<Option<CallInfo>, TransactionError> {
        if self.entry_point_selector != *EXECUTE_ENTRY_POINT_SELECTOR {
            return Ok(None);
        }
        if self.version.is_zero() || self.version == *QUERY_VERSION_BASE {
            return Ok(None);
        }
        if self.skip_validation {
            return Ok(None);
        }

        let call = ExecutionEntryPoint::new(
            self.contract_address.clone(),
            self.calldata.clone(),
            self.validate_entry_point_selector.clone(),
            Address(0.into()),
            EntryPointType::External,
            None,
            None,
            0,
        );

        let ExecutionResult { call_info, .. } = call.execute(
            state,
            block_context,
            resources_manager,
            &mut self.get_execution_context(block_context.validate_max_n_steps)?,
            false,
            block_context.validate_max_n_steps,
        )?;

        let call_info = verify_no_calls_to_other_contracts(&call_info)
            .map_err(|_| TransactionError::InvalidContractCall)?;

        Ok(Some(call_info))
    }

    /// Builds the transaction execution context and executes the entry point.
    /// Returns the CallInfo.
    fn run_execute_entrypoint<S: StateReader>(
        &self,
        state: &mut CachedState<S>,
        block_context: &BlockContext,
        resources_manager: &mut ExecutionResourcesManager,
        remaining_gas: u128,
    ) -> Result<ExecutionResult, TransactionError> {
        let call = ExecutionEntryPoint::new(
            self.contract_address.clone(),
            self.calldata.clone(),
            self.entry_point_selector.clone(),
            Address(Felt252::zero()),
            EntryPointType::External,
            None,
            None,
            remaining_gas,
        );
        call.execute(
            state,
            block_context,
            resources_manager,
            &mut self.get_execution_context(block_context.invoke_tx_max_n_steps)?,
            true,
            block_context.invoke_tx_max_n_steps,
        )
    }

    /// Execute a call to the cairo-vm using the accounts_validation.cairo contract to validate
    /// the contract that is being declared. Then it returns the transaction execution info of the run.
    /// ## Parameters
    /// - state: A state that implements the [`State`] and [`StateReader`] traits.
    /// - block_context: The block's execution context.
    /// - remaining_gas: The amount of gas that the transaction disposes.
    pub fn apply<S: StateReader>(
        &self,
        state: &mut TransactionalCachedState<S>,
        block_context: &BlockContext,
        remaining_gas: u128,
    ) -> Result<TransactionExecutionInfo, TransactionError> {
        let mut resources_manager = ExecutionResourcesManager::default();
        let validate_info =
            self.run_validate_entrypoint(state, &mut resources_manager, block_context)?;
        // Execute transaction
        let ExecutionResult {
            call_info,
            revert_error,
            n_reverted_steps,
        } = if self.skip_execute {
            ExecutionResult::default()
        } else {
            self.run_execute_entrypoint(
                state,
                block_context,
                &mut resources_manager,
                remaining_gas,
            )?
        };
<<<<<<< HEAD
        let changes = state.count_actual_storage_changes()?;
=======
        let changes = state.count_actual_storage_changes(Some((
            &block_context.starknet_os_config.fee_token_address,
            &self.contract_address,
        )));
>>>>>>> ecc584af
        let actual_resources = calculate_tx_resources(
            resources_manager,
            &vec![call_info.clone(), validate_info.clone()],
            self.tx_type,
            changes,
            None,
            n_reverted_steps,
        )?;
        let transaction_execution_info = TransactionExecutionInfo::new_without_fee_info(
            validate_info,
            call_info,
            revert_error,
            actual_resources,
            Some(self.tx_type),
        );
        Ok(transaction_execution_info)
    }

    /// Calculates actual fee used by the transaction using the execution info returned by apply(),
    /// then updates the transaction execution info with the data of the fee.
    /// ## Parameters
    /// - state: A state that implements the [`State`] and [`StateReader`] traits.
    /// - block_context: The block's execution context.
    /// - remaining_gas: The amount of gas that the transaction disposes.
    pub fn execute<S: StateReader>(
        &self,
        state: &mut CachedState<S>,
        block_context: &BlockContext,
        remaining_gas: u128,
    ) -> Result<TransactionExecutionInfo, TransactionError> {
        if !self.skip_nonce_check {
            self.handle_nonce(state)?;
        }

        let mut transactional_state = state.create_transactional();
        let mut tx_exec_info =
            self.apply(&mut transactional_state, block_context, remaining_gas)?;

        let actual_fee = calculate_tx_fee(
            &tx_exec_info.actual_resources,
            block_context.starknet_os_config.gas_price,
            block_context,
        )?;

        if let Some(revert_error) = tx_exec_info.revert_error.clone() {
            // execution error
            tx_exec_info = tx_exec_info.to_revert_error(&revert_error);
        } else if actual_fee > self.max_fee {
            // max_fee exceeded
            tx_exec_info = tx_exec_info.to_revert_error(
                format!(
                    "Calculated fee ({}) exceeds max fee ({})",
                    actual_fee, self.max_fee
                )
                .as_str(),
            );
        } else {
            state.apply_state_update(&StateDiff::from_cached_state(transactional_state)?)?;
        }

        let mut tx_execution_context =
            self.get_execution_context(block_context.invoke_tx_max_n_steps)?;
        let (fee_transfer_info, actual_fee) = charge_fee(
            state,
            &tx_exec_info.actual_resources,
            block_context,
            self.max_fee,
            &mut tx_execution_context,
            self.skip_fee_transfer,
        )?;

        tx_exec_info.set_fee_info(actual_fee, fee_transfer_info);

        Ok(tx_exec_info)
    }

    fn handle_nonce<S: State + StateReader>(&self, state: &mut S) -> Result<(), TransactionError> {
        if self.version.is_zero() || self.version == *QUERY_VERSION_BASE {
            return Ok(());
        }

        let contract_address = self.contract_address();

        let current_nonce = state.get_nonce_at(contract_address)?;
        match &self.nonce {
            None => {
                // TODO: Remove this once we have a better way to handle the nonce.
                Ok(())
            }
            Some(nonce) => {
                if nonce != &current_nonce {
                    return Err(TransactionError::InvalidTransactionNonce(
                        current_nonce.to_string(),
                        nonce.to_string(),
                    ));
                }
                state.increment_nonce(contract_address)?;
                Ok(())
            }
        }
    }

    // Simulation function

    pub fn create_for_simulation(
        &self,
        skip_validation: bool,
        skip_execute: bool,
        skip_fee_transfer: bool,
        ignore_max_fee: bool,
        skip_nonce_check: bool,
    ) -> Transaction {
        let tx = InvokeFunction {
            skip_validation,
            skip_execute,
            skip_fee_transfer,
            skip_nonce_check,
            max_fee: if ignore_max_fee {
                u128::MAX
            } else {
                self.max_fee
            },
            ..self.clone()
        };

        Transaction::InvokeFunction(tx)
    }
}

// ------------------------------------
//  Invoke internal functions utils
// ------------------------------------

pub fn verify_no_calls_to_other_contracts(
    call_info: &Option<CallInfo>,
) -> Result<CallInfo, TransactionError> {
    let call_info = call_info.clone().ok_or(TransactionError::CallInfoIsNone)?;
    let invoked_contract_address = call_info.contract_address.clone();
    for internal_call in call_info.gen_call_topology() {
        if internal_call.contract_address != invoked_contract_address {
            return Err(TransactionError::UnauthorizedActionOnValidate);
        }
    }
    Ok(call_info)
}

// Performs validation on fields related to function invocation transaction.
// InvokeFunction transaction.
// Deduces and returns fields required for hash calculation of

pub(crate) fn preprocess_invoke_function_fields(
    entry_point_selector: Felt252,
    nonce: Option<Felt252>,
    version: Felt252,
) -> Result<(Felt252, Vec<Felt252>), TransactionError> {
    if version.is_zero() || version == *QUERY_VERSION_BASE {
        match nonce {
            Some(_) => Err(TransactionError::InvokeFunctionZeroHasNonce),
            None => {
                let additional_data = Vec::new();
                let entry_point_selector_field = entry_point_selector;
                Ok((entry_point_selector_field, additional_data))
            }
        }
    } else {
        match nonce {
            Some(n) => {
                let additional_data = vec![n];
                let entry_point_selector_field = Felt252::zero();
                Ok((entry_point_selector_field, additional_data))
            }
            None => Err(TransactionError::InvokeFunctionNonZeroMissingNonce),
        }
    }
}

// ----------------------------------
//      Try from starknet api
// ----------------------------------

fn convert_invoke_v0(
    value: starknet_api::transaction::InvokeTransactionV0,
) -> Result<InvokeFunction, TransactionError> {
    let contract_address = Address(Felt252::from_bytes_be(
        value.contract_address.0.key().bytes(),
    ));
    let max_fee = value.max_fee.0;
    let entry_point_selector = Felt252::from_bytes_be(value.entry_point_selector.0.bytes());
    let version = Felt252::zero();
    let nonce = None;
    let chain_id = Felt252::zero();

    let signature = value
        .signature
        .0
        .iter()
        .map(|f| Felt252::from_bytes_be(f.bytes()))
        .collect();
    let calldata = value
        .calldata
        .0
        .as_ref()
        .iter()
        .map(|f| Felt252::from_bytes_be(f.bytes()))
        .collect();

    InvokeFunction::new(
        contract_address,
        entry_point_selector,
        max_fee,
        version,
        calldata,
        signature,
        chain_id,
        nonce,
    )
}

fn convert_invoke_v1(
    value: starknet_api::transaction::InvokeTransactionV1,
) -> Result<InvokeFunction, TransactionError> {
    let contract_address = Address(Felt252::from_bytes_be(value.sender_address.0.key().bytes()));
    let max_fee = value.max_fee.0;
    let version = Felt252::one();
    let nonce = Felt252::from_bytes_be(value.nonce.0.bytes());
    let chain_id = Felt252::zero();
    let entry_point_selector = EXECUTE_ENTRY_POINT_SELECTOR.clone();

    let signature = value
        .signature
        .0
        .iter()
        .map(|f| Felt252::from_bytes_be(f.bytes()))
        .collect();
    let calldata = value
        .calldata
        .0
        .as_ref()
        .iter()
        .map(|f| Felt252::from_bytes_be(f.bytes()))
        .collect();

    InvokeFunction::new(
        contract_address,
        entry_point_selector,
        max_fee,
        version,
        calldata,
        signature,
        chain_id,
        Some(nonce),
    )
}

impl TryFrom<starknet_api::transaction::InvokeTransaction> for InvokeFunction {
    type Error = TransactionError;

    fn try_from(
        value: starknet_api::transaction::InvokeTransaction,
    ) -> Result<Self, TransactionError> {
        match value {
            starknet_api::transaction::InvokeTransaction::V0(v0) => convert_invoke_v0(v0),
            starknet_api::transaction::InvokeTransaction::V1(v1) => convert_invoke_v1(v1),
        }
    }
}

#[cfg(test)]
mod tests {
    use super::*;
    use crate::{
        services::api::contract_classes::{
            compiled_class::CompiledClass, deprecated_contract_class::ContractClass,
        },
        state::cached_state::CachedState,
        state::in_memory_state_reader::InMemoryStateReader,
        utils::calculate_sn_keccak,
    };
    use cairo_lang_starknet::casm_contract_class::CasmContractClass;
    use num_traits::Num;
    use std::{collections::HashMap, sync::Arc};

    #[test]
    fn test_invoke_apply_without_fees() {
        let internal_invoke_function = InvokeFunction {
            contract_address: Address(0.into()),
            entry_point_selector: Felt252::from_str_radix(
                "112e35f48499939272000bd72eb840e502ca4c3aefa8800992e8defb746e0c9",
                16,
            )
            .unwrap(),
            entry_point_type: EntryPointType::External,
            calldata: vec![1.into(), 1.into(), 10.into()],
            tx_type: TransactionType::InvokeFunction,
            version: 0.into(),
            validate_entry_point_selector: 0.into(),
            hash_value: 0.into(),
            signature: Vec::new(),
            max_fee: 0,
            nonce: Some(0.into()),
            skip_validation: false,
            skip_execute: false,
            skip_fee_transfer: false,
            skip_nonce_check: false,
        };

        // Instantiate CachedState
        let mut state_reader = InMemoryStateReader::default();
        // Set contract_class
        let class_hash = [1; 32];
        let contract_class = ContractClass::from_path("starknet_programs/fibonacci.json").unwrap();
        // Set contact_state
        let contract_address = Address(0.into());
        let nonce = Felt252::zero();

        state_reader
            .address_to_class_hash_mut()
            .insert(contract_address.clone(), class_hash);
        state_reader
            .address_to_nonce
            .insert(contract_address, nonce);

        let mut state = CachedState::new(Arc::new(state_reader), HashMap::new());

        // Initialize state.contract_classes
        state.set_contract_classes(HashMap::new()).unwrap();

        state
            .set_contract_class(
                &class_hash,
                &CompiledClass::Deprecated(Arc::new(contract_class)),
            )
            .unwrap();

        let mut transactional = state.create_transactional();
        // Invoke result
        let result = internal_invoke_function
            .apply(&mut transactional, &BlockContext::default(), 0)
            .unwrap();
        state
            .apply_state_update(&StateDiff::from_cached_state(transactional).unwrap())
            .unwrap();

        assert_eq!(result.tx_type, Some(TransactionType::InvokeFunction));
        assert_eq!(
            result.call_info.as_ref().unwrap().class_hash,
            Some(class_hash)
        );
        assert_eq!(
            result.call_info.as_ref().unwrap().entry_point_selector,
            Some(internal_invoke_function.entry_point_selector)
        );
        assert_eq!(
            result.call_info.as_ref().unwrap().calldata,
            internal_invoke_function.calldata
        );
        assert_eq!(result.call_info.unwrap().retdata, vec![Felt252::new(144)]);
    }

    #[test]
    fn test_invoke_execute() {
        let internal_invoke_function = InvokeFunction {
            contract_address: Address(0.into()),
            entry_point_selector: Felt252::from_str_radix(
                "112e35f48499939272000bd72eb840e502ca4c3aefa8800992e8defb746e0c9",
                16,
            )
            .unwrap(),
            entry_point_type: EntryPointType::External,
            calldata: vec![1.into(), 1.into(), 10.into()],
            tx_type: TransactionType::InvokeFunction,
            version: 0.into(),
            validate_entry_point_selector: 0.into(),
            hash_value: 0.into(),
            signature: Vec::new(),
            max_fee: 0,
            nonce: Some(0.into()),
            skip_validation: false,
            skip_execute: false,
            skip_fee_transfer: false,
            skip_nonce_check: false,
        };

        // Instantiate CachedState
        let mut state_reader = InMemoryStateReader::default();
        // Set contract_class
        let class_hash = [1; 32];
        let contract_class = ContractClass::from_path("starknet_programs/fibonacci.json").unwrap();
        // Set contact_state
        let contract_address = Address(0.into());
        let nonce = Felt252::zero();

        state_reader
            .address_to_class_hash_mut()
            .insert(contract_address.clone(), class_hash);
        state_reader
            .address_to_nonce
            .insert(contract_address, nonce);

        let mut state = CachedState::new(Arc::new(state_reader), HashMap::new());

        // Initialize state.contract_classes
        state.set_contract_classes(HashMap::new()).unwrap();

        state
            .set_contract_class(
                &class_hash,
                &CompiledClass::Deprecated(Arc::new(contract_class)),
            )
            .unwrap();

        let result = internal_invoke_function
            .execute(&mut state, &BlockContext::default(), 0)
            .unwrap();

        assert_eq!(result.tx_type, Some(TransactionType::InvokeFunction));
        assert_eq!(
            result.call_info.as_ref().unwrap().class_hash,
            Some(class_hash)
        );
        assert_eq!(
            result.call_info.as_ref().unwrap().entry_point_selector,
            Some(internal_invoke_function.entry_point_selector)
        );
        assert_eq!(
            result.call_info.as_ref().unwrap().calldata,
            internal_invoke_function.calldata
        );
        assert_eq!(result.call_info.unwrap().retdata, vec![Felt252::new(144)]);
    }

    #[test]
    fn test_apply_invoke_entrypoint_not_found_should_fail() {
        let internal_invoke_function = InvokeFunction {
            contract_address: Address(0.into()),
            entry_point_selector: (*EXECUTE_ENTRY_POINT_SELECTOR).clone(),
            entry_point_type: EntryPointType::External,
            calldata: Vec::new(),
            tx_type: TransactionType::InvokeFunction,
            version: 0.into(),
            validate_entry_point_selector: 0.into(),
            hash_value: 0.into(),
            signature: Vec::new(),
            max_fee: 0,
            nonce: Some(0.into()),
            skip_validation: false,
            skip_execute: false,
            skip_fee_transfer: false,
            skip_nonce_check: false,
        };

        // Instantiate CachedState
        let mut state_reader = InMemoryStateReader::default();
        // Set contract_class
        let class_hash = [1; 32];
        let contract_class = ContractClass::from_path("starknet_programs/amm.json").unwrap();
        // Set contact_state
        let contract_address = Address(0.into());
        let nonce = Felt252::zero();

        state_reader
            .address_to_class_hash_mut()
            .insert(contract_address.clone(), class_hash);
        state_reader
            .address_to_nonce
            .insert(contract_address, nonce);

        let mut state = CachedState::new(Arc::new(state_reader), HashMap::new());

        // Initialize state.contract_classes
        state.set_contract_classes(HashMap::new()).unwrap();

        state
            .set_contract_class(
                &class_hash,
                &CompiledClass::Deprecated(Arc::new(contract_class)),
            )
            .unwrap();

        let mut transactional = state.create_transactional();
        let expected_error =
            internal_invoke_function.apply(&mut transactional, &BlockContext::default(), 0);

        assert!(expected_error.is_err());
        assert_matches!(
            expected_error.unwrap_err(),
            TransactionError::EntryPointNotFound
        );
    }

    #[test]
    fn test_apply_v0_with_no_nonce() {
        let internal_invoke_function = InvokeFunction {
            contract_address: Address(0.into()),
            entry_point_selector: Felt252::from_str_radix(
                "112e35f48499939272000bd72eb840e502ca4c3aefa8800992e8defb746e0c9",
                16,
            )
            .unwrap(),
            entry_point_type: EntryPointType::External,
            calldata: vec![1.into(), 1.into(), 10.into()],
            tx_type: TransactionType::InvokeFunction,
            version: 0.into(),
            validate_entry_point_selector: 0.into(),
            hash_value: 0.into(),
            signature: Vec::new(),
            max_fee: 0,
            nonce: None,
            skip_validation: false,
            skip_execute: false,
            skip_fee_transfer: false,
            skip_nonce_check: false,
        };

        // Instantiate CachedState
        let mut state_reader = InMemoryStateReader::default();
        // Set contract_class
        let class_hash = [1; 32];
        let contract_class = ContractClass::from_path("starknet_programs/fibonacci.json").unwrap();
        // Set contact_state
        let contract_address = Address(0.into());
        let nonce = Felt252::zero();

        state_reader
            .address_to_class_hash_mut()
            .insert(contract_address.clone(), class_hash);
        state_reader
            .address_to_nonce
            .insert(contract_address, nonce);

        let mut state = CachedState::new(Arc::new(state_reader), HashMap::new());

        // Initialize state.contract_classes
        state.set_contract_classes(HashMap::new()).unwrap();

        state
            .set_contract_class(
                &class_hash,
                &CompiledClass::Deprecated(Arc::new(contract_class)),
            )
            .unwrap();

        let mut transactional = state.create_transactional();
        // Invoke result
        let result = internal_invoke_function
            .apply(&mut transactional, &BlockContext::default(), 0)
            .unwrap();
        state
            .apply_state_update(&StateDiff::from_cached_state(transactional).unwrap())
            .unwrap();

        assert_eq!(result.tx_type, Some(TransactionType::InvokeFunction));
        assert_eq!(
            result.call_info.as_ref().unwrap().class_hash,
            Some(class_hash)
        );
        assert_eq!(
            result.call_info.as_ref().unwrap().entry_point_selector,
            Some(internal_invoke_function.entry_point_selector)
        );
        assert_eq!(
            result.call_info.as_ref().unwrap().calldata,
            internal_invoke_function.calldata
        );
        assert_eq!(result.call_info.unwrap().retdata, vec![Felt252::new(144)]);
    }

    #[test]
    fn test_run_validate_entrypoint_nonce_is_none_should_fail() {
        let internal_invoke_function = InvokeFunction {
            contract_address: Address(0.into()),
            entry_point_selector: (*EXECUTE_ENTRY_POINT_SELECTOR).clone(),
            entry_point_type: EntryPointType::External,
            calldata: Vec::new(),
            tx_type: TransactionType::InvokeFunction,
            version: 1.into(),
            validate_entry_point_selector: 0.into(),
            hash_value: 0.into(),
            signature: Vec::new(),
            max_fee: 0,
            nonce: None,
            skip_validation: false,
            skip_execute: false,
            skip_fee_transfer: false,
            skip_nonce_check: false,
        };

        // Instantiate CachedState
        let mut state_reader = InMemoryStateReader::default();
        // Set contract_class
        let class_hash = [1; 32];
        let contract_class = ContractClass::from_path("starknet_programs/amm.json").unwrap();
        // Set contact_state
        let contract_address = Address(0.into());
        let nonce = Felt252::zero();

        state_reader
            .address_to_class_hash_mut()
            .insert(contract_address.clone(), class_hash);
        state_reader
            .address_to_nonce
            .insert(contract_address, nonce);

        let mut state = CachedState::new(Arc::new(state_reader), HashMap::new());

        // Initialize state.contract_classes
        state.set_contract_classes(HashMap::new()).unwrap();

        state
            .set_contract_class(
                &class_hash,
                &CompiledClass::Deprecated(Arc::new(contract_class)),
            )
            .unwrap();

        let mut transactional = state.create_transactional();
        // Invoke result
        let expected_error =
            internal_invoke_function.apply(&mut transactional, &BlockContext::default(), 0);

        assert!(expected_error.is_err());
        assert_matches!(expected_error.unwrap_err(), TransactionError::MissingNonce);
    }

    #[test]
    // Test fee calculation is done correctly but payment to sequencer fails due
    // to the token contract not being deployed
    fn test_invoke_with_non_deployed_fee_token_should_fail() {
        let contract_address = Address(0.into());

        // Instantiate CachedState
        let mut state_reader = InMemoryStateReader::default();
        // Set contract_class
        let class_hash = [1; 32];
        let contract_class = ContractClass::from_path("starknet_programs/fibonacci.json").unwrap();
        // Set contact_state
        let nonce = Felt252::zero();

        state_reader
            .address_to_class_hash_mut()
            .insert(contract_address.clone(), class_hash);
        state_reader
            .address_to_nonce
            .insert(contract_address.clone(), nonce);

        let internal_invoke_function = InvokeFunction {
            contract_address,
            entry_point_selector: Felt252::from_str_radix(
                "112e35f48499939272000bd72eb840e502ca4c3aefa8800992e8defb746e0c9",
                16,
            )
            .unwrap(),
            entry_point_type: EntryPointType::External,
            calldata: vec![1.into(), 1.into(), 10.into()],
            tx_type: TransactionType::InvokeFunction,
            version: 1.into(),
            validate_entry_point_selector: 0.into(),
            hash_value: 0.into(),
            signature: Vec::new(),
            max_fee: 1000,
            nonce: Some(0.into()),
            skip_validation: false,
            skip_execute: false,
            skip_fee_transfer: false,
            skip_nonce_check: false,
        };

        let mut state = CachedState::new(Arc::new(state_reader), HashMap::new());

        // Initialize state.contract_classes
        state.set_contract_classes(HashMap::new()).unwrap();

        state
            .set_contract_class(
                &class_hash,
                &CompiledClass::Deprecated(Arc::new(contract_class)),
            )
            .unwrap();

        let block_context = BlockContext::default();

        let result = internal_invoke_function.execute(&mut state, &block_context, 0);
        assert!(result.is_err());
        assert_matches!(result.unwrap_err(), TransactionError::FeeTransferError(_));
    }

    #[test]
    fn test_execute_invoke_actual_fee_exceeded_max_fee_should_fail() {
        let max_fee = 5;
        let internal_invoke_function = InvokeFunction {
            contract_address: Address(0.into()),
            entry_point_selector: Felt252::from_str_radix(
                "112e35f48499939272000bd72eb840e502ca4c3aefa8800992e8defb746e0c9",
                16,
            )
            .unwrap(),
            entry_point_type: EntryPointType::External,
            calldata: vec![1.into(), 1.into(), 10.into()],
            tx_type: TransactionType::InvokeFunction,
            version: 1.into(),
            validate_entry_point_selector: 0.into(),
            hash_value: 0.into(),
            signature: Vec::new(),
            max_fee,
            nonce: Some(0.into()),
            skip_validation: false,
            skip_execute: false,
            skip_fee_transfer: true,
            skip_nonce_check: false,
        };

        // Instantiate CachedState
        let mut state_reader = InMemoryStateReader::default();
        // Set contract_class
        let class_hash = [1; 32];
        let contract_class = ContractClass::from_path("starknet_programs/fibonacci.json").unwrap();
        // Set contact_state
        let contract_address = Address(0.into());
        let nonce = Felt252::zero();

        state_reader
            .address_to_class_hash_mut()
            .insert(contract_address.clone(), class_hash);
        state_reader
            .address_to_nonce
            .insert(contract_address, nonce);

        let mut state = CachedState::new(Arc::new(state_reader), HashMap::new());

        // Initialize state.contract_classes
        state.set_contract_classes(HashMap::new()).unwrap();

        state
            .set_contract_class(
                &class_hash,
                &CompiledClass::Deprecated(Arc::new(contract_class)),
            )
            .unwrap();

        let mut block_context = BlockContext::default();
        block_context.starknet_os_config.gas_price = 1;

        let tx_info = internal_invoke_function
            .execute(&mut state, &block_context, 0)
            .unwrap();
        let expected_actual_fee = 1259;
        let expected_tx_info = tx_info.clone().to_revert_error(
            format!(
                "Calculated fee ({}) exceeds max fee ({})",
                expected_actual_fee, max_fee
            )
            .as_str(),
        );

        assert_eq!(tx_info, expected_tx_info);
    }

    #[test]
    fn test_execute_invoke_twice_should_fail() {
        let internal_invoke_function = InvokeFunction {
            contract_address: Address(0.into()),
            entry_point_selector: Felt252::from_str_radix(
                "112e35f48499939272000bd72eb840e502ca4c3aefa8800992e8defb746e0c9",
                16,
            )
            .unwrap(),
            entry_point_type: EntryPointType::External,
            calldata: vec![1.into(), 1.into(), 10.into()],
            tx_type: TransactionType::InvokeFunction,
            version: 1.into(),
            validate_entry_point_selector: 0.into(),
            hash_value: 0.into(),
            signature: Vec::new(),
            max_fee: 0,
            nonce: Some(0.into()),
            skip_validation: false,
            skip_execute: false,
            skip_fee_transfer: false,
            skip_nonce_check: false,
        };

        // Instantiate CachedState
        let mut state_reader = InMemoryStateReader::default();
        // Set contract_class
        let class_hash = [1; 32];
        let contract_class = ContractClass::from_path("starknet_programs/fibonacci.json").unwrap();
        // Set contact_state
        let contract_address = Address(0.into());
        let nonce = Felt252::zero();

        state_reader
            .address_to_class_hash_mut()
            .insert(contract_address.clone(), class_hash);
        state_reader
            .address_to_nonce
            .insert(contract_address, nonce);

        let mut state = CachedState::new(Arc::new(state_reader), HashMap::new());

        // Initialize state.contract_classes
        state.set_contract_classes(HashMap::new()).unwrap();

        state
            .set_contract_class(
                &class_hash,
                &CompiledClass::Deprecated(Arc::new(contract_class)),
            )
            .unwrap();

        internal_invoke_function
            .execute(&mut state, &BlockContext::default(), 0)
            .unwrap();

        let expected_error =
            internal_invoke_function.execute(&mut state, &BlockContext::default(), 0);

        assert!(expected_error.is_err());
        assert_matches!(
            expected_error.unwrap_err(),
            TransactionError::InvalidTransactionNonce(..)
        )
    }

    #[test]
    fn test_execute_inovoke_nonce_missing_should_fail() {
        let internal_invoke_function = InvokeFunction {
            contract_address: Address(0.into()),
            entry_point_selector: Felt252::from_str_radix(
                "112e35f48499939272000bd72eb840e502ca4c3aefa8800992e8defb746e0c9",
                16,
            )
            .unwrap(),
            entry_point_type: EntryPointType::External,
            calldata: vec![1.into(), 1.into(), 10.into()],
            tx_type: TransactionType::InvokeFunction,
            version: 1.into(),
            validate_entry_point_selector: 0.into(),
            hash_value: 0.into(),
            signature: Vec::new(),
            max_fee: 0,
            nonce: None,
            skip_validation: false,
            skip_execute: false,
            skip_fee_transfer: false,
            skip_nonce_check: false,
        };

        // Instantiate CachedState
        let mut state_reader = InMemoryStateReader::default();
        // Set contract_class
        let class_hash = [1; 32];
        let contract_class = ContractClass::from_path("starknet_programs/fibonacci.json").unwrap();
        // Set contact_state
        let contract_address = Address(0.into());
        let nonce = Felt252::zero();

        state_reader
            .address_to_class_hash_mut()
            .insert(contract_address.clone(), class_hash);
        state_reader
            .address_to_nonce
            .insert(contract_address, nonce);

        let mut state = CachedState::new(Arc::new(state_reader), HashMap::new());

        // Initialize state.contract_classes
        state.set_contract_classes(HashMap::new()).unwrap();

        state
            .set_contract_class(
                &class_hash,
                &CompiledClass::Deprecated(Arc::new(contract_class)),
            )
            .unwrap();

        let expected_error =
            internal_invoke_function.execute(&mut state, &BlockContext::default(), 0);

        assert!(expected_error.is_err());
        assert_matches!(expected_error.unwrap_err(), TransactionError::MissingNonce)
    }

    #[test]
    fn invoke_version_zero_with_non_zero_nonce_should_fail() {
        let expected_error = preprocess_invoke_function_fields(
            Felt252::from_str_radix(
                "112e35f48499939272000bd72eb840e502ca4c3aefa8800992e8defb746e0c9",
                16,
            )
            .unwrap(),
            Some(1.into()),
            0.into(),
        )
        .unwrap_err();
        assert_matches!(expected_error, TransactionError::InvokeFunctionZeroHasNonce)
    }

    #[test]
    // the test should try to make verify_no_calls_to_other_contracts fail
    fn verify_no_calls_to_other_contracts_should_fail() {
        let mut call_info = CallInfo::default();
        let mut internal_calls = Vec::new();
        let internal_call = CallInfo {
            contract_address: Address(1.into()),
            ..Default::default()
        };
        internal_calls.push(internal_call);
        call_info.internal_calls = internal_calls;

        let expected_error = verify_no_calls_to_other_contracts(&Some(call_info));

        assert!(expected_error.is_err());
        assert_matches!(
            expected_error.unwrap_err(),
            TransactionError::UnauthorizedActionOnValidate
        );
    }

    #[test]
    fn preprocess_invoke_function_fields_nonce_is_none() {
        let entry_point_selector = Felt252::from_str_radix(
            "112e35f48499939272000bd72eb840e502ca4c3aefa8800992e8defb746e0c9",
            16,
        )
        .unwrap();
        let result =
            preprocess_invoke_function_fields(entry_point_selector.clone(), None, 0.into());

        let expected_additional_data: Vec<Felt252> = Vec::new();
        let expected_entry_point_selector_field = entry_point_selector;
        assert_eq!(
            result.unwrap(),
            (
                expected_entry_point_selector_field,
                expected_additional_data
            )
        )
    }

    #[test]
    fn invoke_version_one_with_no_nonce_should_fail() {
        let expected_error = preprocess_invoke_function_fields(
            Felt252::from_str_radix(
                "112e35f48499939272000bd72eb840e502ca4c3aefa8800992e8defb746e0c9",
                16,
            )
            .unwrap(),
            None,
            1.into(),
        );
        assert!(expected_error.is_err());
        assert_matches!(
            expected_error.unwrap_err(),
            TransactionError::InvokeFunctionNonZeroMissingNonce
        )
    }

    #[test]
    fn invoke_version_one_with_no_nonce_with_query_base_should_fail() {
        let expected_error = preprocess_invoke_function_fields(
            Felt252::from_str_radix(
                "112e35f48499939272000bd72eb840e502ca4c3aefa8800992e8defb746e0c9",
                16,
            )
            .unwrap(),
            None,
            &1.into() | &QUERY_VERSION_BASE.clone(),
        );
        assert!(expected_error.is_err());
    }

    #[test]
    fn test_reverted_transaction_wrong_entry_point() {
        let internal_invoke_function = InvokeFunction {
            contract_address: Address(0.into()),
            entry_point_selector: Felt252::from_bytes_be(&calculate_sn_keccak(b"factorial_")),
            entry_point_type: EntryPointType::External,
            calldata: vec![],
            tx_type: TransactionType::InvokeFunction,
            version: 0.into(),
            validate_entry_point_selector: 0.into(),
            hash_value: 0.into(),
            signature: Vec::new(),
            max_fee: 0,
            nonce: Some(0.into()),
            skip_validation: true,
            skip_execute: false,
            skip_fee_transfer: true,
            skip_nonce_check: false,
        };

        let mut state_reader = InMemoryStateReader::default();
        let class_hash = [1; 32];
        let program_data = include_bytes!("../../starknet_programs/cairo1/factorial.casm");
        let contract_class: CasmContractClass = serde_json::from_slice(program_data).unwrap();
        let contract_address = Address(0.into());
        let nonce = Felt252::zero();

        state_reader
            .address_to_class_hash_mut()
            .insert(contract_address.clone(), class_hash);
        state_reader
            .address_to_nonce
            .insert(contract_address, nonce);
        state_reader
            .class_hash_to_compiled_class_hash
            .insert(class_hash, class_hash);
        // last is necessary so the transactional state can cache the class

        let mut casm_contract_class_cache = HashMap::new();

        casm_contract_class_cache.insert(class_hash, CompiledClass::Casm(Arc::new(contract_class)));

        let mut state = CachedState::new(Arc::new(state_reader), casm_contract_class_cache);

        let state_before_execution = state.clone();

        let result = internal_invoke_function
            .execute(&mut state, &BlockContext::default(), 0)
            .unwrap();

        assert!(result.call_info.is_none());
        assert_eq!(
            result.revert_error,
            Some("Requested entry point was not found".to_string())
        );
        assert_eq!(
            state.cache.class_hash_writes,
            state_before_execution.cache.class_hash_writes
        );
        assert_eq!(
            state.cache.compiled_class_hash_writes,
            state_before_execution.cache.compiled_class_hash_writes
        );
        assert_eq!(
            state.cache.nonce_writes,
            state_before_execution.cache.nonce_writes
        );
        assert_eq!(
            state.cache.storage_writes,
            state_before_execution.cache.storage_writes
        );
        assert_eq!(
            state.cache.class_hash_to_compiled_class_hash,
            state_before_execution
                .cache
                .class_hash_to_compiled_class_hash
        );
    }
}<|MERGE_RESOLUTION|>--- conflicted
+++ resolved
@@ -254,14 +254,10 @@
                 remaining_gas,
             )?
         };
-<<<<<<< HEAD
-        let changes = state.count_actual_storage_changes()?;
-=======
         let changes = state.count_actual_storage_changes(Some((
             &block_context.starknet_os_config.fee_token_address,
             &self.contract_address,
         )));
->>>>>>> ecc584af
         let actual_resources = calculate_tx_resources(
             resources_manager,
             &vec![call_info.clone(), validate_info.clone()],
