--- conflicted
+++ resolved
@@ -1052,7 +1052,6 @@
     }
 
     #[test]
-<<<<<<< HEAD
     fn test_reverted_transaction_wrong_entry_point() {
         let internal_invoke_function = InvokeFunction {
             contract_address: Address(0.into()),
@@ -1134,9 +1133,7 @@
 
     #[test]
     fn invoke_version_one_with_no_nonce_with_query_base() {
-=======
     fn invoke_version_one_with_no_nonce_with_query_base_should_fail() {
->>>>>>> 4b90ba8d
         let expected_error = preprocess_invoke_function_fields(
             Felt252::from_str_radix(
                 "112e35f48499939272000bd72eb840e502ca4c3aefa8800992e8defb746e0c9",
