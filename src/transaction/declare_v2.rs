--- conflicted
+++ resolved
@@ -459,10 +459,7 @@
     use std::{collections::HashMap, fs::File, io::BufReader, path::PathBuf};
 
     use super::DeclareV2;
-<<<<<<< HEAD
-    use crate::core::contract_address::{compute_casm_class_hash, compute_sierra_class_hash};
-=======
->>>>>>> b1d67cea
+    use crate::core::contract_address::compute_casm_class_hash;
     use crate::services::api::contract_classes::compiled_class::CompiledClass;
     use crate::state::state_api::StateReader;
     use crate::{
@@ -503,12 +500,7 @@
 
         let internal_declare = DeclareV2::new_with_tx_hash(
             &sierra_contract_class,
-<<<<<<< HEAD
-            Some(sierra_class_hash),
             casm_class_hash,
-=======
-            Felt252::one(),
->>>>>>> b1d67cea
             sender_address,
             0,
             version,
