use super::fee::{calculate_tx_fee, charge_fee};
use super::{get_tx_version, Transaction};
use crate::core::contract_address::{compute_casm_class_hash, compute_sierra_class_hash};
use crate::definitions::constants::VALIDATE_RETDATA;
use crate::execution::execution_entry_point::ExecutionResult;
use crate::execution::gas_usage::get_onchain_data_segment_length;
use crate::execution::os_usage::ESTIMATED_DECLARE_STEPS;
use crate::services::api::contract_classes::deprecated_contract_class::EntryPointType;

use crate::services::api::contract_classes::compiled_class::CompiledClass;
use crate::services::eth_definitions::eth_gas_constants::SHARP_GAS_PER_MEMORY_WORD;
use crate::state::cached_state::CachedState;
use crate::state::contract_class_cache::ContractClassCache;
use crate::state::state_api::StateChangesCount;
use crate::utils::ClassHash;
use crate::{
    core::transaction_hash::calculate_declare_v2_transaction_hash,
    definitions::{
        block_context::BlockContext,
        constants::{INITIAL_GAS_COST, VALIDATE_DECLARE_ENTRY_POINT_SELECTOR},
        transaction_type::TransactionType,
    },
    execution::{
        execution_entry_point::ExecutionEntryPoint, CallType, TransactionExecutionContext,
        TransactionExecutionInfo,
    },
    state::state_api::{State, StateReader},
    state::ExecutionResourcesManager,
    transaction::{error::TransactionError, invoke_function::verify_no_calls_to_other_contracts},
    utils::{calculate_tx_resources, Address},
};
use cairo_lang_starknet::casm_contract_class::CasmContractClass;
use cairo_lang_starknet::contract_class::ContractClass as SierraContractClass;
use cairo_vm::felt::Felt252;
use num_traits::Zero;
use std::collections::HashMap;
use std::fmt::Debug;
use std::sync::Arc;

#[cfg(feature = "cairo-native")]
use {
    cairo_native::cache::ProgramCache,
    std::{cell::RefCell, rc::Rc},
};

/// Represents a declare transaction in the starknet network.
/// Declare creates a blueprint of a contract class that is used to deploy instances of the contract
/// DeclareV2 is meant to be used with the new cairo contract sintax, starting from Cairo1.
#[derive(Debug, Clone)]
pub struct DeclareV2 {
    pub sender_address: Address,
    pub validate_entry_point_selector: Felt252,
    pub version: Felt252,
    pub max_fee: u128,
    pub signature: Vec<Felt252>,
    pub nonce: Felt252,
    // maybe change this for ClassHash
    pub compiled_class_hash: Felt252,
    pub sierra_contract_class: Option<SierraContractClass>,
    pub sierra_class_hash: Felt252,
    pub hash_value: Felt252,
    pub casm_class: Option<CasmContractClass>,
    pub skip_validate: bool,
    pub skip_execute: bool,
    pub skip_fee_transfer: bool,
    pub skip_nonce_check: bool,
}

impl DeclareV2 {
    /// Creates a new instance of a [DeclareV2].
    /// It will calculate the sierra class hash and the transaction hash.
    /// ## Parameters:
    /// - sierra_contract_class: The sierra contract class of the contract to declare
    /// - casm_contract_class: The casm contract class of the contract to declare. This is optional.
    /// - compiled_class_hash: the class hash of the contract compiled with Cairo1 or newer.
    /// - chain_id: Id of the network where is going to be declare, those can be: Mainnet, Testnet.
    /// - sender_address: The address of the account declaring the contract.
    /// - max_fee: refers to max amount of fee that a declare takes.
    /// - version: The version of cairo contract being declare.
    /// - signature: Array of felts with the signatures of the contract.
    /// - nonce: The nonce of the contract.
    #[allow(clippy::too_many_arguments)]
    pub fn new(
        sierra_contract_class: &SierraContractClass,
        casm_contract_class: Option<CasmContractClass>,
        compiled_class_hash: Felt252,
        chain_id: Felt252,
        sender_address: Address,
        max_fee: u128,
        version: Felt252,
        signature: Vec<Felt252>,
        nonce: Felt252,
    ) -> Result<Self, TransactionError> {
        let sierra_class_hash = compute_sierra_class_hash(sierra_contract_class)?;

        let hash_value = calculate_declare_v2_transaction_hash(
            sierra_class_hash.clone(),
            compiled_class_hash.clone(),
            chain_id,
            &sender_address,
            max_fee,
            version.clone(),
            nonce.clone(),
        )?;

        Self::new_with_sierra_class_hash_and_tx_hash(
            Some(sierra_contract_class.clone()),
            sierra_class_hash,
            casm_contract_class,
            compiled_class_hash,
            sender_address,
            max_fee,
            version,
            signature,
            nonce,
            hash_value,
        )
    }

    /// Creates a new instance of a declare with a precomputed sierra class hash and transaction hash.
    /// ## Parameters:
    /// - sierra_contract_class: The sierra contract class of the contract to declare
    /// - sierra_class_hash: The precomputed hash for the sierra contract
    /// - casm_contract_class: The casm contract class of the contract to declare. This is optional.
    /// - compiled_class_hash: the class hash of the contract compiled with Cairo1 or newer.
    /// - sender_address: The address of the account declaring the contract.
    /// - max_fee: refers to max amount of fee that a declare takes.
    /// - version: The version of cairo contract being declare.
    /// - signature: Array of felts with the signatures of the contract.
    /// - nonce: The nonce of the contract.
    /// - hash_value: The transaction hash_value.
    /// SAFETY: if `sierra_class_hash` doesn't correspond to the `sierra_contract_class` invariants
    /// may not hold.
    #[allow(clippy::too_many_arguments)]
    pub fn new_with_sierra_class_hash_and_tx_hash(
        sierra_contract_class: Option<SierraContractClass>,
        sierra_class_hash: Felt252,
        casm_contract_class: Option<CasmContractClass>,
        compiled_class_hash: Felt252,
        sender_address: Address,
        max_fee: u128,
        version: Felt252,
        signature: Vec<Felt252>,
        nonce: Felt252,
        hash_value: Felt252,
    ) -> Result<Self, TransactionError> {
        let version = get_tx_version(version);
        let validate_entry_point_selector = VALIDATE_DECLARE_ENTRY_POINT_SELECTOR.clone();

        let internal_declare = DeclareV2 {
            sierra_contract_class: sierra_contract_class.to_owned(),
            sierra_class_hash,
            sender_address,
            validate_entry_point_selector,
            version,
            max_fee,
            signature,
            nonce,
            compiled_class_hash,
            hash_value,
            casm_class: casm_contract_class,
            skip_execute: false,
            skip_validate: false,
            skip_fee_transfer: false,
            skip_nonce_check: false,
        };

        Ok(internal_declare)
    }

    // creates a new instance of a declare but without the computation of the transaction hash.
    /// ## Parameters:
    /// - sierra_contract_class: The sierra contract class of the contract to declare.
    /// - casm_contract_class: The casm contract class of the contract to declare. This is optional.
    /// - compiled_class_hash: the class hash of the contract compiled with Cairo1 or newer.
    /// - sender_address: The address of the account declaring the contract.
    /// - max_fee: refers to max amount of fee that a declare takes.
    /// - version: The version of cairo contract being declare.
    /// - signature: Array of felts with the signatures of the contract.
    /// - nonce: The nonce of the contract.
    /// - hash_value: The transaction hash.
    #[allow(clippy::too_many_arguments)]
    pub fn new_with_tx_hash(
        sierra_contract_class: &SierraContractClass,
        casm_contract_class: Option<CasmContractClass>,
        compiled_class_hash: Felt252,
        sender_address: Address,
        max_fee: u128,
        version: Felt252,
        signature: Vec<Felt252>,
        nonce: Felt252,
        hash_value: Felt252,
    ) -> Result<Self, TransactionError> {
        let sierra_class_hash = compute_sierra_class_hash(sierra_contract_class)?;

        Self::new_with_sierra_class_hash_and_tx_hash(
            Some(sierra_contract_class.clone()),
            sierra_class_hash,
            casm_contract_class,
            compiled_class_hash,
            sender_address,
            max_fee,
            version,
            signature,
            nonce,
            hash_value,
        )
    }

    /// Creates a new instance of a [DeclareV2] but without the computation of the sierra class hash.
    /// ## Parameters:
    /// - sierra_contract_class: The sierra contract class of the contract to declare
    /// - sierra_class_hash: The precomputed hash for the sierra contract
    /// - casm_contract_class: The casm contract class of the contract to declare. This is optional.
    /// - compiled_class_hash: the class hash of the contract compiled with Cairo1 or newer.
    /// - chain_id: Id of the network where is going to be declare, those can be: Mainnet, Testnet.
    /// - sender_address: The address of the account declaring the contract.
    /// - max_fee: refers to max amount of fee that a declare takes.
    /// - version: The version of cairo contract being declare.
    /// - signature: Array of felts with the signatures of the contract.
    /// - nonce: The nonce of the contract.
    #[allow(clippy::too_many_arguments)]
    pub fn new_with_sierra_class_hash(
        sierra_contract_class: Option<SierraContractClass>,
        sierra_class_hash: Felt252,
        casm_contract_class: Option<CasmContractClass>,
        compiled_class_hash: Felt252,
        chain_id: Felt252,
        sender_address: Address,
        max_fee: u128,
        version: Felt252,
        signature: Vec<Felt252>,
        nonce: Felt252,
    ) -> Result<Self, TransactionError> {
        let hash_value = calculate_declare_v2_transaction_hash(
            sierra_class_hash.clone(),
            compiled_class_hash.clone(),
            chain_id,
            &sender_address,
            max_fee,
            version.clone(),
            nonce.clone(),
        )?;

        Self::new_with_sierra_class_hash_and_tx_hash(
            sierra_contract_class,
            sierra_class_hash,
            casm_contract_class,
            compiled_class_hash,
            sender_address,
            max_fee,
            version,
            signature,
            nonce,
            hash_value,
        )
    }

    // ~~~~~~~~~~~~~~~~~~~~~~~~~~~
    //  Account Functions
    // ~~~~~~~~~~~~~~~~~~~~~~~~~~~

    /// creates the a new TransactionExecutionContexts which represent the state of the net after executing the contract.
    /// ## Parameter:
    /// n_steps: the number of steps that are required to execute the contract.
    pub fn get_execution_context(&self, n_steps: u64) -> TransactionExecutionContext {
        TransactionExecutionContext::new(
            self.sender_address.clone(),
            self.hash_value.clone(),
            self.signature.clone(),
            self.max_fee,
            self.nonce.clone(),
            n_steps,
            self.version.clone(),
        )
    }

    /// returns the calldata with which the contract is executed
    pub fn get_calldata(&self) -> Vec<Felt252> {
        let bytes = self.compiled_class_hash.clone();
        Vec::from([bytes])
    }

    fn handle_nonce<S: State + StateReader>(&self, state: &mut S) -> Result<(), TransactionError> {
        let contract_address = &self.sender_address;
        let current_nonce = state.get_nonce_at(contract_address)?;
        if current_nonce != self.nonce && !self.skip_nonce_check {
            return Err(TransactionError::InvalidTransactionNonce(
                current_nonce.to_string(),
                self.nonce.to_string(),
            ));
        }

        state.increment_nonce(contract_address)?;

        Ok(())
    }

    fn check_fee_balance<S: State + StateReader>(
        &self,
        state: &mut S,
        block_context: &BlockContext,
    ) -> Result<(), TransactionError> {
        if self.max_fee.is_zero() {
            return Ok(());
        }
        let minimal_fee = self.estimate_minimal_fee(block_context)?;
        // Check max fee is at least the estimated constant overhead.
        if self.max_fee < minimal_fee {
            return Err(TransactionError::MaxFeeTooLow(self.max_fee, minimal_fee));
        }
        // Check that the current balance is high enough to cover the max_fee
        let (balance_low, balance_high) =
            state.get_fee_token_balance(block_context, &self.sender_address)?;
        // The fee is at most 128 bits, while balance is 256 bits (split into two 128 bit words).
        if balance_high.is_zero() && balance_low < Felt252::from(self.max_fee) {
            return Err(TransactionError::MaxFeeExceedsBalance(
                self.max_fee,
                balance_low,
                balance_high,
            ));
        }
        Ok(())
    }

    fn estimate_minimal_fee(&self, block_context: &BlockContext) -> Result<u128, TransactionError> {
        let n_estimated_steps = ESTIMATED_DECLARE_STEPS;
        let onchain_data_length = get_onchain_data_segment_length(&StateChangesCount {
            n_storage_updates: 1,
            n_class_hash_updates: 0,
            n_compiled_class_hash_updates: 0,
            n_modified_contracts: 1,
        });
        let resources = HashMap::from([
            (
                "l1_gas_usage".to_string(),
                onchain_data_length * SHARP_GAS_PER_MEMORY_WORD,
            ),
            ("n_steps".to_string(), n_estimated_steps),
        ]);
        calculate_tx_fee(
            &resources,
            block_context.starknet_os_config.gas_price,
            block_context,
        )
    }

    /// Execute the validation of the contract in the cairo-vm. Returns a TransactionExecutionInfo if succesful.
    /// ## Parameter:
    /// - state: An state that implements the State and StateReader traits.
    /// - block_context: The block that contains the execution context
    #[tracing::instrument(level = "debug", ret, err, skip(self, state, block_context, program_cache), fields(
        tx_type = ?TransactionType::Declare,
        self.version = ?self.version,
        self.sierra_class_hash = ?self.sierra_class_hash,
        self.compiled_class_hash = ?self.compiled_class_hash,
        self.hash_value = ?self.hash_value,
        self.sender_address = ?self.sender_address,
        self.nonce = ?self.nonce,
    ))]
    pub fn execute<S: StateReader, C: ContractClassCache>(
        &self,
        state: &mut CachedState<S, C>,
        block_context: &BlockContext,
        #[cfg(feature = "cairo-native")] program_cache: Option<
            Rc<RefCell<ProgramCache<'_, ClassHash>>>,
        >,
    ) -> Result<TransactionExecutionInfo, TransactionError> {
        if self.version != 2.into() {
            return Err(TransactionError::UnsupportedTxVersion(
                "DeclareV2".to_string(),
                self.version.clone(),
                vec![2],
            ));
        }

        if !self.skip_fee_transfer {
            self.check_fee_balance(state, block_context)?;
        }

        self.handle_nonce(state)?;
        let initial_gas = INITIAL_GAS_COST;

        let mut resources_manager = ExecutionResourcesManager::default();

        let (execution_result, _remaining_gas) = if self.skip_validate {
            (ExecutionResult::default(), 0)
        } else {
            let (info, gas) = self.run_validate_entrypoint(
                initial_gas,
                state,
                &mut resources_manager,
                block_context,
                #[cfg(feature = "cairo-native")]
                program_cache.clone(),
            )?;
            (info, gas)
        };
        self.compile_and_store_casm_class(state)?;

        let storage_changes = state.count_actual_state_changes(Some((
            &block_context.starknet_os_config.fee_token_address,
            &self.sender_address,
        )))?;

        let actual_resources = calculate_tx_resources(
            resources_manager,
            &[execution_result.call_info.clone()],
            TransactionType::Declare,
            storage_changes,
            None,
            execution_result.n_reverted_steps,
        )?;

        let mut tx_execution_context =
            self.get_execution_context(block_context.invoke_tx_max_n_steps);
        let (fee_transfer_info, actual_fee) = charge_fee(
            state,
            &actual_resources,
            block_context,
            self.max_fee,
            &mut tx_execution_context,
            self.skip_fee_transfer,
            #[cfg(feature = "cairo-native")]
            program_cache,
        )?;

        let mut tx_exec_info = TransactionExecutionInfo::new_without_fee_info(
            execution_result.call_info,
            None,
            None,
            actual_resources,
            Some(TransactionType::Declare),
        );
        tx_exec_info.set_fee_info(actual_fee, fee_transfer_info);

        Ok(tx_exec_info)
    }

    pub(crate) fn compile_and_store_casm_class<S: State + StateReader>(
        &self,
        state: &mut S,
    ) -> Result<(), TransactionError> {
        let casm_class = match &self.casm_class {
            None => CasmContractClass::from_contract_class(
                self.sierra_contract_class
                    .clone()
                    .ok_or(TransactionError::DeclareV2NoSierraOrCasm)?,
                true,
            )
            .map_err(|e| TransactionError::SierraCompileError(e.to_string()))?,
            Some(casm_contract_class) => casm_contract_class.clone(),
        };

        let casm_class_hash = compute_casm_class_hash(&casm_class)?;
        if casm_class_hash != self.compiled_class_hash {
            return Err(TransactionError::InvalidCompiledClassHash(
                casm_class_hash.to_string(),
                self.compiled_class_hash.to_string(),
            ));
        }
<<<<<<< HEAD
        if let Some(ref class) = self.sierra_contract_class {
            state.set_sierra_program(
                &self.sierra_class_hash,
                Arc::new((
                    class.extract_sierra_program().unwrap(),
                    class.entry_points_by_type.clone(),
                )),
            );
        }
=======
        state
            .set_compiled_class_hash(&self.sierra_class_hash, &self.compiled_class_hash.clone())?;
>>>>>>> f7b50772

        let compiled_contract_class = ClassHash::from(self.compiled_class_hash.clone());
        state.set_contract_class(
            &compiled_contract_class,
            &CompiledClass::Casm(Arc::new(casm_class)),
        )?;

        Ok(())
    }

    fn run_validate_entrypoint<S: StateReader, C: ContractClassCache>(
        &self,
        mut remaining_gas: u128,
        state: &mut CachedState<S, C>,
        resources_manager: &mut ExecutionResourcesManager,
        block_context: &BlockContext,
        #[cfg(feature = "cairo-native")] program_cache: Option<
            Rc<RefCell<ProgramCache<'_, ClassHash>>>,
        >,
    ) -> Result<(ExecutionResult, u128), TransactionError> {
        let calldata = [self.compiled_class_hash.clone()].to_vec();

        let entry_point = ExecutionEntryPoint {
            contract_address: self.sender_address.clone(),
            entry_point_selector: self.validate_entry_point_selector.clone(),
            initial_gas: remaining_gas,
            entry_point_type: EntryPointType::External,
            calldata,
            caller_address: Address(Felt252::zero()),
            code_address: None,
            class_hash: None,
            call_type: CallType::Call,
        };

        let mut tx_execution_context =
            self.get_execution_context(block_context.validate_max_n_steps);

        let execution_result = if self.skip_execute {
            ExecutionResult::default()
        } else {
            entry_point.execute(
                state,
                block_context,
                resources_manager,
                &mut tx_execution_context,
                true,
                block_context.validate_max_n_steps,
                #[cfg(feature = "cairo-native")]
                program_cache,
            )?
        };

        // Validate the return data
        let class_hash = state.get_class_hash_at(&self.sender_address.clone())?;
        let contract_class = state
            .get_contract_class(&class_hash)
            .map_err(|_| TransactionError::MissingCompiledClass)?;
        if let CompiledClass::Sierra(_) = contract_class {
            // The account contract class is a Cairo 1.0 contract; the `validate` entry point should
            // return `VALID`.
            if !execution_result
                .call_info
                .as_ref()
                .map(|ci| ci.retdata == vec![VALIDATE_RETDATA.clone()])
                .unwrap_or_default()
            {
                return Err(TransactionError::WrongValidateRetdata);
            }
        }

        if execution_result.call_info.is_some() {
            verify_no_calls_to_other_contracts(&execution_result.call_info)?;
            remaining_gas -= execution_result.call_info.clone().unwrap().gas_consumed;
        }

        Ok((execution_result, remaining_gas))
    }

    // ---------------
    //   Simulation
    // ---------------
    pub fn create_for_simulation(
        &self,
        skip_validate: bool,
        skip_execute: bool,
        skip_fee_transfer: bool,
        ignore_max_fee: bool,
        skip_nonce_check: bool,
    ) -> Transaction {
        let tx = DeclareV2 {
            skip_validate,
            skip_execute,
            skip_fee_transfer,
            max_fee: if ignore_max_fee {
                u128::MAX
            } else {
                self.max_fee
            },
            skip_nonce_check,
            ..self.clone()
        };

        Transaction::DeclareV2(Box::new(tx))
    }
}

#[cfg(test)]
mod tests {
    use super::DeclareV2;
    use crate::core::contract_address::{compute_casm_class_hash, compute_sierra_class_hash};
    use crate::definitions::block_context::{BlockContext, StarknetChainId};
    use crate::definitions::constants::QUERY_VERSION_2;
    use crate::services::api::contract_classes::compiled_class::CompiledClass;
    use crate::state::state_api::StateReader;
    use crate::transaction::error::TransactionError;
    use crate::utils::ClassHash;
    use crate::{
        state::{
            cached_state::CachedState, contract_class_cache::PermanentContractClassCache,
            in_memory_state_reader::InMemoryStateReader,
        },
        utils::Address,
    };
    use cairo_lang_starknet::casm_contract_class::CasmContractClass;
    use cairo_vm::felt::Felt252;
    use num_traits::{One, Zero};
    use std::{fs::File, io::BufReader, path::PathBuf, sync::Arc};

    #[test]
    fn create_declare_v2_without_casm_contract_class_test() {
        // read file to create sierra contract class
        let version;
        let path;
        #[cfg(not(feature = "cairo_1_tests"))]
        {
            version = Felt252::from(2);
            path = PathBuf::from("starknet_programs/cairo2/fibonacci.sierra");
        }

        #[cfg(feature = "cairo_1_tests")]
        {
            version = Felt252::from(1);
            path = PathBuf::from("starknet_programs/cairo1/fibonacci.sierra");
        }

        let file = File::open(path).unwrap();
        let reader = BufReader::new(file);
        let sierra_contract_class: cairo_lang_starknet::contract_class::ContractClass =
            serde_json::from_reader(reader).unwrap();
        let sender_address = Address(1.into());
        let casm_class =
            CasmContractClass::from_contract_class(sierra_contract_class.clone(), true).unwrap();
        let casm_class_hash = compute_casm_class_hash(&casm_class).unwrap();

        // create internal declare v2

        let internal_declare = DeclareV2::new_with_tx_hash(
            &sierra_contract_class,
            None,
            casm_class_hash,
            sender_address,
            0,
            version,
            [1.into()].to_vec(),
            Felt252::zero(),
            Felt252::one(),
        )
        .unwrap();

        // crate state to store casm contract class
        let casm_contract_class_cache = PermanentContractClassCache::default();
        let state_reader = Arc::new(InMemoryStateReader::default());
        let mut state = CachedState::new(state_reader, Arc::new(casm_contract_class_cache));

        // call compile and store
        assert!(internal_declare
            .compile_and_store_casm_class(&mut state)
            .is_ok());

        // test we  can retreive the data
        let expected_casm_class = CasmContractClass::from_contract_class(
            internal_declare.sierra_contract_class.unwrap().clone(),
            true,
        )
        .unwrap();
        let internal_declare_compiled_class_hash =
            ClassHash::from(internal_declare.compiled_class_hash);
        let casm_class = match state
            .get_contract_class(&internal_declare_compiled_class_hash)
            .unwrap()
        {
            CompiledClass::Casm(casm) => casm.as_ref().clone(),
            _ => unreachable!(),
        };

        assert_eq!(expected_casm_class, casm_class);
    }

    #[test]
    fn create_declare_v2_with_casm_contract_class_test() {
        // read file to create sierra contract class
        let version;
        let path;
        #[cfg(not(feature = "cairo_1_tests"))]
        {
            version = Felt252::from(2);
            path = PathBuf::from("starknet_programs/cairo2/fibonacci.sierra");
        }

        #[cfg(feature = "cairo_1_tests")]
        {
            version = Felt252::from(1);
            path = PathBuf::from("starknet_programs/cairo1/fibonacci.sierra");
        }

        let file = File::open(path).unwrap();
        let reader = BufReader::new(file);
        let sierra_contract_class: cairo_lang_starknet::contract_class::ContractClass =
            serde_json::from_reader(reader).unwrap();
        let sender_address = Address(1.into());
        let casm_class =
            CasmContractClass::from_contract_class(sierra_contract_class.clone(), true).unwrap();
        let casm_class_hash = compute_casm_class_hash(&casm_class).unwrap();

        // create internal declare v2

        let internal_declare = DeclareV2::new_with_tx_hash(
            &sierra_contract_class,
            Some(casm_class),
            casm_class_hash,
            sender_address,
            0,
            version,
            [1.into()].to_vec(),
            Felt252::zero(),
            Felt252::one(),
        )
        .unwrap();

        // crate state to store casm contract class
        let casm_contract_class_cache = PermanentContractClassCache::default();
        let state_reader = Arc::new(InMemoryStateReader::default());
        let mut state = CachedState::new(state_reader, Arc::new(casm_contract_class_cache));

        // call compile and store
        assert!(internal_declare
            .compile_and_store_casm_class(&mut state)
            .is_ok());

        // test we  can retreive the data
        let expected_casm_class = CasmContractClass::from_contract_class(
            internal_declare.sierra_contract_class.unwrap(),
            true,
        )
        .unwrap();
        let internal_declare_compiled_class_hash =
            ClassHash::from(internal_declare.compiled_class_hash);
        let casm_class = match state
            .get_contract_class(&internal_declare_compiled_class_hash)
            .unwrap()
        {
            CompiledClass::Casm(casm) => casm.as_ref().clone(),
            _ => unreachable!(),
        };

        assert_eq!(expected_casm_class, casm_class);
    }

    #[test]
    fn create_declare_v2_test_with_version_query() {
        // read file to create sierra contract class
        let version;
        let path;
        #[cfg(not(feature = "cairo_1_tests"))]
        {
            version = QUERY_VERSION_2.clone();
            path = PathBuf::from("starknet_programs/cairo2/fibonacci.sierra");
        }

        #[cfg(feature = "cairo_1_tests")]
        {
            version = QUERY_VERSION_2.clone();
            path = PathBuf::from("starknet_programs/cairo1/fibonacci.sierra");
        }

        let file = File::open(path).unwrap();
        let reader = BufReader::new(file);
        let sierra_contract_class: cairo_lang_starknet::contract_class::ContractClass =
            serde_json::from_reader(reader).unwrap();
        let sierra_class_hash = compute_sierra_class_hash(&sierra_contract_class).unwrap();
        let sender_address = Address(1.into());
        let casm_class =
            CasmContractClass::from_contract_class(sierra_contract_class.clone(), true).unwrap();
        let casm_class_hash = compute_casm_class_hash(&casm_class).unwrap();

        // create internal declare v2

        let internal_declare = DeclareV2::new_with_sierra_class_hash_and_tx_hash(
            Some(sierra_contract_class),
            sierra_class_hash,
            Some(casm_class),
            casm_class_hash,
            sender_address,
            0,
            version,
            vec![],
            Felt252::zero(),
            Felt252::zero(),
        )
        .unwrap();

        // crate state to store casm contract class
        let casm_contract_class_cache = PermanentContractClassCache::default();
        let state_reader = Arc::new(InMemoryStateReader::default());
        let mut state = CachedState::new(state_reader, Arc::new(casm_contract_class_cache));

        // call compile and store
        assert!(internal_declare
            .compile_and_store_casm_class(&mut state)
            .is_ok());

        // test we  can retreive the data
        let expected_casm_class = CasmContractClass::from_contract_class(
            internal_declare.sierra_contract_class.unwrap(),
            true,
        )
        .unwrap();
        let internal_declare_compiled_class_hash =
            ClassHash::from(internal_declare.compiled_class_hash);
        let casm_class = match state
            .get_contract_class(&internal_declare_compiled_class_hash)
            .unwrap()
        {
            CompiledClass::Casm(casm) => casm.as_ref().clone(),
            _ => unreachable!(),
        };

        assert_eq!(expected_casm_class, casm_class);
    }

    #[test]
    fn create_declare_v2_with_casm_contract_class_none_test() {
        // read file to create sierra contract class
        let version;
        let path;
        #[cfg(not(feature = "cairo_1_tests"))]
        {
            version = Felt252::from(2);
            path = PathBuf::from("starknet_programs/cairo2/fibonacci.sierra");
        }

        #[cfg(feature = "cairo_1_tests")]
        {
            version = Felt252::from(1);
            path = PathBuf::from("starknet_programs/cairo1/fibonacci.sierra");
        }

        let file = File::open(path).unwrap();
        let reader = BufReader::new(file);
        let sierra_contract_class: cairo_lang_starknet::contract_class::ContractClass =
            serde_json::from_reader(reader).unwrap();
        let sender_address = Address(1.into());
        let casm_class =
            CasmContractClass::from_contract_class(sierra_contract_class.clone(), true).unwrap();
        let casm_class_hash = compute_casm_class_hash(&casm_class).unwrap();

        // create internal declare v2

        let internal_declare = DeclareV2::new_with_tx_hash(
            &sierra_contract_class,
            None,
            casm_class_hash,
            sender_address,
            0,
            version,
            [1.into()].to_vec(),
            Felt252::zero(),
            Felt252::one(),
        )
        .unwrap();

        // crate state to store casm contract class
        let casm_contract_class_cache = PermanentContractClassCache::default();
        let state_reader = Arc::new(InMemoryStateReader::default());
        let mut state = CachedState::new(state_reader, Arc::new(casm_contract_class_cache));

        // call compile and store
        assert!(internal_declare
            .compile_and_store_casm_class(&mut state)
            .is_ok());

        // test we  can retreive the data
        let expected_casm_class = CasmContractClass::from_contract_class(
            internal_declare.sierra_contract_class.unwrap().clone(),
            true,
        )
        .unwrap();
        let internal_declare_compiled_class_hash =
            ClassHash::from(internal_declare.compiled_class_hash);
        let casm_class = match state
            .get_contract_class(&internal_declare_compiled_class_hash)
            .unwrap()
        {
            CompiledClass::Casm(casm) => casm.as_ref().clone(),
            _ => unreachable!(),
        };

        assert_eq!(expected_casm_class, casm_class);
    }

    #[test]
    fn create_declare_v2_wrong_casm_class_hash_test() {
        // read file to create sierra contract class
        let version;
        let path;
        #[cfg(not(feature = "cairo_1_tests"))]
        {
            version = Felt252::from(2);
            path = PathBuf::from("starknet_programs/cairo2/fibonacci.sierra");
        }

        #[cfg(feature = "cairo_1_tests")]
        {
            version = Felt252::from(1);
            path = PathBuf::from("starknet_programs/cairo1/fibonacci.sierra");
        }

        let file = File::open(path).unwrap();
        let reader = BufReader::new(file);
        let sierra_contract_class: cairo_lang_starknet::contract_class::ContractClass =
            serde_json::from_reader(reader).unwrap();
        let sender_address = Address(1.into());
        let casm_class =
            CasmContractClass::from_contract_class(sierra_contract_class.clone(), true).unwrap();
        let casm_class_hash = compute_casm_class_hash(&casm_class).unwrap();

        let sended_class_hash = Felt252::from(5);
        // create internal declare v2

        let internal_declare = DeclareV2::new_with_tx_hash(
            &sierra_contract_class,
            None,
            sended_class_hash.clone(),
            sender_address,
            0,
            version,
            [1.into()].to_vec(),
            Felt252::zero(),
            Felt252::one(),
        )
        .unwrap();

        // crate state to store casm contract class
        let casm_contract_class_cache = PermanentContractClassCache::default();
        let state_reader = Arc::new(InMemoryStateReader::default());
        let mut state = CachedState::new(state_reader, Arc::new(casm_contract_class_cache));

        let expected_err = format!(
            "Invalid compiled class, expected class hash: {}, but received: {}",
            casm_class_hash, sended_class_hash
        );
        assert_eq!(
            internal_declare
                .compile_and_store_casm_class(&mut state)
                .unwrap_err()
                .to_string(),
            expected_err
        );
    }

    #[test]
    fn declarev2_wrong_version() {
        let path;
        #[cfg(not(feature = "cairo_1_tests"))]
        {
            path = PathBuf::from("starknet_programs/cairo2/fibonacci.sierra");
        }

        #[cfg(feature = "cairo_1_tests")]
        {
            path = PathBuf::from("starknet_programs/cairo1/fibonacci.sierra");
        }

        let file = File::open(path).unwrap();
        let reader = BufReader::new(file);
        let sierra_contract_class: cairo_lang_starknet::contract_class::ContractClass =
            serde_json::from_reader(reader).unwrap();

        let chain_id = StarknetChainId::TestNet.to_felt();

        // declare tx
        let internal_declare = DeclareV2::new(
            &sierra_contract_class,
            None,
            Felt252::one(),
            chain_id,
            Address(Felt252::one()),
            0,
            1.into(),
            Vec::new(),
            Felt252::zero(),
        )
        .unwrap();
        let result = internal_declare.execute(
            &mut CachedState::<InMemoryStateReader, PermanentContractClassCache>::default(),
            &BlockContext::default(),
            #[cfg(feature = "cairo-native")]
            None,
        );

        assert_matches!(
        result,
        Err(TransactionError::UnsupportedTxVersion(tx, ver, supp))
        if tx == "DeclareV2" && ver == 1.into() && supp == vec![2]);
    }
}<|MERGE_RESOLUTION|>--- conflicted
+++ resolved
@@ -459,20 +459,15 @@
                 self.compiled_class_hash.to_string(),
             ));
         }
-<<<<<<< HEAD
         if let Some(ref class) = self.sierra_contract_class {
-            state.set_sierra_program(
-                &self.sierra_class_hash,
-                Arc::new((
+            state.set_contract_class(
+                &ClassHash(self.sierra_class_hash.to_be_bytes()),
+                &CompiledClass::Sierra(Arc::new((
                     class.extract_sierra_program().unwrap(),
                     class.entry_points_by_type.clone(),
-                )),
-            );
-        }
-=======
-        state
-            .set_compiled_class_hash(&self.sierra_class_hash, &self.compiled_class_hash.clone())?;
->>>>>>> f7b50772
+                ))),
+            )?;
+        }
 
         let compiled_contract_class = ClassHash::from(self.compiled_class_hash.clone());
         state.set_contract_class(
