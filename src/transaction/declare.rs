use crate::services::api::contract_classes::deprecated_contract_class::EntryPointType;
use crate::{
    core::{
        contract_address::compute_deprecated_class_hash,
        transaction_hash::calculate_declare_transaction_hash,
    },
    definitions::{
        block_context::BlockContext, constants::VALIDATE_DECLARE_ENTRY_POINT_SELECTOR,
        transaction_type::TransactionType,
    },
    execution::{
        execution_entry_point::ExecutionEntryPoint, CallInfo, TransactionExecutionContext,
        TransactionExecutionInfo,
    },
    services::api::contract_classes::deprecated_contract_class::ContractClass,
    state::state_api::{State, StateReader},
    state::ExecutionResourcesManager,
    transaction::error::TransactionError,
    utils::{
        calculate_tx_resources, felt_to_hash, verify_no_calls_to_other_contracts, Address,
        ClassHash,
    },
};
use cairo_vm::felt::Felt252;
use num_traits::Zero;
use std::collections::HashMap;

use super::common::*;
use super::Transaction;

// ~~~~~~~~~~~~~~~~~~~~~~~~~~~~~~~~~~~~~~~~~~~~~~~~~~~~~~~~~~~~~~~~~~~~~~~~~~~~~~~~~~~~~~~~~~~~~~~
///  Represents an internal transaction in the StarkNet network that is a declaration of a Cairo
///  contract class.
#[derive(Debug, Clone)]
pub struct Declare {
    pub class_hash: ClassHash,
    pub sender_address: Address,
    pub tx_type: TransactionType,
    pub validate_entry_point_selector: Felt252,
    pub version: Felt252,
    pub max_fee: u128,
    pub signature: Vec<Felt252>,
    pub nonce: Felt252,
    pub hash_value: Felt252,
    pub contract_class: ContractClass,
    pub skip_validate: bool,
    pub skip_execute: bool,
    pub skip_fee_transfer: bool,
}

// ------------------------------------------------------------
//                        Functions
// ------------------------------------------------------------
impl Declare {
    #[allow(clippy::too_many_arguments)]
    pub fn new(
        contract_class: ContractClass,
        chain_id: Felt252,
        sender_address: Address,
        max_fee: u128,
        version: Felt252,
        signature: Vec<Felt252>,
        nonce: Felt252,
    ) -> Result<Self, TransactionError> {
        let hash = compute_deprecated_class_hash(&contract_class)?;
        let class_hash = felt_to_hash(&hash);

        let hash_value = calculate_declare_transaction_hash(
            &contract_class,
            chain_id,
            &sender_address,
            max_fee,
            version.clone(),
            nonce.clone(),
        )?;

        let validate_entry_point_selector = VALIDATE_DECLARE_ENTRY_POINT_SELECTOR.clone();

        let internal_declare = Declare {
            class_hash,
            sender_address,
            tx_type: TransactionType::Declare,
            validate_entry_point_selector,
            version,
            max_fee,
            signature,
            nonce,
            hash_value,
            contract_class,
            skip_execute: false,
            skip_validate: false,
            skip_fee_transfer: false,
        };

        verify_version(
            &internal_declare.version,
            internal_declare.max_fee,
            &internal_declare.nonce,
            &internal_declare.signature,
        )?;

        Ok(internal_declare)
    }

    #[allow(clippy::too_many_arguments)]
    pub fn new_with_tx_hash(
        contract_class: ContractClass,
        sender_address: Address,
        max_fee: u128,
        version: Felt252,
        signature: Vec<Felt252>,
        nonce: Felt252,
        hash_value: Felt252,
    ) -> Result<Self, TransactionError> {
        let hash = compute_deprecated_class_hash(&contract_class)?;
        let class_hash = felt_to_hash(&hash);

        let validate_entry_point_selector = VALIDATE_DECLARE_ENTRY_POINT_SELECTOR.clone();

        let declare = Declare {
            class_hash,
            sender_address,
            tx_type: TransactionType::Declare,
            validate_entry_point_selector,
            version,
            max_fee,
            signature,
            nonce,
            hash_value,
            contract_class,
            skip_execute: false,
            skip_validate: false,
            skip_fee_transfer: false,
        };

        Ok(declare)
    }

    /// Executes a call to the cairo-vm using the accounts_validation.cairo contract to validate
    /// the contract that is being declared. Then it returns the transaction execution info of the run.
    fn validate<S: State + StateReader>(
        &self,
        state: &mut S,
        block_context: &BlockContext,
    ) -> Result<TransactionExecutionInfo, TransactionError> {
        verify_version(&self.version, self.max_fee, &self.nonce, &self.signature)?;

        // validate transaction
        let mut resources_manager = ExecutionResourcesManager::default();
        let validate_info = if self.skip_validate {
            None
        } else {
            self.run_validate_entrypoint(state, &mut resources_manager, block_context)?
        };
        let changes = state.count_actual_storage_changes();
        let actual_resources = calculate_tx_resources(
            resources_manager,
            &vec![validate_info.clone()],
            TransactionType::Declare,
            changes,
            None,
        )?;

        handle_nonce(&self.nonce, &self.version, &self.sender_address, state)?;

        Ok(TransactionExecutionInfo::new_without_fee_info(
            validate_info,
            None,
            actual_resources,
            Some(self.tx_type),
        ))
    }

    pub fn get_execution_context(&self, n_steps: u64) -> TransactionExecutionContext {
        TransactionExecutionContext::new(
            self.sender_address.clone(),
            self.hash_value.clone(),
            self.signature.clone(),
            self.max_fee,
            self.nonce.clone(),
            n_steps,
            self.version.clone(),
        )
    }

    fn run_validate_entrypoint<S: State + StateReader>(
        &self,
        state: &mut S,
        resources_manager: &mut ExecutionResourcesManager,
        block_context: &BlockContext,
    ) -> Result<Option<CallInfo>, TransactionError> {
        if self.version.is_zero() {
            return Ok(None);
        }

        // the calldata for the validation entrypoint is just the class_hash
        let validate_calldata = vec![Felt252::from_bytes_be(&self.class_hash)];

        // create an entrypoint for executing the validation
        let entry_point = ExecutionEntryPoint::new(
            self.sender_address.clone(),
            validate_calldata,
            self.validate_entry_point_selector.clone(),
            Address(Felt252::zero()),
            EntryPointType::External,
            None,
            None,
            0,
        );

        let call_info = entry_point.execute(
            state,
            block_context,
            resources_manager,
            &mut self.get_execution_context(block_context.invoke_tx_max_n_steps),
            false,
        )?;

        verify_no_calls_to_other_contracts(&call_info)
            .map_err(|_| TransactionError::UnauthorizedActionOnValidate)?;

        Ok(Some(call_info))
    }

    /// Calculates and charges the actual fee.
    fn charge_fee<S: State + StateReader>(
        &self,
        state: &mut S,
        resources: &HashMap<String, usize>,
        block_context: &BlockContext,
    ) -> Result<FeeInfo, TransactionError> {
        if self.max_fee.is_zero() {
            return Ok((None, 0));
        }

        let actual_fee = calculate_tx_fee(
            resources,
            block_context.starknet_os_config.gas_price,
            block_context,
        )?;

        let mut tx_execution_context =
            self.get_execution_context(block_context.invoke_tx_max_n_steps);
        let fee_transfer_info = if self.skip_fee_transfer {
            None
        } else {
            Some(execute_fee_transfer(
                state,
                block_context,
                &mut tx_execution_context,
                actual_fee,
            )?)
        };
        Ok((fee_transfer_info, actual_fee))
    }

    /// Calculates actual fee used by the transaction using the execution
    /// info returned by apply(), then updates the transaction execution info with the data of the fee.
    pub fn execute<S: State + StateReader>(
        &self,
        state: &mut S,
        block_context: &BlockContext,
    ) -> Result<TransactionExecutionInfo, TransactionError> {
        let mut tx_exec_info = self.validate(state, block_context)?;

        let (fee_transfer_info, actual_fee) =
            self.charge_fee(state, &tx_exec_info.actual_resources, block_context)?;

        state.set_contract_class(&self.class_hash, &self.contract_class)?;

        tx_exec_info.set_fee_info(actual_fee, fee_transfer_info);

        Ok(tx_exec_info)
    }

    pub(crate) fn create_for_simulation(
        &self,
        skip_validate: bool,
        skip_execute: bool,
        skip_fee_transfer: bool,
    ) -> Transaction {
        let tx = Declare {
            skip_validate,
            skip_execute,
            skip_fee_transfer,
            ..self.clone()
        };

        Transaction::Declare(tx)
    }
}

// ---------------
//     Tests
// ---------------

#[cfg(test)]
mod tests {
    use super::*;
    use crate::{
        definitions::{
            block_context::{BlockContext, StarknetChainId},
            constants::VALIDATE_DECLARE_ENTRY_POINT_SELECTOR,
            transaction_type::TransactionType,
        },
        execution::CallType,
        services::api::contract_classes::deprecated_contract_class::ContractClass,
        state::cached_state::CachedState,
        state::in_memory_state_reader::InMemoryStateReader,
        utils::{felt_to_hash, Address},
    };
    use cairo_vm::{
        felt::{felt_str, Felt252},
        vm::runners::cairo_runner::ExecutionResources,
    };
    use lazy_static::lazy_static;
    use num_traits::{One, Zero};
    use std::{collections::HashMap, path::PathBuf};

    use super::Declare;

    lazy_static! {
        /// The address of the account used for testing.
        static ref ACCOUNT_ADDRESS: Address = Address(1234.into());
        static ref VALIDATE_ENTRYPOINT_SELECTOR: Option<Felt252> = Some(VALIDATE_DECLARE_ENTRY_POINT_SELECTOR.clone());
        static ref ACCOUNT_CONTRACT_CLASS: ContractClass = ContractClass::from_path("starknet_programs/account_without_validation.json").unwrap();
        static ref ACCOUNT_CLASS_HASH_FELT: Felt252 = compute_deprecated_class_hash(&ACCOUNT_CONTRACT_CLASS).unwrap();
        static ref ACCOUNT_CLASS_HASH: [u8; 32] = felt_to_hash(&ACCOUNT_CLASS_HASH_FELT);
    }

    fn setup_state() -> CachedState<InMemoryStateReader> {
        // Since in this test we want to test that we can declare a contract.
        // We can assume that we have an existing account contract in the state.
        // So we just insert it manually in the state.
        let contract_class =
            ContractClass::from_path("starknet_programs/account_without_validation.json").unwrap();
        let mut contract_class_cache = HashMap::new();
        let hash = compute_deprecated_class_hash(&contract_class).unwrap();
        let class_hash = hash.to_be_bytes();
        contract_class_cache.insert(class_hash, contract_class.clone());

        // store sender_address into the state reader.
        let mut state_reader = InMemoryStateReader::default();
        state_reader
            .address_to_class_hash_mut()
            .insert(ACCOUNT_ADDRESS.clone(), class_hash);
        state_reader
            .address_to_nonce_mut()
            .insert(ACCOUNT_ADDRESS.clone(), Felt252::new(1));

        CachedState::new(state_reader, Some(contract_class_cache), None)
    }

    #[test]
    fn declare_validate_fibonacci() {
        // setup a state with an already deployed account.
        let mut state = setup_state();

        let fib_contract_class =
            ContractClass::from_path("starknet_programs/fibonacci.json").unwrap();

        // create a Declare transaction to declare the fibonacci contract.
        let declare = Declare::new(
            fib_contract_class,
            StarknetChainId::TestNet.to_felt(),
            ACCOUNT_ADDRESS.clone(),
            0,
            1.into(),
            Vec::new(),
<<<<<<< HEAD
            Felt252::one(), // must be one to match the account's nonce
            None,
=======
            Felt252::zero(),
>>>>>>> 39585ded
        )
        .unwrap();

        // Calldata is the class hash represented as a Felt252
        let calldata = [felt_str!(
            "151449101692423517761547521693863750221386499114738230243355039033913267347"
        )]
        .to_vec();

        let expected_validate_info = Some(CallInfo {
            caller_address: Address(0.into()),
            call_type: Some(CallType::Call),
            contract_address: ACCOUNT_ADDRESS.clone(),
            entry_point_selector: VALIDATE_ENTRYPOINT_SELECTOR.clone(),
            entry_point_type: Some(EntryPointType::External),
            calldata,
            class_hash: Some(ACCOUNT_CLASS_HASH.clone()),
            execution_resources: ExecutionResources {
                n_steps: 12,
                ..Default::default()
            },
            ..Default::default()
        });

        let actual_resources = HashMap::from([
            ("l1_gas_usage".to_string(), 0),
            ("range_check_builtin".to_string(), 57),
            ("pedersen_builtin".to_string(), 15),
        ]);

        let transaction_exec_info = TransactionExecutionInfo::new(
            expected_validate_info,
            None,
            None,
            0,
            actual_resources,
            Some(TransactionType::Declare),
        );

        assert_eq!(
            declare
                .validate(&mut state, &BlockContext::default())
                .unwrap(),
            transaction_exec_info
        );
    }

    #[test]
    fn verify_version_zero_should_fail_max_fee() {
        let mut state = setup_state();

        let fib_contract_class =
            ContractClass::from_path("starknet_programs/fibonacci.json").unwrap();
        let max_fee = 1000;
        let version = 0.into();

        // Declare tx should fail because max_fee > 0 and version == 0
        let declare = Declare::new(
            fib_contract_class,
            StarknetChainId::TestNet.to_felt(),
            Address(Felt252::one()),
            max_fee,
            version,
            Vec::new(),
            Felt252::from(max_fee),
<<<<<<< HEAD
            None,
        )
        .unwrap();
=======
        );
>>>>>>> 39585ded

        let validate_exec_info = declare.validate(&mut state, &BlockContext::default());
        assert!(validate_exec_info.is_err());
        assert_matches!(
            validate_exec_info.unwrap_err(),
            TransactionError::InvalidMaxFee
        );
    }

    #[test]
    fn verify_version_zero_should_fail_nonce() {
        let mut state = setup_state();

        let fib_contract_class =
            ContractClass::from_path("starknet_programs/fibonacci.json").unwrap();
        let nonce = Felt252::from(148);
        let version = 0.into();

        // Declare tx should fail because nonce > 0 and version == 0
        let declare = Declare::new(
            fib_contract_class,
            StarknetChainId::TestNet.to_felt(),
            ACCOUNT_ADDRESS.clone(),
            0,
            version,
            Vec::new(),
            nonce,
<<<<<<< HEAD
            None,
        )
        .unwrap();
=======
        );
>>>>>>> 39585ded

        // validate the transaction
        let validate_info = declare.validate(&mut state, &Default::default());
        // check that the transaction failed.
        assert!(validate_info.is_err());
        // declare transactions with version 0 should have nonce == 0
        assert_matches!(validate_info.unwrap_err(), TransactionError::InvalidNonce);
    }

    #[test]
    fn verify_signature_should_fail_not_empty_list() {
        let mut state = setup_state();

        let fib_contract_class =
            ContractClass::from_path("starknet_programs/fibonacci.json").unwrap();
        let signature = vec![1.into(), 2.into()];

        // Declare tx should fail because signature is not empty
        let declare = Declare::new(
            fib_contract_class,
            StarknetChainId::TestNet.to_felt(),
            ACCOUNT_ADDRESS.clone(),
            0,
            0.into(),
            signature,
            Felt252::zero(),
<<<<<<< HEAD
            None,
        )
        .unwrap();
=======
        );
>>>>>>> 39585ded

        let validate_info = declare.validate(&mut state, &Default::default());
        assert!(validate_info.is_err());
        assert_matches!(
            validate_info.unwrap_err(),
            TransactionError::InvalidSignature
        );
    }

    #[test]
    fn execute_class_already_declared_should_redeclare() {
        let mut state = setup_state();

        let fib_contract_class =
            ContractClass::from_path("starknet_programs/fibonacci.json").unwrap();
        let fib_class_hash = compute_deprecated_class_hash(&fib_contract_class).unwrap();

        // Declare same class twice
        let declare1 = Declare::new(
            fib_contract_class.clone(),
            StarknetChainId::TestNet.to_felt(),
            ACCOUNT_ADDRESS.clone(),
            0,
            1.into(),
            Vec::new(),
<<<<<<< HEAD
            1.into(),
            None,
=======
            Felt252::zero(),
>>>>>>> 39585ded
        )
        .unwrap();

        let declare2 = Declare::new(
            fib_contract_class,
            StarknetChainId::TestNet.to_felt(),
            ACCOUNT_ADDRESS.clone(),
            0,
            1.into(),
            Vec::new(),
<<<<<<< HEAD
            2.into(),
            None,
=======
            Felt252::one(),
>>>>>>> 39585ded
        )
        .unwrap();

        // Execute the first declare transaction.
        let declare1_exec_info = declare1.execute(&mut state, &Default::default());

        assert!(declare1_exec_info.is_ok());
        assert!(state
            .get_contract_class(&fib_class_hash.to_be_bytes())
            .is_ok());

        // Execute the second declare transaction.
        // It should run fine and re-declare the fibonacci contract class.
        let declare2_exec_info = declare2.execute(&mut state, &Default::default());

        // check that we successfully got a contract class.
        assert!(declare2_exec_info.is_ok());
        assert!(state
            .get_contract_class(&fib_class_hash.to_be_bytes())
            .is_ok());
    }

    #[test]
    fn execute_transaction_twice_should_fail() {
        let mut state = setup_state();
        let fib_contract_class =
            ContractClass::from_path("starknet_programs/fibonacci.json").unwrap();

        // Declare same class twice
        let declare = Declare::new(
            fib_contract_class,
            StarknetChainId::TestNet.to_felt(),
            ACCOUNT_ADDRESS.clone(),
            0,
            1.into(),
            Vec::new(),
<<<<<<< HEAD
            1.into(),
            None,
=======
            Felt252::zero(),
>>>>>>> 39585ded
        )
        .unwrap();

        // execute the transaction for the first time...
        let first_exec_info = declare.execute(&mut state, &BlockContext::default());
        // it should succeed.
        assert!(first_exec_info.is_ok());
        // execute the same transaction again...
        let second_exec_info = declare.execute(&mut state, &BlockContext::default());
        // it should fail
        assert!(second_exec_info.is_err());
        assert_matches!(
            second_exec_info.unwrap_err(),
            TransactionError::InvalidTransactionNonce { .. }
        )
    }

    #[test]
    fn validate_transaction_should_fail() {
        // Instantiate CachedState
        let contract_class_cache = HashMap::new();

        let state_reader = InMemoryStateReader::default();

        let mut state = CachedState::new(state_reader, Some(contract_class_cache), None);

        // There are no account contracts in the state, so the transaction should fail
        let fib_contract_class =
            ContractClass::from_path("starknet_programs/fibonacci.json").unwrap();

        let chain_id = StarknetChainId::TestNet.to_felt();

        let declare = Declare::new(
            fib_contract_class,
            chain_id,
            Address(Felt252::one()),
            0,
            1.into(),
            Vec::new(),
            Felt252::zero(),
        )
        .unwrap();

        let declare = declare.execute(&mut state, &BlockContext::default());

        assert!(declare.is_err());
        assert_matches!(
            declare.unwrap_err(),
            TransactionError::NotDeployedContract(..)
        );
    }

    #[test]
    fn execute_transaction_charge_fee_should_fail() {
        // accounts contract class must be stored before running declaration of fibonacci
        let path = PathBuf::from("starknet_programs/account_without_validation.json");
        let contract_class = ContractClass::from_path(path).unwrap();

        // Instantiate CachedState
        let mut contract_class_cache = HashMap::new();

        //  ------------ contract data --------------------
        let hash = compute_deprecated_class_hash(&contract_class).unwrap();
        let class_hash = felt_to_hash(&hash);

        contract_class_cache.insert(class_hash, contract_class);

        // store sender_address
        let sender_address = Address(1.into());
        // this is not conceptually correct as the sender address would be an
        // Account contract (not the contract that we are currently declaring)
        // but for testing reasons its ok

        let mut state_reader = InMemoryStateReader::default();
        state_reader
            .address_to_class_hash_mut()
            .insert(sender_address.clone(), class_hash);
        state_reader
            .address_to_nonce_mut()
            .insert(sender_address, Felt252::zero());

        let mut state = CachedState::new(state_reader, Some(contract_class_cache), None);

        //* ---------------------------------------
        //*    Test declare with previous data
        //* ---------------------------------------

        let fib_contract_class =
            ContractClass::from_path("starknet_programs/fibonacci.json").unwrap();

        let chain_id = StarknetChainId::TestNet.to_felt();

        // Use non-zero value so that the actual fee calculation is done
        let declare = Declare::new(
            fib_contract_class,
            chain_id,
            Address(Felt252::one()),
            10,
            1.into(),
            Vec::new(),
            Felt252::zero(),
        )
        .unwrap();

        // We expect a fee transfer failure because the fee token contract is not set up
        assert_matches!(
            declare.execute(&mut state, &BlockContext::default()),
            Err(TransactionError::FeeTransferError(_))
        );
    }
}<|MERGE_RESOLUTION|>--- conflicted
+++ resolved
@@ -28,7 +28,6 @@
 use super::common::*;
 use super::Transaction;
 
-// ~~~~~~~~~~~~~~~~~~~~~~~~~~~~~~~~~~~~~~~~~~~~~~~~~~~~~~~~~~~~~~~~~~~~~~~~~~~~~~~~~~~~~~~~~~~~~~~
 ///  Represents an internal transaction in the StarkNet network that is a declaration of a Cairo
 ///  contract class.
 #[derive(Debug, Clone)]
@@ -48,9 +47,6 @@
     pub skip_fee_transfer: bool,
 }
 
-// ------------------------------------------------------------
-//                        Functions
-// ------------------------------------------------------------
 impl Declare {
     #[allow(clippy::too_many_arguments)]
     pub fn new(
@@ -367,12 +363,7 @@
             0,
             1.into(),
             Vec::new(),
-<<<<<<< HEAD
             Felt252::one(), // must be one to match the account's nonce
-            None,
-=======
-            Felt252::zero(),
->>>>>>> 39585ded
         )
         .unwrap();
 
@@ -438,13 +429,7 @@
             version,
             Vec::new(),
             Felt252::from(max_fee),
-<<<<<<< HEAD
-            None,
-        )
-        .unwrap();
-=======
-        );
->>>>>>> 39585ded
+        );
 
         let validate_exec_info = declare.validate(&mut state, &BlockContext::default());
         assert!(validate_exec_info.is_err());
@@ -472,13 +457,7 @@
             version,
             Vec::new(),
             nonce,
-<<<<<<< HEAD
-            None,
-        )
-        .unwrap();
-=======
-        );
->>>>>>> 39585ded
+        );
 
         // validate the transaction
         let validate_info = declare.validate(&mut state, &Default::default());
@@ -505,13 +484,7 @@
             0.into(),
             signature,
             Felt252::zero(),
-<<<<<<< HEAD
-            None,
-        )
-        .unwrap();
-=======
-        );
->>>>>>> 39585ded
+        );
 
         let validate_info = declare.validate(&mut state, &Default::default());
         assert!(validate_info.is_err());
@@ -537,14 +510,8 @@
             0,
             1.into(),
             Vec::new(),
-<<<<<<< HEAD
-            1.into(),
-            None,
-=======
-            Felt252::zero(),
->>>>>>> 39585ded
-        )
-        .unwrap();
+            1.into(),
+        );
 
         let declare2 = Declare::new(
             fib_contract_class,
@@ -553,14 +520,8 @@
             0,
             1.into(),
             Vec::new(),
-<<<<<<< HEAD
             2.into(),
-            None,
-=======
-            Felt252::one(),
->>>>>>> 39585ded
-        )
-        .unwrap();
+        );
 
         // Execute the first declare transaction.
         let declare1_exec_info = declare1.execute(&mut state, &Default::default());
@@ -595,14 +556,8 @@
             0,
             1.into(),
             Vec::new(),
-<<<<<<< HEAD
-            1.into(),
-            None,
-=======
-            Felt252::zero(),
->>>>>>> 39585ded
-        )
-        .unwrap();
+            1.into(),
+        );
 
         // execute the transaction for the first time...
         let first_exec_info = declare.execute(&mut state, &BlockContext::default());
