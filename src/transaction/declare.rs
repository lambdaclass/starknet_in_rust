use super::fee::{calculate_tx_fee, charge_fee, check_fee_bounds, run_post_execution_fee_checks};
use super::{
    check_account_tx_fields_version, get_tx_version, ResourceBounds, Transaction,
    VersionSpecificAccountTxFields,
};
use crate::core::contract_address::{compute_casm_class_hash, compute_sierra_class_hash};
use crate::definitions::constants::VALIDATE_RETDATA;
use crate::execution::execution_entry_point::ExecutionResult;
use crate::services::api::contract_classes::deprecated_contract_class::EntryPointType;

use crate::services::api::contract_classes::compiled_class::CompiledClass;
use crate::state::cached_state::CachedState;
use crate::state::contract_class_cache::ContractClassCache;
use crate::utils::ClassHash;
use crate::{
    core::transaction_hash::calculate_declare_transaction_hash,
    definitions::{
        block_context::BlockContext,
        constants::{INITIAL_GAS_COST, VALIDATE_DECLARE_ENTRY_POINT_SELECTOR},
        transaction_type::TransactionType,
    },
    execution::{
        execution_entry_point::ExecutionEntryPoint, CallType, TransactionExecutionContext,
        TransactionExecutionInfo,
    },
    state::state_api::{State, StateReader},
    state::ExecutionResourcesManager,
<<<<<<< HEAD
    transaction::{error::TransactionError, invoke_function::verify_no_calls_to_other_contracts},
    utils::{calculate_tx_resources, Address},
=======
    transaction::error::TransactionError,
    utils::{calculate_tx_resources, felt_to_hash, verify_no_calls_to_other_contracts, ClassHash},
>>>>>>> 8f9b5523
};
use cairo_lang_starknet::casm_contract_class::CasmContractClass;
use cairo_lang_starknet::contract_class::ContractClass as SierraContractClass;
use cairo_vm::Felt252;
use num_traits::Zero;
<<<<<<< HEAD
=======

use super::fee::{
    calculate_tx_fee, charge_fee, estimate_minimal_l1_gas, run_post_execution_fee_checks,
};
use super::{get_tx_version, Address, Transaction};
>>>>>>> 8f9b5523
use std::fmt::Debug;
use std::sync::Arc;

#[cfg(feature = "cairo-native")]
use {
    cairo_native::cache::ProgramCache,
    std::{cell::RefCell, rc::Rc},
};

/// Represents a declare transaction in the starknet network.
/// Declare creates a blueprint of a contract class that is used to deploy instances of the contract
/// Declare is meant to be used with the new cairo contract syntax, starting from Cairo1.
#[derive(Debug, Clone)]
pub struct Declare {
    pub sender_address: Address,
    pub validate_entry_point_selector: Felt252,
    pub version: Felt252,
    pub account_tx_fields: VersionSpecificAccountTxFields,
    pub signature: Vec<Felt252>,
    pub nonce: Felt252,
    // maybe change this for ClassHash
    pub compiled_class_hash: Felt252,
    pub sierra_contract_class: Option<SierraContractClass>,
    pub sierra_class_hash: Felt252,
    pub hash_value: Felt252,
    pub casm_class: Option<CasmContractClass>,
    pub skip_validate: bool,
    pub skip_execute: bool,
    pub skip_fee_transfer: bool,
    pub skip_nonce_check: bool,
}

impl Declare {
    /// Creates a new instance of a [Declare].
    /// It will calculate the sierra class hash and the transaction hash.
    /// ## Parameters:
    /// - sierra_contract_class: The sierra contract class of the contract to declare
    /// - casm_contract_class: The casm contract class of the contract to declare. This is optional.
    /// - compiled_class_hash: the class hash of the contract compiled with Cairo1 or newer.
    /// - chain_id: Id of the network where is going to be declare, those can be: Mainnet, Testnet.
    /// - sender_address: The address of the account declaring the contract.
    /// - max_fee: refers to max amount of fee that a declare takes.
    /// - version: The version of cairo contract being declare.
    /// - signature: Array of felts with the signatures of the contract.
    /// - nonce: The nonce of the contract.
    #[allow(clippy::too_many_arguments)]
    pub fn new(
        sierra_contract_class: &SierraContractClass,
        casm_contract_class: Option<CasmContractClass>,
        compiled_class_hash: Felt252,
        chain_id: Felt252,
        sender_address: Address,
        account_tx_fields: VersionSpecificAccountTxFields,
        version: Felt252,
        signature: Vec<Felt252>,
        nonce: Felt252,
    ) -> Result<Self, TransactionError> {
        let sierra_class_hash = compute_sierra_class_hash(sierra_contract_class)?;

        let hash_value = calculate_declare_transaction_hash(
            sierra_class_hash,
            compiled_class_hash,
            version,
            nonce,
            &sender_address,
            chain_id,
            &account_tx_fields,
        )?;

        Self::new_with_sierra_class_hash_and_tx_hash(
            Some(sierra_contract_class.clone()),
            sierra_class_hash,
            casm_contract_class,
            compiled_class_hash,
            sender_address,
            account_tx_fields,
            version,
            signature,
            nonce,
            hash_value,
        )
    }

    /// Creates a new instance of a declare with a precomputed sierra class hash and transaction hash.
    /// ## Parameters:
    /// - sierra_contract_class: The sierra contract class of the contract to declare
    /// - sierra_class_hash: The precomputed hash for the sierra contract
    /// - casm_contract_class: The casm contract class of the contract to declare. This is optional.
    /// - compiled_class_hash: the class hash of the contract compiled with Cairo1 or newer.
    /// - sender_address: The address of the account declaring the contract.
    /// - max_fee: refers to max amount of fee that a declare takes.
    /// - version: The version of cairo contract being declare.
    /// - signature: Array of felts with the signatures of the contract.
    /// - nonce: The nonce of the contract.
    /// - hash_value: The transaction hash_value.
    /// SAFETY: if `sierra_class_hash` doesn't correspond to the `sierra_contract_class` invariants
    /// may not hold.
    #[allow(clippy::too_many_arguments)]
    pub fn new_with_sierra_class_hash_and_tx_hash(
        sierra_contract_class: Option<SierraContractClass>,
        sierra_class_hash: Felt252,
        casm_contract_class: Option<CasmContractClass>,
        compiled_class_hash: Felt252,
        sender_address: Address,
        account_tx_fields: VersionSpecificAccountTxFields,
        version: Felt252,
        signature: Vec<Felt252>,
        nonce: Felt252,
        hash_value: Felt252,
    ) -> Result<Self, TransactionError> {
        let version = get_tx_version(version);
        check_account_tx_fields_version(&account_tx_fields, version)?;
        let validate_entry_point_selector = *VALIDATE_DECLARE_ENTRY_POINT_SELECTOR;

        let declare = Declare {
            sierra_contract_class: sierra_contract_class.to_owned(),
            sierra_class_hash,
            sender_address,
            validate_entry_point_selector,
            version,
            account_tx_fields,
            signature,
            nonce,
            compiled_class_hash,
            hash_value,
            casm_class: casm_contract_class,
            skip_execute: false,
            skip_validate: false,
            skip_fee_transfer: false,
            skip_nonce_check: false,
        };

        Ok(declare)
    }

    // creates a new instance of a declare but without the computation of the transaction hash.
    /// ## Parameters:
    /// - sierra_contract_class: The sierra contract class of the contract to declare.
    /// - casm_contract_class: The casm contract class of the contract to declare. This is optional.
    /// - compiled_class_hash: the class hash of the contract compiled with Cairo1 or newer.
    /// - sender_address: The address of the account declaring the contract.
    /// - max_fee: refers to max amount of fee that a declare takes.
    /// - version: The version of cairo contract being declare.
    /// - signature: Array of felts with the signatures of the contract.
    /// - nonce: The nonce of the contract.
    /// - hash_value: The transaction hash.
    #[allow(clippy::too_many_arguments)]
    pub fn new_with_tx_hash(
        sierra_contract_class: &SierraContractClass,
        casm_contract_class: Option<CasmContractClass>,
        compiled_class_hash: Felt252,
        sender_address: Address,
        account_tx_fields: VersionSpecificAccountTxFields,
        version: Felt252,
        signature: Vec<Felt252>,
        nonce: Felt252,
        hash_value: Felt252,
    ) -> Result<Self, TransactionError> {
        let sierra_class_hash = compute_sierra_class_hash(sierra_contract_class)?;

        Self::new_with_sierra_class_hash_and_tx_hash(
            Some(sierra_contract_class.clone()),
            sierra_class_hash,
            casm_contract_class,
            compiled_class_hash,
            sender_address,
            account_tx_fields,
            version,
            signature,
            nonce,
            hash_value,
        )
    }

    /// Creates a new instance of a [Declare] but without the computation of the sierra class hash.
    /// ## Parameters:
    /// - sierra_contract_class: The sierra contract class of the contract to declare
    /// - sierra_class_hash: The precomputed hash for the sierra contract
    /// - casm_contract_class: The casm contract class of the contract to declare. This is optional.
    /// - compiled_class_hash: the class hash of the contract compiled with Cairo1 or newer.
    /// - chain_id: Id of the network where is going to be declare, those can be: Mainnet, Testnet.
    /// - sender_address: The address of the account declaring the contract.
    /// - max_fee: refers to max amount of fee that a declare takes.
    /// - version: The version of cairo contract being declare.
    /// - signature: Array of felts with the signatures of the contract.
    /// - nonce: The nonce of the contract.
    #[allow(clippy::too_many_arguments)]
    pub fn new_with_sierra_class_hash(
        sierra_contract_class: Option<SierraContractClass>,
        sierra_class_hash: Felt252,
        casm_contract_class: Option<CasmContractClass>,
        compiled_class_hash: Felt252,
        chain_id: Felt252,
        sender_address: Address,
        account_tx_fields: VersionSpecificAccountTxFields,
        version: Felt252,
        signature: Vec<Felt252>,
        nonce: Felt252,
    ) -> Result<Self, TransactionError> {
        let hash_value = calculate_declare_transaction_hash(
            sierra_class_hash,
            compiled_class_hash,
            version,
            nonce,
            &sender_address,
            chain_id,
            &account_tx_fields,
        )?;

        Self::new_with_sierra_class_hash_and_tx_hash(
            sierra_contract_class,
            sierra_class_hash,
            casm_contract_class,
            compiled_class_hash,
            sender_address,
            account_tx_fields,
            version,
            signature,
            nonce,
            hash_value,
        )
    }

    // ~~~~~~~~~~~~~~~~~~~~~~~~~~~
    //  Account Functions
    // ~~~~~~~~~~~~~~~~~~~~~~~~~~~

    /// creates the a new TransactionExecutionContexts which represent the state of the net after executing the contract.
    /// ## Parameter:
    /// n_steps: the number of steps that are required to execute the contract.
    pub fn get_execution_context(&self, n_steps: u64) -> TransactionExecutionContext {
        TransactionExecutionContext::new(
            self.sender_address.clone(),
            self.hash_value,
            self.signature.clone(),
            self.account_tx_fields.clone(),
            self.nonce,
            n_steps,
            self.version,
        )
    }

    /// returns the calldata with which the contract is executed
    pub fn get_calldata(&self) -> Vec<Felt252> {
        let bytes = self.compiled_class_hash;
        Vec::from([bytes])
    }

    fn handle_nonce<S: State + StateReader>(&self, state: &mut S) -> Result<(), TransactionError> {
        let contract_address = &self.sender_address;
        let current_nonce = state.get_nonce_at(contract_address)?;
        if current_nonce != self.nonce && !self.skip_nonce_check {
            return Err(TransactionError::InvalidTransactionNonce(
                current_nonce.to_string(),
                self.nonce.to_string(),
            ));
        }

        state.increment_nonce(contract_address)?;

        Ok(())
    }

    fn check_fee_balance<S: State + StateReader>(
        &self,
        state: &mut S,
        block_context: &BlockContext,
    ) -> Result<(), TransactionError> {
        if self.account_tx_fields.max_fee().is_zero() {
            return Ok(());
        }
        // Check max fee is at least the estimated constant overhead.
        check_fee_bounds(
            &self.account_tx_fields,
            block_context,
            super::fee::AccountTxType::Declare,
        )?;
        // Check that the current balance is high enough to cover the max_fee
        let (balance_low, balance_high) = state.get_fee_token_balance(
            block_context,
            &self.sender_address,
            &self.account_tx_fields.fee_type(),
        )?;
        // The fee is at most 128 bits, while balance is 256 bits (split into two 128 bit words).
        if balance_high.is_zero() && balance_low < Felt252::from(self.account_tx_fields.max_fee()) {
            return Err(TransactionError::MaxFeeExceedsBalance(
                self.account_tx_fields.max_fee(),
                balance_low,
                balance_high,
            ));
        }
        Ok(())
    }

    /// Execute the validation of the contract in the cairo-vm. Returns a TransactionExecutionInfo if succesful.
    /// ## Parameter:
    /// - state: An state that implements the State and StateReader traits.
    /// - block_context: The block that contains the execution context
    #[tracing::instrument(level = "debug", ret, err, skip(self, state, block_context, program_cache), fields(
        tx_type = ?TransactionType::Declare,
        self.version = ?self.version,
        self.sierra_class_hash = ?self.sierra_class_hash,
        self.compiled_class_hash = ?self.compiled_class_hash,
        self.hash_value = ?self.hash_value,
        self.sender_address = ?self.sender_address,
        self.nonce = ?self.nonce,
    ))]
    pub fn execute<S: StateReader, C: ContractClassCache>(
        &self,
        state: &mut CachedState<S, C>,
        block_context: &BlockContext,
        #[cfg(feature = "cairo-native")] program_cache: Option<
            Rc<RefCell<ProgramCache<'_, ClassHash>>>,
        >,
    ) -> Result<TransactionExecutionInfo, TransactionError> {
        if !(self.version == Felt252::TWO || self.version == Felt252::THREE) {
            return Err(TransactionError::UnsupportedTxVersion(
                "Declare".to_string(),
                self.version,
                vec![2, 3],
            ));
        }

        self.handle_nonce(state)?;

        if !self.skip_fee_transfer {
            self.check_fee_balance(state, block_context)?;
        }

        let mut resources_manager = ExecutionResourcesManager::default();

        let execution_result = if self.skip_validate {
            ExecutionResult::default()
        } else {
            self.run_validate_entrypoint(
                state,
                block_context,
                &mut resources_manager,
                INITIAL_GAS_COST,
                #[cfg(feature = "cairo-native")]
                program_cache.clone(),
            )?
        };
        self.compile_and_store_casm_class(state)?;

        let storage_changes = state.count_actual_state_changes(Some((
            (block_context.get_fee_token_address_by_fee_type(&self.account_tx_fields.fee_type())),
            &self.sender_address,
        )))?;

        let actual_resources = calculate_tx_resources(
            resources_manager,
            &[execution_result.call_info.clone()],
            TransactionType::Declare,
            storage_changes,
            None,
            execution_result.n_reverted_steps,
        )?;

        let calculated_fee = calculate_tx_fee(
            &actual_resources,
            block_context,
            &self.account_tx_fields.fee_type(),
        )?;

        let mut tx_execution_context =
            self.get_execution_context(block_context.invoke_tx_max_n_steps);

        run_post_execution_fee_checks(
            state,
            &self.account_tx_fields,
            block_context,
            calculated_fee,
            &actual_resources,
            &self.sender_address,
            self.skip_fee_transfer,
        )?;

        let (fee_transfer_info, actual_fee) = charge_fee(
            state,
            calculated_fee,
            block_context,
            &mut tx_execution_context,
            self.skip_fee_transfer,
            #[cfg(feature = "cairo-native")]
            program_cache,
        )?;

        let mut tx_exec_info = TransactionExecutionInfo::new_without_fee_info(
            execution_result.call_info,
            None,
            None,
            actual_resources,
            Some(TransactionType::Declare),
        );
        tx_exec_info.set_fee_info(actual_fee, fee_transfer_info);

        Ok(tx_exec_info)
    }

    pub(crate) fn compile_and_store_casm_class<S: State + StateReader>(
        &self,
        state: &mut S,
    ) -> Result<(), TransactionError> {
        let casm_class = match &self.casm_class {
            None => CasmContractClass::from_contract_class(
                self.sierra_contract_class
                    .clone()
                    .ok_or(TransactionError::DeclareNoSierraOrCasm)?,
                true,
            )
            .map_err(|e| TransactionError::SierraCompileError(e.to_string()))?,
            Some(casm_contract_class) => casm_contract_class.clone(),
        };

        let casm_class_hash = compute_casm_class_hash(&casm_class)?;
        if casm_class_hash != self.compiled_class_hash {
            return Err(TransactionError::InvalidCompiledClassHash(
                casm_class_hash.to_string(),
                self.compiled_class_hash.to_string(),
            ));
        }
        state
            .set_compiled_class_hash(&self.sierra_class_hash, &self.compiled_class_hash.clone())?;

        let compiled_contract_class = ClassHash::from(self.compiled_class_hash);
        state.set_contract_class(
            &compiled_contract_class,
            &CompiledClass::Casm {
                casm: Arc::new(casm_class),
                sierra: self
                    .sierra_contract_class
                    .as_ref()
                    .map(|contract_class| {
                        Result::<_, TransactionError>::Ok(Arc::new((
                            contract_class.extract_sierra_program().map_err(|e| {
                                TransactionError::CustomError(format!(
                                    "Sierra program extraction failed: {e}"
                                ))
                            })?,
                            contract_class.entry_points_by_type.clone(),
                        )))
                    })
                    .transpose()?,
            },
        )?;

        Ok(())
    }

    fn run_validate_entrypoint<S: StateReader, C: ContractClassCache>(
        &self,
        state: &mut CachedState<S, C>,
        block_context: &BlockContext,
        resources_manager: &mut ExecutionResourcesManager,
        remaining_gas: u128,
        #[cfg(feature = "cairo-native")] program_cache: Option<
            Rc<RefCell<ProgramCache<'_, ClassHash>>>,
        >,
    ) -> Result<ExecutionResult, TransactionError> {
        let calldata = [self.compiled_class_hash].to_vec();

        let entry_point = ExecutionEntryPoint {
            contract_address: self.sender_address.clone(),
            entry_point_selector: self.validate_entry_point_selector,
            initial_gas: remaining_gas,
            entry_point_type: EntryPointType::External,
            calldata,
            caller_address: Address(Felt252::ZERO),
            code_address: None,
            class_hash: None,
            call_type: CallType::Call,
        };

        let mut tx_execution_context =
            self.get_execution_context(block_context.validate_max_n_steps);

        let execution_result = if self.skip_execute {
            ExecutionResult::default()
        } else {
            entry_point.execute(
                state,
                block_context,
                resources_manager,
                &mut tx_execution_context,
                true,
                block_context.validate_max_n_steps,
                #[cfg(feature = "cairo-native")]
                program_cache,
            )?
        };

        // Validate the return data
        let class_hash = state.get_class_hash_at(&self.sender_address.clone())?;
        let contract_class = state
            .get_contract_class(&class_hash)
            .map_err(|_| TransactionError::MissingCompiledClass)?;
        if matches!(
            contract_class,
            CompiledClass::Casm {
                sierra: Some(_),
                ..
            }
        ) {
            // The account contract class is a Cairo 1.0 contract; the `validate` entry point should
            // return `VALID`.
            if !execution_result
                .call_info
                .as_ref()
                .map(|ci| ci.retdata == vec![*VALIDATE_RETDATA])
                .unwrap_or_default()
            {
                return Err(TransactionError::WrongValidateRetdata);
            }
        }

        if execution_result.call_info.is_some() {
            verify_no_calls_to_other_contracts(&execution_result.call_info)?;
        }

        Ok(execution_result)
    }

    // ---------------
    //   Simulation
    // ---------------
    pub fn create_for_simulation(
        &self,
        skip_validate: bool,
        skip_execute: bool,
        skip_fee_transfer: bool,
        ignore_max_fee: bool,
        skip_nonce_check: bool,
    ) -> Transaction {
        let tx = Declare {
            skip_validate,
            skip_execute,
            skip_fee_transfer,
            account_tx_fields: if ignore_max_fee {
                if let VersionSpecificAccountTxFields::Current(current) = &self.account_tx_fields {
                    let mut current_fields = current.clone();
                    current_fields.l1_resource_bounds = ResourceBounds {
                        max_amount: u64::MAX,
                        max_price_per_unit: u128::MAX,
                    };
                    VersionSpecificAccountTxFields::Current(current_fields)
                } else {
                    VersionSpecificAccountTxFields::new_deprecated(u128::MAX)
                }
            } else {
                self.account_tx_fields.clone()
            },
            skip_nonce_check,
            ..self.clone()
        };

        Transaction::Declare(Box::new(tx))
    }
}

#[cfg(test)]
mod tests {
    use super::Declare;
    use crate::core::contract_address::{compute_casm_class_hash, compute_sierra_class_hash};
    use crate::definitions::block_context::{BlockContext, StarknetChainId};
    use crate::definitions::constants::QUERY_VERSION_2;
    use crate::services::api::contract_classes::compiled_class::CompiledClass;
    use crate::state::state_api::StateReader;
    use crate::transaction::error::TransactionError;
    use crate::utils::ClassHash;
    use crate::{
        state::{
            cached_state::CachedState, contract_class_cache::PermanentContractClassCache,
            in_memory_state_reader::InMemoryStateReader,
        },
<<<<<<< HEAD
        utils::Address,
=======
        state::{
            cached_state::CachedState, contract_class_cache::PermanentContractClassCache,
            in_memory_state_reader::InMemoryStateReader,
        },
        transaction::Address,
        utils::felt_to_hash,
>>>>>>> 8f9b5523
    };
    use cairo_lang_starknet::casm_contract_class::CasmContractClass;
    use cairo_vm::Felt252;

    use std::{fs::File, io::BufReader, path::PathBuf, sync::Arc};

    #[test]
    fn create_declare_v2_without_casm_contract_class_test() {
        // read file to create sierra contract class
        let version;
        let path;
        #[cfg(not(feature = "cairo_1_tests"))]
        {
            version = Felt252::from(2);
            path = PathBuf::from("starknet_programs/cairo2/fibonacci.sierra");
        }

        #[cfg(feature = "cairo_1_tests")]
        {
            version = Felt252::from(1);
            path = PathBuf::from("starknet_programs/cairo1/fibonacci.sierra");
        }

        let file = File::open(path).unwrap();
        let reader = BufReader::new(file);
        let sierra_contract_class: cairo_lang_starknet::contract_class::ContractClass =
            serde_json::from_reader(reader).unwrap();
        let sender_address = Address(1.into());
        let casm_class =
            CasmContractClass::from_contract_class(sierra_contract_class.clone(), true).unwrap();
        let casm_class_hash = compute_casm_class_hash(&casm_class).unwrap();

        // create declare

        let declare = Declare::new_with_tx_hash(
            &sierra_contract_class,
            None,
            casm_class_hash,
            sender_address,
            Default::default(),
            version,
            [1.into()].to_vec(),
            Felt252::ZERO,
            Felt252::ONE,
        )
        .unwrap();

        // crate state to store casm contract class
        let casm_contract_class_cache = PermanentContractClassCache::default();
        let state_reader = Arc::new(InMemoryStateReader::default());
        let mut state = CachedState::new(state_reader, Arc::new(casm_contract_class_cache));

        // call compile and store
        assert!(declare.compile_and_store_casm_class(&mut state).is_ok());

        // test we  can retreive the data
        let expected_casm_class = CasmContractClass::from_contract_class(
            declare.sierra_contract_class.unwrap().clone(),
            true,
        )
        .unwrap();
        let declare_compiled_class_hash = ClassHash::from(declare.compiled_class_hash);
        let casm_class = match state
            .get_contract_class(&declare_compiled_class_hash)
            .unwrap()
        {
            CompiledClass::Casm { casm, .. } => casm.as_ref().clone(),
            _ => unreachable!(),
        };

        assert_eq!(expected_casm_class, casm_class);
    }

    #[test]
    fn create_declare_v2_with_casm_contract_class_test() {
        // read file to create sierra contract class
        let version;
        let path;
        #[cfg(not(feature = "cairo_1_tests"))]
        {
            version = Felt252::from(2);
            path = PathBuf::from("starknet_programs/cairo2/fibonacci.sierra");
        }

        #[cfg(feature = "cairo_1_tests")]
        {
            version = Felt252::from(1);
            path = PathBuf::from("starknet_programs/cairo1/fibonacci.sierra");
        }

        let file = File::open(path).unwrap();
        let reader = BufReader::new(file);
        let sierra_contract_class: cairo_lang_starknet::contract_class::ContractClass =
            serde_json::from_reader(reader).unwrap();
        let sender_address = Address(1.into());
        let casm_class =
            CasmContractClass::from_contract_class(sierra_contract_class.clone(), true).unwrap();
        let casm_class_hash = compute_casm_class_hash(&casm_class).unwrap();

        // create declare

        let declare = Declare::new_with_tx_hash(
            &sierra_contract_class,
            Some(casm_class),
            casm_class_hash,
            sender_address,
            Default::default(),
            version,
            [1.into()].to_vec(),
            Felt252::ZERO,
            Felt252::ONE,
        )
        .unwrap();

        // crate state to store casm contract class
        let casm_contract_class_cache = PermanentContractClassCache::default();
        let state_reader = Arc::new(InMemoryStateReader::default());
        let mut state = CachedState::new(state_reader, Arc::new(casm_contract_class_cache));

        // call compile and store
        assert!(declare.compile_and_store_casm_class(&mut state).is_ok());

        // test we  can retreive the data
        let expected_casm_class =
            CasmContractClass::from_contract_class(declare.sierra_contract_class.unwrap(), true)
                .unwrap();
        let declare_compiled_class_hash = ClassHash::from(declare.compiled_class_hash);
        let casm_class = match state
            .get_contract_class(&declare_compiled_class_hash)
            .unwrap()
        {
            CompiledClass::Casm { casm, .. } => casm.as_ref().clone(),
            _ => unreachable!(),
        };

        assert_eq!(expected_casm_class, casm_class);
    }

    #[test]
    fn create_declare_v2_test_with_version_query() {
        // read file to create sierra contract class
        let version;
        let path;
        #[cfg(not(feature = "cairo_1_tests"))]
        {
            version = *QUERY_VERSION_2;
            path = PathBuf::from("starknet_programs/cairo2/fibonacci.sierra");
        }

        #[cfg(feature = "cairo_1_tests")]
        {
            version = *QUERY_VERSION_2;
            path = PathBuf::from("starknet_programs/cairo1/fibonacci.sierra");
        }

        let file = File::open(path).unwrap();
        let reader = BufReader::new(file);
        let sierra_contract_class: cairo_lang_starknet::contract_class::ContractClass =
            serde_json::from_reader(reader).unwrap();
        let sierra_class_hash = compute_sierra_class_hash(&sierra_contract_class).unwrap();
        let sender_address = Address(1.into());
        let casm_class =
            CasmContractClass::from_contract_class(sierra_contract_class.clone(), true).unwrap();
        let casm_class_hash = compute_casm_class_hash(&casm_class).unwrap();

        // create declare tx

        let declare = Declare::new_with_sierra_class_hash_and_tx_hash(
            Some(sierra_contract_class),
            sierra_class_hash,
            Some(casm_class),
            casm_class_hash,
            sender_address,
            Default::default(),
            version,
            vec![],
            Felt252::ZERO,
            Felt252::ZERO,
        )
        .unwrap();

        // crate state to store casm contract class
        let casm_contract_class_cache = PermanentContractClassCache::default();
        let state_reader = Arc::new(InMemoryStateReader::default());
        let mut state = CachedState::new(state_reader, Arc::new(casm_contract_class_cache));

        // call compile and store
        assert!(declare.compile_and_store_casm_class(&mut state).is_ok());

        // test we  can retreive the data
        let expected_casm_class =
            CasmContractClass::from_contract_class(declare.sierra_contract_class.unwrap(), true)
                .unwrap();
        let declare_compiled_class_hash = ClassHash::from(declare.compiled_class_hash);
        let casm_class = match state
            .get_contract_class(&declare_compiled_class_hash)
            .unwrap()
        {
            CompiledClass::Casm { casm, .. } => casm.as_ref().clone(),
            _ => unreachable!(),
        };

        assert_eq!(expected_casm_class, casm_class);
    }

    #[test]
    fn create_declare_v2_with_casm_contract_class_none_test() {
        // read file to create sierra contract class
        let version;
        let path;
        #[cfg(not(feature = "cairo_1_tests"))]
        {
            version = Felt252::from(2);
            path = PathBuf::from("starknet_programs/cairo2/fibonacci.sierra");
        }

        #[cfg(feature = "cairo_1_tests")]
        {
            version = Felt252::from(1);
            path = PathBuf::from("starknet_programs/cairo1/fibonacci.sierra");
        }

        let file = File::open(path).unwrap();
        let reader = BufReader::new(file);
        let sierra_contract_class: cairo_lang_starknet::contract_class::ContractClass =
            serde_json::from_reader(reader).unwrap();
        let sender_address = Address(1.into());
        let casm_class =
            CasmContractClass::from_contract_class(sierra_contract_class.clone(), true).unwrap();
        let casm_class_hash = compute_casm_class_hash(&casm_class).unwrap();

        // create declare tx

        let declare = Declare::new_with_tx_hash(
            &sierra_contract_class,
            None,
            casm_class_hash,
            sender_address,
            Default::default(),
            version,
            [1.into()].to_vec(),
            Felt252::ZERO,
            Felt252::ONE,
        )
        .unwrap();

        // crate state to store casm contract class
        let casm_contract_class_cache = PermanentContractClassCache::default();
        let state_reader = Arc::new(InMemoryStateReader::default());
        let mut state = CachedState::new(state_reader, Arc::new(casm_contract_class_cache));

        // call compile and store
        assert!(declare.compile_and_store_casm_class(&mut state).is_ok());

        // test we  can retreive the data
        let expected_casm_class = CasmContractClass::from_contract_class(
            declare.sierra_contract_class.unwrap().clone(),
            true,
        )
        .unwrap();
        let declare_compiled_class_hash = ClassHash::from(declare.compiled_class_hash);
        let casm_class = match state
            .get_contract_class(&declare_compiled_class_hash)
            .unwrap()
        {
            CompiledClass::Casm { casm, .. } => casm.as_ref().clone(),
            _ => unreachable!(),
        };

        assert_eq!(expected_casm_class, casm_class);
    }

    #[test]
    fn create_declare_v2_wrong_casm_class_hash_test() {
        // read file to create sierra contract class
        let version;
        let path;
        #[cfg(not(feature = "cairo_1_tests"))]
        {
            version = Felt252::from(2);
            path = PathBuf::from("starknet_programs/cairo2/fibonacci.sierra");
        }

        #[cfg(feature = "cairo_1_tests")]
        {
            version = Felt252::from(1);
            path = PathBuf::from("starknet_programs/cairo1/fibonacci.sierra");
        }

        let file = File::open(path).unwrap();
        let reader = BufReader::new(file);
        let sierra_contract_class: cairo_lang_starknet::contract_class::ContractClass =
            serde_json::from_reader(reader).unwrap();
        let sender_address = Address(1.into());
        let casm_class =
            CasmContractClass::from_contract_class(sierra_contract_class.clone(), true).unwrap();
        let casm_class_hash = compute_casm_class_hash(&casm_class).unwrap();

        let sended_class_hash = Felt252::from(5);
        // create declare

        let declare = Declare::new_with_tx_hash(
            &sierra_contract_class,
            None,
            sended_class_hash,
            sender_address,
            Default::default(),
            version,
            [1.into()].to_vec(),
            Felt252::ZERO,
            Felt252::ONE,
        )
        .unwrap();

        // crate state to store casm contract class
        let casm_contract_class_cache = PermanentContractClassCache::default();
        let state_reader = Arc::new(InMemoryStateReader::default());
        let mut state = CachedState::new(state_reader, Arc::new(casm_contract_class_cache));

        let expected_err = format!(
            "Invalid compiled class, expected class hash: {}, but received: {}",
            casm_class_hash, sended_class_hash
        );
        assert_eq!(
            declare
                .compile_and_store_casm_class(&mut state)
                .unwrap_err()
                .to_string(),
            expected_err
        );
    }

    #[test]
    fn declarev2_wrong_version() {
        let path;
        #[cfg(not(feature = "cairo_1_tests"))]
        {
            path = PathBuf::from("starknet_programs/cairo2/fibonacci.sierra");
        }

        #[cfg(feature = "cairo_1_tests")]
        {
            path = PathBuf::from("starknet_programs/cairo1/fibonacci.sierra");
        }

        let file = File::open(path).unwrap();
        let reader = BufReader::new(file);
        let sierra_contract_class: cairo_lang_starknet::contract_class::ContractClass =
            serde_json::from_reader(reader).unwrap();

        let chain_id = StarknetChainId::TestNet.to_felt();

        // declare tx
        let declare = Declare::new(
            &sierra_contract_class,
            None,
            Felt252::ONE,
            chain_id,
            Address(Felt252::ONE),
            Default::default(),
            1.into(),
            Vec::new(),
            Felt252::ZERO,
        )
        .unwrap();
        let result = declare.execute(
            &mut CachedState::<InMemoryStateReader, PermanentContractClassCache>::default(),
            &BlockContext::default(),
            #[cfg(feature = "cairo-native")]
            None,
        );

        assert_matches!(
        result,
        Err(TransactionError::UnsupportedTxVersion(tx, ver, supp))
        if tx == "Declare" && ver == 1.into() && supp == vec![2, 3]);
    }
}<|MERGE_RESOLUTION|>--- conflicted
+++ resolved
@@ -25,26 +25,15 @@
     },
     state::state_api::{State, StateReader},
     state::ExecutionResourcesManager,
-<<<<<<< HEAD
-    transaction::{error::TransactionError, invoke_function::verify_no_calls_to_other_contracts},
-    utils::{calculate_tx_resources, Address},
-=======
-    transaction::error::TransactionError,
-    utils::{calculate_tx_resources, felt_to_hash, verify_no_calls_to_other_contracts, ClassHash},
->>>>>>> 8f9b5523
+    transaction::{
+        error::TransactionError, invoke_function::verify_no_calls_to_other_contracts, Address,
+    },
+    utils::calculate_tx_resources,
 };
 use cairo_lang_starknet::casm_contract_class::CasmContractClass;
 use cairo_lang_starknet::contract_class::ContractClass as SierraContractClass;
 use cairo_vm::Felt252;
 use num_traits::Zero;
-<<<<<<< HEAD
-=======
-
-use super::fee::{
-    calculate_tx_fee, charge_fee, estimate_minimal_l1_gas, run_post_execution_fee_checks,
-};
-use super::{get_tx_version, Address, Transaction};
->>>>>>> 8f9b5523
 use std::fmt::Debug;
 use std::sync::Arc;
 
@@ -620,16 +609,7 @@
             cached_state::CachedState, contract_class_cache::PermanentContractClassCache,
             in_memory_state_reader::InMemoryStateReader,
         },
-<<<<<<< HEAD
-        utils::Address,
-=======
-        state::{
-            cached_state::CachedState, contract_class_cache::PermanentContractClassCache,
-            in_memory_state_reader::InMemoryStateReader,
-        },
         transaction::Address,
-        utils::felt_to_hash,
->>>>>>> 8f9b5523
     };
     use cairo_lang_starknet::casm_contract_class::CasmContractClass;
     use cairo_vm::Felt252;
