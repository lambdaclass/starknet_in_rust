--- conflicted
+++ resolved
@@ -1,26 +1,16 @@
-<<<<<<< HEAD
+use crate::core::contract_address::compute_deprecated_class_hash;
+use crate::core::transaction_hash::calculate_declare_transaction_hash;
 use crate::definitions::block_context::BlockContext;
 use crate::definitions::constants::VALIDATE_DECLARE_ENTRY_POINT_SELECTOR;
 use crate::definitions::transaction_type::TransactionType;
-=======
-use crate::execution::execution_entry_point::ExecutionResult;
->>>>>>> e6d0e144
 use crate::execution::gas_usage::get_onchain_data_segment_length;
 use crate::execution::os_usage::ESTIMATED_DECLARE_STEPS;
 use crate::services::api::contract_classes::deprecated_contract_class::EntryPointType;
 use crate::services::eth_definitions::eth_gas_constants::SHARP_GAS_PER_MEMORY_WORD;
 use crate::state::cached_state::CachedState;
-<<<<<<< HEAD
 use crate::state::contract_class_cache::ContractClassCache;
 use crate::state::state_api::{State, StateChangesCount, StateReader};
-=======
-use crate::state::state_api::StateChangesCount;
->>>>>>> e6d0e144
 use crate::{
-    core::{
-        contract_address::compute_deprecated_class_hash,
-        transaction_hash::calculate_declare_transaction_hash,
-    },
     execution::{
         execution_entry_point::{ExecutionEntryPoint, ExecutionResult},
         CallInfo, TransactionExecutionContext, TransactionExecutionInfo,
@@ -40,10 +30,6 @@
 
 use super::fee::{calculate_tx_fee, charge_fee};
 use super::{get_tx_version, Transaction};
-<<<<<<< HEAD
-=======
-use crate::services::api::contract_classes::compiled_class::CompiledClass;
->>>>>>> e6d0e144
 use std::collections::HashMap;
 use std::fmt::Debug;
 use std::sync::Arc;
@@ -360,11 +346,7 @@
         self.sender_address = ?self.sender_address,
         self.nonce = ?self.nonce,
     ))]
-<<<<<<< HEAD
     pub fn execute<S: StateReader, C: ContractClassCache>(
-=======
-    pub fn execute<S: StateReader>(
->>>>>>> e6d0e144
         &self,
         state: &mut CachedState<S, C>,
         block_context: &BlockContext,
@@ -826,21 +808,13 @@
         let contract_class = ContractClass::from_path("starknet_programs/Account.json").unwrap();
 
         // Instantiate CachedState
-<<<<<<< HEAD
         let contract_class_cache = PermanentContractClassCache::default();
-=======
-        let mut contract_class_cache = HashMap::new();
->>>>>>> e6d0e144
 
         //  ------------ contract data --------------------
         let hash = compute_deprecated_class_hash(&contract_class).unwrap();
         let class_hash = hash.to_be_bytes();
 
-<<<<<<< HEAD
         contract_class_cache.set_contract_class(
-=======
-        contract_class_cache.insert(
->>>>>>> e6d0e144
             class_hash,
             CompiledClass::Deprecated(Arc::new(contract_class)),
         );
@@ -859,11 +833,7 @@
             .address_to_nonce_mut()
             .insert(sender_address.clone(), Felt252::new(1));
 
-<<<<<<< HEAD
         let mut state = CachedState::new(Arc::new(state_reader), Arc::new(contract_class_cache));
-=======
-        let mut state = CachedState::new(Arc::new(state_reader), contract_class_cache);
->>>>>>> e6d0e144
         // Insert pubkey storage var to pass validation
         let storage_entry = &(
             sender_address,
@@ -917,11 +887,7 @@
         // ---------------------
         //      Comparison
         // ---------------------
-<<<<<<< HEAD
         let mut state_copy = state.clone_for_testing();
-=======
-        let mut state_copy = state.clone();
->>>>>>> e6d0e144
         let mut bock_context = BlockContext::default();
         bock_context.starknet_os_config.gas_price = 12;
         assert!(
@@ -954,13 +920,8 @@
             Felt252::zero(),
         )
         .unwrap();
-<<<<<<< HEAD
         let result = internal_declare.execute(
             &mut CachedState::<InMemoryStateReader, PermanentContractClassCache>::default(),
-=======
-        let result = internal_declare.execute::<CachedState<InMemoryStateReader>>(
-            &mut CachedState::default(),
->>>>>>> e6d0e144
             &BlockContext::default(),
         );
 
