--- conflicted
+++ resolved
@@ -30,11 +30,7 @@
 use cairo_vm::felt::Felt252;
 use num_traits::{One, Zero};
 
-<<<<<<< HEAD
 use super::fee::{calculate_tx_fee, charge_fee};
-=======
-use super::fee::charge_fee;
->>>>>>> 677a657d
 use super::{get_tx_version, Transaction};
 use crate::services::api::contract_classes::compiled_class::CompiledClass;
 use std::collections::HashMap;
@@ -360,13 +356,10 @@
                 vec![0, 1],
             ));
         }
-<<<<<<< HEAD
         if !self.skip_fee_transfer {
             self.check_fee_balance(state, block_context)?;
         }
 
-=======
->>>>>>> 677a657d
         self.handle_nonce(state)?;
 
         let mut tx_exec_info = self.apply(state, block_context)?;
