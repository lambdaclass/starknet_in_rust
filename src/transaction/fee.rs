--- conflicted
+++ resolved
@@ -188,18 +188,19 @@
     use crate::{
         definitions::block_context::BlockContext,
         execution::TransactionExecutionContext,
-        state::{cached_state::CachedState, in_memory_state_reader::InMemoryStateReader},
+        state::{
+            cached_state::{CachedState, ContractClassCache},
+            in_memory_state_reader::InMemoryStateReader,
+        },
         transaction::fee::charge_fee,
     };
 
     #[test]
-<<<<<<< HEAD
     fn charge_fee_v0_max_fee_exceeded_should_charge_nothing() {
-        let mut state = CachedState::new(Arc::new(InMemoryStateReader::default()), None, None);
-=======
-    fn test_charge_fee_v0_actual_fee_exceeds_max_fee_should_return_error() {
-        let mut state = CachedState::new(Arc::new(InMemoryStateReader::default()), HashMap::new());
->>>>>>> ecc584af
+        let mut state = CachedState::new(
+            Arc::new(InMemoryStateReader::default()),
+            ContractClassCache::default(),
+        );
         let mut tx_execution_context = TransactionExecutionContext::default();
         let mut block_context = BlockContext::default();
         block_context.starknet_os_config.gas_price = 1;
@@ -224,13 +225,11 @@
     }
 
     #[test]
-<<<<<<< HEAD
     fn charge_fee_v1_max_fee_exceeded_should_charge_max_fee() {
-        let mut state = CachedState::new(Arc::new(InMemoryStateReader::default()), None, None);
-=======
-    fn test_charge_fee_v1_actual_fee_exceeds_max_fee_should_return_error() {
-        let mut state = CachedState::new(Arc::new(InMemoryStateReader::default()), HashMap::new());
->>>>>>> ecc584af
+        let mut state = CachedState::new(
+            Arc::new(InMemoryStateReader::default()),
+            ContractClassCache::default(),
+        );
         let mut tx_execution_context = TransactionExecutionContext {
             version: 1.into(),
             ..Default::default()
