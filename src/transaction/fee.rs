--- conflicted
+++ resolved
@@ -133,18 +133,13 @@
 /// - `tx_execution_context`: The transaction's execution context.
 /// - `skip_fee_transfer`: Whether to skip the fee transfer.
 ///
-<<<<<<< HEAD
-pub fn charge_fee<S: StateReader, C: ContractClassCache>(
-    state: &mut CachedState<S, C>,
-=======
 /// # Errors
 /// - [TransactionError::ActualFeeExceedsMaxFee] - If the actual fee is bigger than the maximal fee.
 ///
 /// # Returns
 /// The [FeeInfo] with the given actual fee.
-pub fn charge_fee<S: StateReader>(
-    state: &mut CachedState<S>,
->>>>>>> 484acb3e
+pub fn charge_fee<S: StateReader, C: ContractClassCache>(
+    state: &mut CachedState<S, C>,
     resources: &HashMap<String, usize>,
     block_context: &BlockContext,
     max_fee: u128,
