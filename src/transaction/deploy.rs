use super::Transaction;
use crate::{
    core::{
        contract_address::compute_deprecated_class_hash, errors::hash_errors::HashError,
        errors::state_errors::StateError, transaction_hash::calculate_deploy_transaction_hash,
    },
    definitions::{
        block_context::BlockContext, constants::CONSTRUCTOR_ENTRY_POINT_SELECTOR,
        transaction_type::TransactionType,
    },
    execution::{
        execution_entry_point::{ExecutionEntryPoint, ExecutionResult},
        CallInfo, TransactionExecutionContext, TransactionExecutionInfo,
    },
    hash_utils::calculate_contract_address,
    services::api::{
        contract_class_errors::ContractClassError,
        contract_classes::{
            compiled_class::CompiledClass,
            deprecated_contract_class::{ContractClass, EntryPointType},
        },
    },
    state::{
        cached_state::CachedState,
        contract_class_cache::ContractClassCache,
        state_api::{State, StateReader},
        ExecutionResourcesManager,
    },
    syscalls::syscall_handler_errors::SyscallHandlerError,
    transaction::error::TransactionError,
    utils::{calculate_tx_resources, felt_to_hash, Address, ClassHash},
};
use cairo_vm::felt::Felt252;
use num_traits::Zero;
<<<<<<< HEAD
use std::sync::Arc;
=======

use super::Transaction;
use std::fmt::Debug;
>>>>>>> 484acb3e

/// Represents a Deploy Transaction in the starknet network
#[derive(Debug, Clone)]
pub struct Deploy {
    pub hash_value: Felt252,
    pub version: Felt252,
    pub contract_address: Address,
    pub contract_address_salt: Felt252,
    pub contract_hash: ClassHash,
    pub contract_class: CompiledClass,
    pub constructor_calldata: Vec<Felt252>,
    pub skip_validate: bool,
    pub skip_execute: bool,
    pub skip_fee_transfer: bool,
}

impl Deploy {
    pub fn new(
        contract_address_salt: Felt252,
        contract_class: ContractClass,
        constructor_calldata: Vec<Felt252>,
        chain_id: Felt252,
        version: Felt252,
    ) -> Result<Self, SyscallHandlerError> {
        let class_hash = compute_deprecated_class_hash(&contract_class).map_err(|e| {
            SyscallHandlerError::HashError(HashError::FailedToComputeHash(e.to_string()))
        })?;

        let contract_hash: ClassHash = felt_to_hash(&class_hash);
        let contract_address = Address(calculate_contract_address(
            &contract_address_salt,
            &class_hash,
            &constructor_calldata,
            Address(Felt252::zero()),
        )?);

        let hash_value = calculate_deploy_transaction_hash(
            version.clone(),
            &contract_address,
            &constructor_calldata,
            chain_id,
        )?;

        Ok(Deploy {
            hash_value,
            version,
            contract_address,
            contract_address_salt,
            contract_hash,
            contract_class: CompiledClass::Deprecated(Arc::new(contract_class)),
            constructor_calldata,
            skip_validate: false,
            skip_execute: false,
            skip_fee_transfer: false,
        })
    }

    pub fn new_with_tx_hash(
        contract_address_salt: Felt252,
        contract_class: ContractClass,
        constructor_calldata: Vec<Felt252>,
        version: Felt252,
        hash_value: Felt252,
    ) -> Result<Self, SyscallHandlerError> {
        let class_hash = compute_deprecated_class_hash(&contract_class).map_err(|e| {
            SyscallHandlerError::HashError(HashError::FailedToComputeHash(e.to_string()))
        })?;
        let contract_hash: ClassHash = felt_to_hash(&class_hash);
        let contract_address = Address(calculate_contract_address(
            &contract_address_salt,
            &class_hash,
            &constructor_calldata,
            Address(Felt252::zero()),
        )?);

        Ok(Deploy {
            hash_value,
            version,
            contract_address,
            contract_address_salt,
            contract_hash,
            constructor_calldata,
            contract_class: CompiledClass::Deprecated(Arc::new(contract_class)),
            skip_validate: false,
            skip_execute: false,
            skip_fee_transfer: false,
        })
    }

    /// Returns the class hash of the deployed contract
    pub const fn class_hash(&self) -> ClassHash {
        self.contract_hash
    }

    fn constructor_entry_points_empty(
        &self,
        contract_class: CompiledClass,
    ) -> Result<bool, StateError> {
        match contract_class {
            CompiledClass::Deprecated(class) => Ok(class
                .entry_points_by_type
                .get(&EntryPointType::Constructor)
                .ok_or(ContractClassError::NoneEntryPointType)?
                .is_empty()),
            CompiledClass::Casm(class) => Ok(class.entry_points_by_type.constructor.is_empty()),
        }
    }
    /// Deploys the contract in the starknet network and calls its constructor if it has one.
    /// ## Parameters
    /// - state: A state that implements the [`State`] and [`StateReader`] traits.
    /// - block_context: The block's execution context.
    pub fn apply<S: StateReader, C: ContractClassCache>(
        &self,
        state: &mut CachedState<S, C>,
        block_context: &BlockContext,
    ) -> Result<TransactionExecutionInfo, TransactionError> {
        state.set_contract_class(&self.contract_hash, &self.contract_class)?;
        state.deploy_contract(self.contract_address.clone(), self.contract_hash)?;

        if self.constructor_entry_points_empty(self.contract_class.clone())? {
            // Contract has no constructors
            Ok(self.handle_empty_constructor(state)?)
        } else {
            self.invoke_constructor(state, block_context)
        }
    }

    /// Executes the contract without constructor
    /// ## Parameters
    /// - state: A state that implements the [`State`] and [`StateReader`] traits.
    pub fn handle_empty_constructor<S: State + StateReader>(
        &self,
        state: &mut S,
    ) -> Result<TransactionExecutionInfo, TransactionError> {
        if !self.constructor_calldata.is_empty() {
            return Err(TransactionError::EmptyConstructorCalldata);
        }

        let class_hash: ClassHash = self.contract_hash;
        let call_info = CallInfo::empty_constructor_call(
            self.contract_address.clone(),
            Address(Felt252::zero()),
            Some(class_hash),
        );

        let resources_manager = ExecutionResourcesManager::default();

        let changes = state.count_actual_storage_changes(None)?;
        let actual_resources = calculate_tx_resources(
            resources_manager,
            &[Some(call_info.clone())],
            TransactionType::Deploy,
            changes,
            None,
            0,
        )?;

        Ok(TransactionExecutionInfo::new_without_fee_info(
            None,
            Some(call_info),
            None,
            actual_resources,
            Some(TransactionType::Deploy),
        ))
    }

    /// Execute the contract using its constructor
    /// ## Parameters
    /// - state: A state that implements the [`State`] and [`StateReader`] traits.
    /// - block_context: The block's execution context.
    pub fn invoke_constructor<S: StateReader, C: ContractClassCache>(
        &self,
        state: &mut CachedState<S, C>,
        block_context: &BlockContext,
    ) -> Result<TransactionExecutionInfo, TransactionError> {
        let call = ExecutionEntryPoint::new(
            self.contract_address.clone(),
            self.constructor_calldata.clone(),
            CONSTRUCTOR_ENTRY_POINT_SELECTOR.clone(),
            Address(Felt252::zero()),
            EntryPointType::Constructor,
            None,
            None,
            0,
        );

        let mut tx_execution_context = TransactionExecutionContext::new(
            Address(Felt252::zero()),
            self.hash_value.clone(),
            Vec::new(),
            0,
            Felt252::zero(),
            block_context.invoke_tx_max_n_steps,
            self.version.clone(),
        );

        let mut resources_manager = ExecutionResourcesManager::default();
        let ExecutionResult {
            call_info,
            revert_error,
            n_reverted_steps,
        } = call.execute(
            state,
            block_context,
            &mut resources_manager,
            &mut tx_execution_context,
            true,
            block_context.validate_max_n_steps,
        )?;

        let changes = state.count_actual_storage_changes(None)?;
        let actual_resources = calculate_tx_resources(
            resources_manager,
            &[call_info.clone()],
            TransactionType::Deploy,
            changes,
            None,
            n_reverted_steps,
        )?;

        Ok(TransactionExecutionInfo::new_without_fee_info(
            None,
            call_info,
            revert_error,
            actual_resources,
            Some(TransactionType::Deploy),
        ))
    }

    /// Calculates actual fee used by the transaction using the execution
    /// info returned by apply(), then updates the transaction execution info with the data of the fee.
    /// ## Parameters
    /// - state: A state that implements the [`State`] and [`StateReader`] traits.
    /// - block_context: The block's execution context.
<<<<<<< HEAD
    pub fn execute<S: StateReader, C: ContractClassCache>(
=======
    #[tracing::instrument(level = "debug", ret, err, skip(self, state, block_context), fields(
        tx_type = ?TransactionType::Deploy,
        self.version = ?self.version,
        self.contract_hash = ?self.contract_hash,
        self.hash_value = ?self.hash_value,
        self.contract_address = ?self.contract_address,
        self.contract_address_salt = ?self.contract_address_salt,
    ))]
    pub fn execute<S: StateReader>(
>>>>>>> 484acb3e
        &self,
        state: &mut CachedState<S, C>,
        block_context: &BlockContext,
    ) -> Result<TransactionExecutionInfo, TransactionError> {
        let mut tx_exec_info = self.apply(state, block_context)?;
        let (fee_transfer_info, actual_fee) = (None, 0);
        tx_exec_info.set_fee_info(actual_fee, fee_transfer_info);

        Ok(tx_exec_info)
    }

    // ---------------
    //   Simulation
    // ---------------

    /// Creates a Deploy transaction for simulate a deploy
    pub(crate) fn create_for_simulation(
        &self,
        skip_validate: bool,
        skip_execute: bool,
        skip_fee_transfer: bool,
    ) -> Transaction {
        let tx = Deploy {
            skip_validate,
            skip_execute,
            skip_fee_transfer,
            ..self.clone()
        };

        Transaction::Deploy(tx)
    }
}

#[cfg(test)]
mod tests {
    use super::*;
    use crate::{
        state::{
            cached_state::CachedState, contract_class_cache::PermanentContractClassCache,
            in_memory_state_reader::InMemoryStateReader,
        },
        utils::calculate_sn_keccak,
    };
    use std::{collections::HashMap, sync::Arc};

    #[test]
    fn invoke_constructor_test() {
        // Instantiate CachedState
        let state_reader = Arc::new(InMemoryStateReader::default());
        let mut state = CachedState::new(
            state_reader,
            Arc::new(PermanentContractClassCache::default()),
        );

        // Set contract_class
        let contract_class =
            ContractClass::from_path("starknet_programs/constructor.json").unwrap();
        let class_hash: Felt252 = compute_deprecated_class_hash(&contract_class).unwrap();
        //transform class_hash to [u8; 32]
        let class_hash_bytes = class_hash.to_be_bytes();

        let internal_deploy = Deploy::new(
            0.into(),
            contract_class.clone(),
            vec![10.into()],
            0.into(),
            0.into(),
        )
        .unwrap();

        let block_context = Default::default();

        let _result = internal_deploy.apply(&mut state, &block_context).unwrap();

        assert_eq!(
            state.get_contract_class(&class_hash_bytes).unwrap(),
            CompiledClass::Deprecated(Arc::new(contract_class))
        );

        assert_eq!(
            state
                .get_class_hash_at(&internal_deploy.contract_address)
                .unwrap(),
            class_hash_bytes
        );

        let storage_key = calculate_sn_keccak(b"owner");

        assert_eq!(
            state
                .get_storage_at(&(internal_deploy.contract_address, storage_key))
                .unwrap(),
            Felt252::from(10)
        );
    }

    #[test]
    fn invoke_constructor_no_calldata_should_fail() {
        // Instantiate CachedState
        let state_reader = Arc::new(InMemoryStateReader::default());
        let mut state = CachedState::new(
            state_reader,
            Arc::new(PermanentContractClassCache::default()),
        );

        let contract_class =
            ContractClass::from_path("starknet_programs/constructor.json").unwrap();

        let class_hash: Felt252 = compute_deprecated_class_hash(&contract_class).unwrap();
        //transform class_hash to [u8; 32]
        let class_hash_bytes = class_hash.to_be_bytes();

        state
            .set_contract_class(
                &class_hash_bytes,
                &CompiledClass::Deprecated(Arc::new(contract_class.clone())),
            )
            .unwrap();

        let internal_deploy =
            Deploy::new(0.into(), contract_class, Vec::new(), 0.into(), 0.into()).unwrap();

        let block_context = Default::default();

        let result = internal_deploy.execute(&mut state, &block_context);
        assert_matches!(result.unwrap_err(), TransactionError::CairoRunner(..))
    }

    #[test]
    fn deploy_contract_without_constructor_should_fail() {
        // Instantiate CachedState
        let state_reader = Arc::new(InMemoryStateReader::default());
        let mut state = CachedState::new(
            state_reader,
            Arc::new(PermanentContractClassCache::default()),
        );

        let contract_path = "starknet_programs/amm.json";
        let contract_class = ContractClass::from_path(contract_path).unwrap();

        let class_hash: Felt252 = compute_deprecated_class_hash(&contract_class).unwrap();
        //transform class_hash to [u8; 32]
        let mut class_hash_bytes = [0u8; 32];
        class_hash_bytes.copy_from_slice(&class_hash.to_bytes_be());

        state
            .set_contract_class(
                &class_hash_bytes,
                &CompiledClass::Deprecated(Arc::new(contract_class.clone())),
            )
            .unwrap();

        let internal_deploy = Deploy::new(
            0.into(),
            contract_class,
            vec![10.into()],
            0.into(),
            0.into(),
        )
        .unwrap();

        let block_context = Default::default();

        let result = internal_deploy.execute(&mut state, &block_context);
        assert_matches!(
            result.unwrap_err(),
            TransactionError::EmptyConstructorCalldata
        )
    }

    #[test]
    fn internal_deploy_computing_classhash_should_fail() {
        let contract_path = "starknet_programs/amm.json";
        // Take a contrat class to copy the program
        let contract_class = ContractClass::from_path(contract_path).unwrap();

        // Make a new contract class with the same program but with errors
        let error_contract_class = ContractClass {
            hinted_class_hash: contract_class.hinted_class_hash,
            program: contract_class.program,
            entry_points_by_type: HashMap::new(),
            abi: None,
        };

        // Should fail when compouting the hash due to a failed contract class
        let internal_deploy_error = Deploy::new(
            0.into(),
            error_contract_class,
            Vec::new(),
            0.into(),
            1.into(),
        );
        assert_matches!(
            internal_deploy_error.unwrap_err(),
            SyscallHandlerError::HashError(HashError::FailedToComputeHash(_))
        )
    }
}<|MERGE_RESOLUTION|>--- conflicted
+++ resolved
@@ -32,13 +32,9 @@
 };
 use cairo_vm::felt::Felt252;
 use num_traits::Zero;
-<<<<<<< HEAD
 use std::sync::Arc;
-=======
-
-use super::Transaction;
+
 use std::fmt::Debug;
->>>>>>> 484acb3e
 
 /// Represents a Deploy Transaction in the starknet network
 #[derive(Debug, Clone)]
@@ -273,9 +269,6 @@
     /// ## Parameters
     /// - state: A state that implements the [`State`] and [`StateReader`] traits.
     /// - block_context: The block's execution context.
-<<<<<<< HEAD
-    pub fn execute<S: StateReader, C: ContractClassCache>(
-=======
     #[tracing::instrument(level = "debug", ret, err, skip(self, state, block_context), fields(
         tx_type = ?TransactionType::Deploy,
         self.version = ?self.version,
@@ -284,8 +277,7 @@
         self.contract_address = ?self.contract_address,
         self.contract_address_salt = ?self.contract_address_salt,
     ))]
-    pub fn execute<S: StateReader>(
->>>>>>> 484acb3e
+    pub fn execute<S: StateReader, C: ContractClassCache>(
         &self,
         state: &mut CachedState<S, C>,
         block_context: &BlockContext,
