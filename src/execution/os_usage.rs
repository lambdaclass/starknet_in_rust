use std::collections::HashMap;

use cairo_vm::vm::runners::cairo_runner::ExecutionResources;

use crate::{definitions::transaction_type::TransactionType, transaction::error::TransactionError};

<<<<<<< HEAD
/// Represents the operating system resources associated with syscalls and transactions.
=======
pub(crate) const ESTIMATED_INVOKE_FUNCTION_STEPS: usize = 3363;
pub(crate) const ESTIMATED_DECLARE_STEPS: usize = 2703;
pub(crate) const ESTIMATED_DEPLOY_STEPS: usize = 0;
pub(crate) const ESTIMATED_DEPLOY_ACCOUNT_STEPS: usize = 3612;
pub(crate) const ESTIMATED_L1_HANDLER_STEPS: usize = 1068;

>>>>>>> 5763f6b8
#[derive(Debug, Clone)]
pub struct OsResources {
    execute_syscalls: HashMap<String, ExecutionResources>,
    execute_txs_inner: HashMap<TransactionType, ExecutionResources>,
}

impl Default for OsResources {
    /// Provide default values for `OsResources`.
    fn default() -> Self {
        let execute_txs_inner: HashMap<TransactionType, ExecutionResources> = HashMap::from([
            (
                TransactionType::InvokeFunction,
                ExecutionResources {
                    n_steps: ESTIMATED_INVOKE_FUNCTION_STEPS,
                    n_memory_holes: 0,
                    builtin_instance_counter: HashMap::from([
                        ("pedersen_builtin".to_string(), 16),
                        ("range_check_builtin".to_string(), 80),
                    ]),
                },
            ),
            (
                TransactionType::Declare,
                ExecutionResources {
                    n_steps: ESTIMATED_DECLARE_STEPS,
                    n_memory_holes: 0,
                    builtin_instance_counter: HashMap::from([
                        ("pedersen_builtin".to_string(), 15),
                        ("range_check_builtin".to_string(), 63),
                    ]),
                },
            ),
            (
                TransactionType::Deploy,
                ExecutionResources {
                    n_steps: ESTIMATED_DEPLOY_STEPS,
                    n_memory_holes: 0,
                    builtin_instance_counter: HashMap::new(),
                },
            ),
            (
                TransactionType::DeployAccount,
                ExecutionResources {
                    n_steps: ESTIMATED_DEPLOY_ACCOUNT_STEPS,
                    n_memory_holes: 0,
                    builtin_instance_counter: HashMap::from([
                        ("pedersen_builtin".to_string(), 23),
                        ("range_check_builtin".to_string(), 83),
                    ]),
                },
            ),
            (
                TransactionType::L1Handler,
                ExecutionResources {
                    n_steps: ESTIMATED_L1_HANDLER_STEPS,
                    n_memory_holes: 0,
                    builtin_instance_counter: HashMap::from([
                        ("pedersen_builtin".to_string(), 11),
                        ("range_check_builtin".to_string(), 17),
                    ]),
                },
            ),
        ]);

        let execute_syscalls = HashMap::from([
            (
                "call_contract".to_string(),
                ExecutionResources {
                    n_steps: 690,
                    n_memory_holes: 0,
                    builtin_instance_counter: HashMap::from([(
                        "range_check_builtin".to_string(),
                        19,
                    )]),
                },
            ),
            (
                "delegate_call".to_string(),
                ExecutionResources {
                    n_steps: 712,
                    n_memory_holes: 0,
                    builtin_instance_counter: HashMap::from([(
                        "range_check_builtin".to_string(),
                        19,
                    )]),
                },
            ),
            (
                "delegate_l1_handler".to_string(),
                ExecutionResources {
                    n_steps: 691,
                    n_memory_holes: 0,
                    builtin_instance_counter: HashMap::from([(
                        "range_check_builtin".to_string(),
                        15,
                    )]),
                },
            ),
            (
                "deploy".to_string(),
                ExecutionResources {
                    n_steps: 936,
                    n_memory_holes: 0,
                    builtin_instance_counter: HashMap::from([
                        ("range_check_builtin".to_string(), 18),
                        ("pedersen_builtin".to_string(), 7),
                    ]),
                },
            ),
            (
                "library_call".to_string(),
                ExecutionResources {
                    n_steps: 679,
                    n_memory_holes: 0,
                    builtin_instance_counter: HashMap::from([(
                        "range_check_builtin".to_string(),
                        19,
                    )]),
                },
            ),
            (
                "emit_event".to_string(),
                ExecutionResources {
                    n_steps: 19,
                    n_memory_holes: 0,
                    builtin_instance_counter: HashMap::new(),
                },
            ),
            (
                "get_block_hash".to_string(),
                ExecutionResources {
                    n_steps: 44,
                    n_memory_holes: 0,
                    builtin_instance_counter: HashMap::new(),
                },
            ),
            (
                "get_block_number".to_string(),
                ExecutionResources {
                    n_steps: 40,
                    n_memory_holes: 0,
                    builtin_instance_counter: HashMap::new(),
                },
            ),
            (
                "get_block_timestamp".to_string(),
                ExecutionResources {
                    n_steps: 38,
                    n_memory_holes: 0,
                    builtin_instance_counter: HashMap::new(),
                },
            ),
            (
                "get_caller_address".to_string(),
                ExecutionResources {
                    n_steps: 32,
                    n_memory_holes: 0,
                    builtin_instance_counter: HashMap::new(),
                },
            ),
            (
                "get_contract_address".to_string(),
                ExecutionResources {
                    n_steps: 36,
                    n_memory_holes: 0,
                    builtin_instance_counter: HashMap::new(),
                },
            ),
            (
                "get_execution_info".to_string(),
                ExecutionResources {
                    n_steps: 29,
                    n_memory_holes: 0,
                    builtin_instance_counter: HashMap::new(),
                },
            ),
            (
                "get_sequencer_address".to_string(),
                ExecutionResources {
                    n_steps: 34,
                    n_memory_holes: 0,
                    builtin_instance_counter: HashMap::new(),
                },
            ),
            (
                "get_tx_info".to_string(),
                ExecutionResources {
                    n_steps: 29,
                    n_memory_holes: 0,
                    builtin_instance_counter: HashMap::new(),
                },
            ),
            (
                "get_tx_signature".to_string(),
                ExecutionResources {
                    n_steps: 44,
                    n_memory_holes: 0,
                    builtin_instance_counter: HashMap::new(),
                },
            ),
            (
                "library_call_l1_handler".to_string(),
                ExecutionResources {
                    n_steps: 658,
                    n_memory_holes: 0,
                    builtin_instance_counter: HashMap::from([(
                        "range_check_builtin".to_string(),
                        15,
                    )]),
                },
            ),
            (
                "replace_class".to_string(),
                ExecutionResources {
                    n_steps: 73,
                    n_memory_holes: 0,
                    builtin_instance_counter: HashMap::new(),
                },
            ),
            (
                "send_message_to_l1".to_string(),
                ExecutionResources {
                    n_steps: 84,
                    n_memory_holes: 0,
                    builtin_instance_counter: HashMap::new(),
                },
            ),
            (
                "storage_read".to_string(),
                ExecutionResources {
                    n_steps: 44,
                    n_memory_holes: 0,
                    builtin_instance_counter: HashMap::new(),
                },
            ),
            (
                "storage_write".to_string(),
                ExecutionResources {
                    n_steps: 46,
                    n_memory_holes: 0,
                    builtin_instance_counter: HashMap::new(),
                },
            ),
        ]);

        OsResources {
            execute_syscalls,
            execute_txs_inner,
        }
    }
}

/// Calculate the additional operating system resources required to execute a transaction
/// given a set of syscalls invoked and a transaction type.
pub fn get_additional_os_resources(
    syscall_counter: HashMap<String, u64>,
    tx_type: &TransactionType,
) -> Result<ExecutionResources, TransactionError> {
    let os_resources = OsResources::default();

    let mut additional_os_resources = ExecutionResources::default();

    for (syscall, count) in syscall_counter {
        let syscall_resources = &os_resources
            .execute_syscalls
            .get(&syscall)
            .ok_or_else(|| TransactionError::ResourcesError)?
            .clone()
            * count as usize;

        additional_os_resources += &syscall_resources;
    }

    additional_os_resources += &os_resources
        .execute_txs_inner
        .get(tx_type)
        .ok_or_else(|| TransactionError::NoneTransactionType(*tx_type, os_resources.clone()))?
        .clone();

    Ok(additional_os_resources)
}

/// Test for the `get_additional_os_resources` function.
#[test]
fn get_additional_os_resources_test() {
    let syscall_counter = HashMap::from([("storage_read".into(), 2), ("storage_write".into(), 3)]);

    let tx_type = TransactionType::InvokeFunction;

    let additional_os_resources = get_additional_os_resources(syscall_counter, &tx_type).unwrap();
    let expected_additional_os_resources = ExecutionResources {
        n_steps: 3589,
        n_memory_holes: 0,
        builtin_instance_counter: HashMap::from([
            ("range_check_builtin".to_string(), 80),
            ("pedersen_builtin".to_string(), 16),
        ]),
    };

    assert_eq!(additional_os_resources, expected_additional_os_resources);
}<|MERGE_RESOLUTION|>--- conflicted
+++ resolved
@@ -4,16 +4,13 @@
 
 use crate::{definitions::transaction_type::TransactionType, transaction::error::TransactionError};
 
-<<<<<<< HEAD
-/// Represents the operating system resources associated with syscalls and transactions.
-=======
 pub(crate) const ESTIMATED_INVOKE_FUNCTION_STEPS: usize = 3363;
 pub(crate) const ESTIMATED_DECLARE_STEPS: usize = 2703;
 pub(crate) const ESTIMATED_DEPLOY_STEPS: usize = 0;
 pub(crate) const ESTIMATED_DEPLOY_ACCOUNT_STEPS: usize = 3612;
 pub(crate) const ESTIMATED_L1_HANDLER_STEPS: usize = 1068;
 
->>>>>>> 5763f6b8
+/// Represents the operating system resources associated with syscalls and transactions.
 #[derive(Debug, Clone)]
 pub struct OsResources {
     execute_syscalls: HashMap<String, ExecutionResources>,
