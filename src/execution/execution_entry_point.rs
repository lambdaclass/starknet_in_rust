--- conflicted
+++ resolved
@@ -12,11 +12,7 @@
         cached_state::CachedState,
         contract_storage_state::ContractStorageState,
         state_api::{State, StateReader},
-<<<<<<< HEAD
-        ExecutionResourcesManager,
-=======
         ExecutionResourcesManager, StateDiff,
->>>>>>> f37ede27
     },
     syscalls::{
         business_logic_syscall_handler::BusinessLogicSyscallHandler,
@@ -169,32 +165,14 @@
                 }
             }
             CompiledClass::Sierra(sierra_contract_class) => {
-<<<<<<< HEAD
-                let mut tmp_state =
-                    CachedState::new(state.state_reader.clone(), state.contract_classes.clone());
-                tmp_state.cache = state.cache.clone();
-
-                match self.native_execute(
-                    &mut tmp_state,
-=======
                 let mut transactional_state = state.create_transactional();
 
                 match self.native_execute(
                     &mut transactional_state,
->>>>>>> f37ede27
                     sierra_contract_class,
                     tx_execution_context,
                     block_context,
                 ) {
-<<<<<<< HEAD
-                    Ok(call_info) => Ok(ExecutionResult {
-                        call_info: Some(call_info),
-                        revert_error: None,
-                        n_reverted_steps: 0,
-                    }),
-                    Err(e) => {
-                        if !support_reverted {
-=======
                     Ok(call_info) => {
                         state.apply_state_update(&StateDiff::from_cached_state(
                             transactional_state.cache(),
@@ -212,7 +190,6 @@
                                 transactional_state.cache(),
                             )?)?;
 
->>>>>>> f37ede27
                             return Err(e);
                         }
 
@@ -663,11 +640,8 @@
         tx_execution_context: &TransactionExecutionContext,
         block_context: &BlockContext,
     ) -> Result<CallInfo, TransactionError> {
-<<<<<<< HEAD
-=======
         use serde_json::json;
 
->>>>>>> f37ede27
         let entry_point = match self.entry_point_type {
             EntryPointType::External => contract_class
                 .entry_points_by_type
@@ -718,11 +692,7 @@
             .get_metadata::<SyscallHandlerMeta>()
             .unwrap()
             .as_ptr()
-<<<<<<< HEAD
-            .addr();
-=======
             .as_ptr() as *const () as usize;
->>>>>>> f37ede27
 
         let fn_id = &sierra_program
             .funcs
@@ -731,11 +701,6 @@
             .unwrap()
             .id;
 
-<<<<<<< HEAD
-        let number_of_params = sierra_program.funcs[fn_id.id as usize].params.len();
-
-=======
->>>>>>> f37ede27
         let required_init_gas = native_program.get_required_init_gas(fn_id);
 
         let calldata: Vec<_> = self
@@ -751,39 +716,6 @@
             - The maximum amout of gas allowed by the call.
             - `syscall_addr`, the address of the syscall handler.
             - `calldata`, an array of Felt arguments to the method being called.
-<<<<<<< HEAD
-
-            The code to construct it is complex and obscure for the following reason: because the amount of syscalls
-            to be called depends on the method, we don't know beforehand how many `null`s to append to the beginning
-            of the parameters. Ideally, we would like to use the `json!` macro to construct the `params`, but I found
-            no way of doing so; thus, string interpolation.
-
-            To know how many `null`s to append, we fetch the total amount of arguments for the function from
-            the sierra program, then substract 3 from it, to account for the other arguments (gas, syscall_addr, calldata).
-        */
-        let mut builtins_string = "".to_owned();
-        for _ in 0..(number_of_params - 3) {
-            builtins_string.push_str("null,");
-        }
-
-        let params: Value = serde_json::from_str(&format!(
-            "
-            [
-                {}
-                {},
-                {},
-                [
-                    {:?}
-                ]
-            ]
-        ",
-            builtins_string,
-            u64::MAX,
-            syscall_addr,
-            calldata
-        ))
-        .unwrap();
-=======
         */
 
         let wrapped_calldata = vec![calldata];
@@ -809,7 +741,6 @@
                 }
             })
             .collect();
->>>>>>> f37ede27
 
         let mut writer: Vec<u8> = Vec::new();
         let returns = &mut serde_json::Serializer::new(&mut writer);
@@ -817,13 +748,8 @@
         let native_executor = NativeExecutor::new(native_program);
 
         native_executor
-<<<<<<< HEAD
-            .execute(fn_id, params, returns, required_init_gas)
-            .map_err(|e| TransactionError::CustomError(e.to_string()))?;
-=======
             .execute(fn_id, json!(params), returns, required_init_gas)
             .map_err(|e| TransactionError::CustomError(format!("cairo-native error: {:?}", e)))?;
->>>>>>> f37ede27
 
         let result: String = String::from_utf8(writer).unwrap();
         let value = serde_json::from_str::<NativeExecutionResult>(&result).unwrap();
@@ -847,14 +773,8 @@
             failure_flag: value.failure_flag,
             l2_to_l1_messages: syscall_handler.l2_to_l1_messages,
             internal_calls: syscall_handler.internal_calls,
-<<<<<<< HEAD
-
-            // TODO
-            gas_consumed: 0,
-=======
             // TODO: check it's correct
             gas_consumed: self.initial_gas - u128::from(value.gas_builtin.unwrap_or(0)),
->>>>>>> f37ede27
         })
     }
 }