use super::{
    CallInfo, CallResult, CallType, OrderedEvent, OrderedL2ToL1Message, TransactionExecutionContext,
};
use crate::{
    definitions::{block_context::BlockContext, constants::DEFAULT_ENTRY_POINT_SELECTOR},
    runner::StarknetRunner,
    services::api::contract_classes::{
        compiled_class::CompiledClass,
        deprecated_contract_class::{ContractClass, ContractEntryPoint, EntryPointType},
    },
    state::{
        cached_state::CachedState,
        contract_storage_state::ContractStorageState,
        state_api::{State, StateReader},
        ExecutionResourcesManager, StateDiff,
    },
    syscalls::{
        business_logic_syscall_handler::BusinessLogicSyscallHandler,
        deprecated_business_logic_syscall_handler::DeprecatedBLSyscallHandler,
        deprecated_syscall_handler::DeprecatedSyscallHintProcessor,
        syscall_handler::SyscallHintProcessor,
    },
    transaction::error::TransactionError,
    utils::{
        get_deployed_address_class_hash_at_address, parse_builtin_names,
        validate_contract_deployed, Address,
    },
};
use cairo_lang_sierra::program::Program as SierraProgram;
use cairo_lang_starknet::casm_contract_class::{CasmContractClass, CasmContractEntryPoint};
use cairo_lang_starknet::contract_class::ContractEntryPoints;
use cairo_vm::{
    felt::Felt252,
    types::{
        program::Program,
        relocatable::{MaybeRelocatable, Relocatable},
    },
    vm::{
        runners::cairo_runner::{CairoArg, CairoRunner, ExecutionResources, RunResources},
        vm_core::VirtualMachine,
    },
};
use std::sync::Arc;

#[cfg(feature = "cairo-native")]
use {
    crate::syscalls::native_syscall_handler::NativeSyscallHandler,
    cairo_native::{
        context::NativeContext, execution_result::NativeExecutionResult, executor::NativeExecutor,
        metadata::syscall_handler::SyscallHandlerMeta, utils::felt252_bigint,
    },
    serde_json::Value,
};

#[derive(Debug, Default)]
pub struct ExecutionResult {
    pub call_info: Option<CallInfo>,
    pub revert_error: Option<String>,
    pub n_reverted_steps: usize,
}

/// Represents a Cairo entry point execution of a StarkNet contract.

// TODO:initial_gas is a new field added in the current changes, it should be checked if we delete it once the new execution entry point is done
#[derive(Debug, Clone)]
pub struct ExecutionEntryPoint {
    pub(crate) call_type: CallType,
    pub(crate) contract_address: Address,
    pub(crate) code_address: Option<Address>,
    pub(crate) class_hash: Option<[u8; 32]>,
    pub(crate) calldata: Vec<Felt252>,
    pub(crate) caller_address: Address,
    pub(crate) entry_point_selector: Felt252,
    pub(crate) entry_point_type: EntryPointType,
    pub(crate) initial_gas: u128,
}
#[allow(clippy::too_many_arguments)]
impl ExecutionEntryPoint {
    pub fn new(
        contract_address: Address,
        calldata: Vec<Felt252>,
        entry_point_selector: Felt252,
        caller_address: Address,
        entry_point_type: EntryPointType,
        call_type: Option<CallType>,
        class_hash: Option<[u8; 32]>,
        initial_gas: u128,
    ) -> Self {
        ExecutionEntryPoint {
            call_type: call_type.unwrap_or(CallType::Call),
            contract_address,
            code_address: None,
            class_hash,
            calldata,
            caller_address,
            entry_point_selector,
            entry_point_type,
            initial_gas,
        }
    }

    /// Executes the selected entry point with the given calldata in the specified contract.
    /// The information collected from this run (number of steps required, modifications to the
    /// contract storage, etc.) is saved on the resources manager.
    /// Returns a CallInfo object that represents the execution.
    pub fn execute<T>(
        &self,
        state: &mut CachedState<T>,
        block_context: &BlockContext,
        resources_manager: &mut ExecutionResourcesManager,
        tx_execution_context: &mut TransactionExecutionContext,
        support_reverted: bool,
        max_steps: u64,
    ) -> Result<ExecutionResult, TransactionError>
    where
        T: StateReader,
    {
        // lookup the compiled class from the state.
        let class_hash = self.get_code_class_hash(state)?;
        let contract_class = state
            .get_contract_class(&class_hash)
            .map_err(|_| TransactionError::MissingCompiledClass)?;
        match contract_class {
            CompiledClass::Deprecated(contract_class) => {
                let call_info = self._execute_version0_class(
                    state,
                    resources_manager,
                    block_context,
                    tx_execution_context,
                    contract_class,
                    class_hash,
                )?;
                Ok(ExecutionResult {
                    call_info: Some(call_info),
                    revert_error: None,
                    n_reverted_steps: 0,
                })
            }
            CompiledClass::Casm(contract_class) => {
                match self._execute(
                    state,
                    resources_manager,
                    block_context,
                    tx_execution_context,
                    contract_class,
                    class_hash,
                    support_reverted,
                ) {
                    Ok(call_info) => Ok(ExecutionResult {
                        call_info: Some(call_info),
                        revert_error: None,
                        n_reverted_steps: 0,
                    }),
                    Err(e) => {
                        if !support_reverted {
                            return Err(e);
                        }

                        let n_reverted_steps =
                            (max_steps as usize) - resources_manager.cairo_usage.n_steps;
                        Ok(ExecutionResult {
                            call_info: None,
                            revert_error: Some(e.to_string()),
                            n_reverted_steps,
                        })
                    }
                }
            }
<<<<<<< HEAD
            CompiledClass::Sierra(sierra_contract_class) => {
=======
            CompiledClass::Sierra(sierra_program_and_entrypoints) => {
>>>>>>> 5b9db9c6
                let mut transactional_state = state.create_transactional();

                match self.native_execute(
                    &mut transactional_state,
<<<<<<< HEAD
                    sierra_contract_class,
=======
                    sierra_program_and_entrypoints,
>>>>>>> 5b9db9c6
                    tx_execution_context,
                    block_context,
                ) {
                    Ok(call_info) => {
                        state.apply_state_update(&StateDiff::from_cached_state(
                            transactional_state.cache(),
                        )?)?;

                        Ok(ExecutionResult {
                            call_info: Some(call_info),
                            revert_error: None,
                            n_reverted_steps: 0,
                        })
                    }
                    Err(e) => {
                        if !support_reverted {
                            state.apply_state_update(&StateDiff::from_cached_state(
                                transactional_state.cache(),
                            )?)?;

                            return Err(e);
                        }

                        let n_reverted_steps =
                            (max_steps as usize) - resources_manager.cairo_usage.n_steps;
                        Ok(ExecutionResult {
                            call_info: None,
                            revert_error: Some(e.to_string()),
                            n_reverted_steps,
                        })
                    }
                }
            }
        }
    }

    /// Returns the entry point with selector corresponding with self.entry_point_selector, or the
    /// default if there is one and the requested one is not found.
    fn get_selected_entry_point_v0(
        &self,
        contract_class: &ContractClass,
        _class_hash: [u8; 32],
    ) -> Result<ContractEntryPoint, TransactionError> {
        let entry_points = contract_class
            .entry_points_by_type
            .get(&self.entry_point_type)
            .ok_or(TransactionError::InvalidEntryPoints)?;

        let mut default_entry_point = None;
        let entry_point = entry_points
            .iter()
            .filter(|x| {
                if x.selector() == &*DEFAULT_ENTRY_POINT_SELECTOR {
                    default_entry_point = Some(*x);
                }

                x.selector() == &self.entry_point_selector
            })
            .try_fold(None, |acc, x| match acc {
                None => Ok(Some(x)),
                _ => Err(TransactionError::NonUniqueEntryPoint),
            })?;

        entry_point
            .or(default_entry_point)
            .cloned()
            .ok_or(TransactionError::EntryPointNotFound)
    }

    fn get_selected_entry_point(
        &self,
        contract_class: &CasmContractClass,
        _class_hash: [u8; 32],
    ) -> Result<CasmContractEntryPoint, TransactionError> {
        let entry_points = match self.entry_point_type {
            EntryPointType::External => &contract_class.entry_points_by_type.external,
            EntryPointType::Constructor => &contract_class.entry_points_by_type.constructor,
            EntryPointType::L1Handler => &contract_class.entry_points_by_type.l1_handler,
        };

        let mut default_entry_point = None;
        let entry_point = entry_points
            .iter()
            .filter(|x| {
                if x.selector == DEFAULT_ENTRY_POINT_SELECTOR.to_biguint() {
                    default_entry_point = Some(*x);
                }

                x.selector == self.entry_point_selector.to_biguint()
            })
            .try_fold(None, |acc, x| match acc {
                None => Ok(Some(x)),
                _ => Err(TransactionError::NonUniqueEntryPoint),
            })?;
        entry_point
            .or(default_entry_point)
            .cloned()
            .ok_or(TransactionError::EntryPointNotFound)
    }

    fn build_call_info_deprecated<S: StateReader>(
        &self,
        previous_cairo_usage: ExecutionResources,
        resources_manager: &ExecutionResourcesManager,
        starknet_storage_state: ContractStorageState<S>,
        events: Vec<OrderedEvent>,
        l2_to_l1_messages: Vec<OrderedL2ToL1Message>,
        internal_calls: Vec<CallInfo>,
        retdata: Vec<Felt252>,
    ) -> Result<CallInfo, TransactionError> {
        let execution_resources = &resources_manager.cairo_usage - &previous_cairo_usage;

        Ok(CallInfo {
            caller_address: self.caller_address.clone(),
            call_type: Some(self.call_type.clone()),
            contract_address: self.contract_address.clone(),
            code_address: self.code_address.clone(),
            class_hash: Some(self.get_code_class_hash(starknet_storage_state.state)?),
            entry_point_selector: Some(self.entry_point_selector.clone()),
            entry_point_type: Some(self.entry_point_type),
            calldata: self.calldata.clone(),
            retdata,
            execution_resources: Some(execution_resources.filter_unused_builtins()),
            events,
            l2_to_l1_messages,
            storage_read_values: starknet_storage_state.read_values,
            accessed_storage_keys: starknet_storage_state.accessed_keys,
            internal_calls,
            failure_flag: false,
            gas_consumed: 0,
        })
    }

    fn build_call_info<S: StateReader>(
        &self,
        previous_cairo_usage: ExecutionResources,
        resources_manager: &ExecutionResourcesManager,
        starknet_storage_state: ContractStorageState<S>,
        events: Vec<OrderedEvent>,
        l2_to_l1_messages: Vec<OrderedL2ToL1Message>,
        internal_calls: Vec<CallInfo>,
        call_result: CallResult,
    ) -> Result<CallInfo, TransactionError> {
        let execution_resources = &resources_manager.cairo_usage - &previous_cairo_usage;

        Ok(CallInfo {
            caller_address: self.caller_address.clone(),
            call_type: Some(self.call_type.clone()),
            contract_address: self.contract_address.clone(),
            code_address: self.code_address.clone(),
            class_hash: Some(self.get_code_class_hash(starknet_storage_state.state)?),
            entry_point_selector: Some(self.entry_point_selector.clone()),
            entry_point_type: Some(self.entry_point_type),
            calldata: self.calldata.clone(),
            retdata: call_result
                .retdata
                .iter()
                .map(|n| n.get_int_ref().cloned().unwrap_or_default())
                .collect(),
            execution_resources: Some(execution_resources.filter_unused_builtins()),
            events,
            l2_to_l1_messages,
            storage_read_values: starknet_storage_state.read_values,
            accessed_storage_keys: starknet_storage_state.accessed_keys,
            internal_calls,
            failure_flag: !call_result.is_success,
            gas_consumed: call_result.gas_consumed,
        })
    }

    /// Returns the hash of the executed contract class.
    fn get_code_class_hash<S: State>(&self, state: &mut S) -> Result<[u8; 32], TransactionError> {
        if self.class_hash.is_some() {
            match self.call_type {
                CallType::Delegate => return Ok(self.class_hash.unwrap()),
                _ => return Err(TransactionError::CallTypeIsNotDelegate),
            }
        }
        let code_address = match self.call_type {
            CallType::Call => Some(self.contract_address.clone()),
            CallType::Delegate => {
                if self.code_address.is_some() {
                    self.code_address.clone()
                } else {
                    return Err(TransactionError::AttempToUseNoneCodeAddress);
                }
            }
        };

        get_deployed_address_class_hash_at_address(state, &code_address.unwrap())
    }

    fn _execute_version0_class<S: StateReader>(
        &self,
        state: &mut CachedState<S>,
        resources_manager: &mut ExecutionResourcesManager,
        block_context: &BlockContext,
        tx_execution_context: &mut TransactionExecutionContext,
        contract_class: Arc<ContractClass>,
        class_hash: [u8; 32],
    ) -> Result<CallInfo, TransactionError> {
        let previous_cairo_usage = resources_manager.cairo_usage.clone();
        // fetch selected entry point
        let entry_point = self.get_selected_entry_point_v0(&contract_class, class_hash)?;

        // create starknet runner
        let mut vm = VirtualMachine::new(false);
        let mut cairo_runner = CairoRunner::new(&contract_class.program, "starknet", false)?;
        cairo_runner.initialize_function_runner(&mut vm)?;

        validate_contract_deployed(state, &self.contract_address)?;

        // prepare OS context
        //let os_context = runner.prepare_os_context();
        let os_context =
            StarknetRunner::<DeprecatedSyscallHintProcessor<S>>::prepare_os_context_cairo0(
                &cairo_runner,
                &mut vm,
            );

        // fetch syscall_ptr
        let initial_syscall_ptr: Relocatable = match os_context.get(0) {
            Some(MaybeRelocatable::RelocatableValue(ptr)) => ptr.to_owned(),
            _ => return Err(TransactionError::NotARelocatableValue),
        };

        let syscall_handler = DeprecatedBLSyscallHandler::new(
            tx_execution_context.clone(),
            state,
            resources_manager.clone(),
            self.caller_address.clone(),
            self.contract_address.clone(),
            block_context.clone(),
            initial_syscall_ptr,
        );
        let hint_processor =
            DeprecatedSyscallHintProcessor::new(syscall_handler, RunResources::default());
        let mut runner = StarknetRunner::new(cairo_runner, vm, hint_processor);

        // Positional arguments are passed to *args in the 'run_from_entrypoint' function.
        let data: Vec<MaybeRelocatable> = self.calldata.iter().map(|d| d.into()).collect();
        let alloc_pointer = runner
            .hint_processor
            .syscall_handler
            .allocate_segment(&mut runner.vm, data)?
            .into();

        let entry_point_args = [
            &CairoArg::Single(self.entry_point_selector.clone().into()),
            &CairoArg::Array(os_context.clone()),
            &CairoArg::Single(MaybeRelocatable::Int(self.calldata.len().into())),
            &CairoArg::Single(alloc_pointer),
        ];

        // cairo runner entry point
        runner.run_from_entrypoint(entry_point.offset(), &entry_point_args, None)?;
        runner.validate_and_process_os_context_for_version0_class(os_context)?;

        // When execution starts the stack holds entry_points_args + [ret_fp, ret_pc].
        let args_ptr = (runner
            .cairo_runner
            .get_initial_fp()
            .ok_or(TransactionError::MissingInitialFp)?
            - (entry_point_args.len() + 2))?;

        runner
            .vm
            .mark_address_range_as_accessed(args_ptr, entry_point_args.len())?;

        *resources_manager = runner
            .hint_processor
            .syscall_handler
            .resources_manager
            .clone();

        *tx_execution_context = runner
            .hint_processor
            .syscall_handler
            .tx_execution_context
            .clone();

        // Update resources usage (for bouncer).
        resources_manager.cairo_usage += &runner.get_execution_resources()?;

        let retdata = runner.get_return_values()?;

        self.build_call_info_deprecated::<S>(
            previous_cairo_usage,
            resources_manager,
            runner.hint_processor.syscall_handler.starknet_storage_state,
            runner.hint_processor.syscall_handler.events,
            runner.hint_processor.syscall_handler.l2_to_l1_messages,
            runner.hint_processor.syscall_handler.internal_calls,
            retdata,
        )
    }

    fn _execute<S: StateReader>(
        &self,
        state: &mut CachedState<S>,
        resources_manager: &mut ExecutionResourcesManager,
        block_context: &BlockContext,
        tx_execution_context: &mut TransactionExecutionContext,
        contract_class: Arc<CasmContractClass>,
        class_hash: [u8; 32],
        support_reverted: bool,
    ) -> Result<CallInfo, TransactionError> {
        let previous_cairo_usage = resources_manager.cairo_usage.clone();

        // fetch selected entry point
        let entry_point = self.get_selected_entry_point(&contract_class, class_hash)?;

        // create starknet runner
        let mut vm = VirtualMachine::new(false);
        // get a program from the casm contract class
        let program: Program = contract_class.as_ref().clone().try_into()?;
        // create and initialize a cairo runner for running cairo 1 programs.
        let mut cairo_runner = CairoRunner::new(&program, "starknet", false)?;

        cairo_runner.initialize_function_runner_cairo_1(
            &mut vm,
            &parse_builtin_names(&entry_point.builtins)?,
        )?;
        validate_contract_deployed(state, &self.contract_address)?;
        // prepare OS context
        let os_context = StarknetRunner::<SyscallHintProcessor<S>>::prepare_os_context_cairo1(
            &cairo_runner,
            &mut vm,
            self.initial_gas.into(),
        );

        // fetch syscall_ptr (it is the last element of the os_context)
        let initial_syscall_ptr: Relocatable = match os_context.last() {
            Some(MaybeRelocatable::RelocatableValue(ptr)) => ptr.to_owned(),
            _ => return Err(TransactionError::NotARelocatableValue),
        };

        let syscall_handler = BusinessLogicSyscallHandler::new(
            tx_execution_context.clone(),
            state,
            resources_manager.clone(),
            self.caller_address.clone(),
            self.contract_address.clone(),
            block_context.clone(),
            initial_syscall_ptr,
            support_reverted,
            self.entry_point_selector.clone(),
        );
        // create and attach a syscall hint processor to the starknet runner.
        let hint_processor = SyscallHintProcessor::new(
            syscall_handler,
            &contract_class.hints,
            RunResources::default(),
        );
        let mut runner = StarknetRunner::new(cairo_runner, vm, hint_processor);

        // TODO: handle error cases
        // Load builtin costs
        let builtin_costs: Vec<MaybeRelocatable> =
            vec![0.into(), 0.into(), 0.into(), 0.into(), 0.into()];
        let builtin_costs_ptr: MaybeRelocatable = runner
            .hint_processor
            .syscall_handler
            .allocate_segment(&mut runner.vm, builtin_costs)?
            .into();

        // Load extra data
        let core_program_end_ptr =
            (runner.cairo_runner.program_base.unwrap() + program.data_len()).unwrap();
        let program_extra_data: Vec<MaybeRelocatable> =
            vec![0x208B7FFF7FFF7FFE.into(), builtin_costs_ptr];
        runner
            .vm
            .load_data(core_program_end_ptr, &program_extra_data)
            .unwrap();

        // Positional arguments are passed to *args in the 'run_from_entrypoint' function.
        let data = self.calldata.iter().map(|d| d.into()).collect();
        let alloc_pointer: MaybeRelocatable = runner
            .hint_processor
            .syscall_handler
            .allocate_segment(&mut runner.vm, data)?
            .into();

        let mut entrypoint_args: Vec<CairoArg> = os_context
            .iter()
            .map(|x| CairoArg::Single(x.into()))
            .collect();
        entrypoint_args.push(CairoArg::Single(alloc_pointer.clone()));
        entrypoint_args.push(CairoArg::Single(
            alloc_pointer.add_usize(self.calldata.len()).unwrap(),
        ));

        let ref_vec: Vec<&CairoArg> = entrypoint_args.iter().collect();

        // run the Cairo1 entrypoint
        runner.run_from_entrypoint(
            entry_point.offset,
            &ref_vec,
            Some(program.data_len() + program_extra_data.len()),
        )?;

        runner
            .vm
            .mark_address_range_as_accessed(core_program_end_ptr, program_extra_data.len())?;

        runner.validate_and_process_os_context(os_context)?;

        // When execution starts the stack holds entry_points_args + [ret_fp, ret_pc].
        let initial_fp = runner
            .cairo_runner
            .get_initial_fp()
            .ok_or(TransactionError::MissingInitialFp)?;

        let args_ptr = initial_fp - (entrypoint_args.len() + 2);

        runner
            .vm
            .mark_address_range_as_accessed(args_ptr.unwrap(), entrypoint_args.len())?;

        *resources_manager = runner
            .hint_processor
            .syscall_handler
            .resources_manager
            .clone();

        *tx_execution_context = runner
            .hint_processor
            .syscall_handler
            .tx_execution_context
            .clone();

        // Update resources usage (for bouncer).
        resources_manager.cairo_usage += &runner.get_execution_resources()?;

        let call_result = runner.get_call_result(self.initial_gas)?;
        self.build_call_info::<S>(
            previous_cairo_usage,
            resources_manager,
            runner.hint_processor.syscall_handler.starknet_storage_state,
            runner.hint_processor.syscall_handler.events,
            runner.hint_processor.syscall_handler.l2_to_l1_messages,
            runner.hint_processor.syscall_handler.internal_calls,
            call_result,
        )
    }

    #[cfg(not(feature = "cairo-native"))]
    #[inline(always)]
    fn native_execute<S: StateReader>(
        &self,
        _state: &mut CachedState<S>,
<<<<<<< HEAD
        _contract_class: Arc<cairo_lang_starknet::contract_class::ContractClass>,
=======
        _sierra_program_and_entrypoints: Arc<(SierraProgram, ContractEntryPoints)>,
>>>>>>> 5b9db9c6
        _tx_execution_context: &mut TransactionExecutionContext,
        _block_context: &BlockContext,
    ) -> Result<CallInfo, TransactionError> {
        Err(TransactionError::SierraCompileError(
            "This version of SiR was compiled without the Cairo Native feature".to_string(),
        ))
    }

    #[cfg(feature = "cairo-native")]
    #[inline(always)]
    fn native_execute<S: StateReader>(
        &self,
        state: &mut CachedState<S>,
<<<<<<< HEAD
        contract_class: Arc<cairo_lang_starknet::contract_class::ContractClass>,
        tx_execution_context: &TransactionExecutionContext,
        block_context: &BlockContext,
    ) -> Result<CallInfo, TransactionError> {
        let entry_point = match self.entry_point_type {
            EntryPointType::External => contract_class
                .entry_points_by_type
=======
        sierra_program_and_entrypoints: Arc<(SierraProgram, ContractEntryPoints)>,
        tx_execution_context: &TransactionExecutionContext,
        block_context: &BlockContext,
    ) -> Result<CallInfo, TransactionError> {
        use cairo_lang_sierra::{
            extensions::core::{CoreLibfunc, CoreType, CoreTypeConcrete},
            program_registry::ProgramRegistry,
        };
        use serde_json::json;

        use crate::syscalls::business_logic_syscall_handler::SYSCALL_BASE;
        let sierra_program = &sierra_program_and_entrypoints.0;
        let contract_entrypoints = &sierra_program_and_entrypoints.1;

        let entry_point = match self.entry_point_type {
            EntryPointType::External => contract_entrypoints
>>>>>>> 5b9db9c6
                .external
                .iter()
                .find(|entry_point| entry_point.selector == self.entry_point_selector.to_biguint())
                .unwrap(),
<<<<<<< HEAD
            EntryPointType::Constructor => contract_class
                .entry_points_by_type
=======
            EntryPointType::Constructor => contract_entrypoints
>>>>>>> 5b9db9c6
                .constructor
                .iter()
                .find(|entry_point| entry_point.selector == self.entry_point_selector.to_biguint())
                .unwrap(),
<<<<<<< HEAD
            EntryPointType::L1Handler => contract_class
                .entry_points_by_type
=======
            EntryPointType::L1Handler => contract_entrypoints
>>>>>>> 5b9db9c6
                .l1_handler
                .iter()
                .find(|entry_point| entry_point.selector == self.entry_point_selector.to_biguint())
                .unwrap(),
        };

<<<<<<< HEAD
        let sierra_program = contract_class.extract_sierra_program().unwrap();

        let native_context = NativeContext::new();
        let mut native_program = native_context.compile(&sierra_program).unwrap();
=======
        let program_registry: ProgramRegistry<CoreType, CoreLibfunc> =
            ProgramRegistry::new(sierra_program).unwrap();

        let native_context = NativeContext::new();
        let mut native_program = native_context.compile(sierra_program).unwrap();
>>>>>>> 5b9db9c6
        let contract_storage_state =
            ContractStorageState::new(state, self.contract_address.clone());

        let syscall_handler = NativeSyscallHandler {
            starknet_storage_state: contract_storage_state,
<<<<<<< HEAD
            n_emitted_events: 0,
            events: Vec::new(),
            l2_to_l1_messages: Vec::new(),
            n_sent_messages: 0,
=======
            events: Vec::new(),
            l2_to_l1_messages: Vec::new(),
>>>>>>> 5b9db9c6
            contract_address: self.contract_address.clone(),
            internal_calls: Vec::new(),
            caller_address: self.caller_address.clone(),
            entry_point_selector: self.entry_point_selector.clone(),
            tx_execution_context: tx_execution_context.clone(),
            block_context: block_context.clone(),
<<<<<<< HEAD
=======
            resources_manager: Default::default(),
>>>>>>> 5b9db9c6
        };

        native_program
            .insert_metadata(SyscallHandlerMeta::new(&syscall_handler))
            .unwrap();

        let syscall_addr = native_program
            .get_metadata::<SyscallHandlerMeta>()
            .unwrap()
            .as_ptr()
            .as_ptr() as *const () as usize;

<<<<<<< HEAD
        let fn_id = &sierra_program
            .funcs
            .iter()
            .find(|x| x.id.id == (entry_point.function_idx as u64))
            .unwrap()
            .id;

        let number_of_params = sierra_program.funcs[fn_id.id as usize].params.len();

        let required_init_gas = native_program.get_required_init_gas(fn_id);
=======
        let entry_point_fn = &sierra_program
            .funcs
            .iter()
            .find(|x| x.id.id == (entry_point.function_idx as u64))
            .unwrap();
        let ret_types: Vec<&CoreTypeConcrete> = entry_point_fn
            .signature
            .ret_types
            .iter()
            .map(|x| program_registry.get_type(x).unwrap())
            .collect();
        let entry_point_id = &entry_point_fn.id;

        let required_init_gas = native_program.get_required_init_gas(entry_point_id);
>>>>>>> 5b9db9c6

        let calldata: Vec<_> = self
            .calldata
            .iter()
            .map(|felt| felt252_bigint(felt.to_bigint()))
            .collect();

        /*
            Below we construct `params`, the Serde value that MLIR expects. It consists of the following:

            - One `null` value for each builtin that is going to be used.
            - The maximum amout of gas allowed by the call.
            - `syscall_addr`, the address of the syscall handler.
            - `calldata`, an array of Felt arguments to the method being called.
<<<<<<< HEAD

            The code to construct it is complex and obscure for the following reason: because the amount of syscalls
            to be called depends on the method, we don't know beforehand how many `null`s to append to the beginning
            of the parameters. Ideally, we would like to use the `json!` macro to construct the `params`, but I found
            no way of doing so; thus, string interpolation.

            To know how many `null`s to append, we fetch the total amount of arguments for the function from
            the sierra program, then substract 3 from it, to account for the other arguments (gas, syscall_addr, calldata).
        */
        let mut builtins_string = "".to_owned();
        for _ in 0..(number_of_params - 3) {
            builtins_string.push_str("null,");
        }

        let params: Value = serde_json::from_str(&format!(
            "
            [
                {}
                {},
                {},
                [
                    {:?}
                ]
            ]
        ",
            builtins_string,
            u64::MAX,
            syscall_addr,
            calldata
        ))
        .unwrap();
=======
        */

        let wrapped_calldata = vec![calldata];
        let params: Vec<Value> = sierra_program.funcs[entry_point_id.id as usize]
            .params
            .iter()
            .map(|param| {
                match param.ty.debug_name.as_ref().unwrap().as_str() {
                    "GasBuiltin" => {
                        json!(self.initial_gas)
                    }
                    "Pedersen" | "SegmentArena" | "RangeCheck" | "Bitwise" | "Poseidon" => {
                        json!(null)
                    }
                    "System" => {
                        json!(syscall_addr)
                    }
                    // calldata
                    "core::array::Span::<core::felt252>" => json!(wrapped_calldata),
                    x => {
                        unimplemented!("unhandled param type: {:?}", x);
                    }
                }
            })
            .collect();
>>>>>>> 5b9db9c6

        let mut writer: Vec<u8> = Vec::new();
        let returns = &mut serde_json::Serializer::new(&mut writer);

        let native_executor = NativeExecutor::new(native_program);

        native_executor
<<<<<<< HEAD
            .execute(fn_id, params, returns, required_init_gas)
            .map_err(|e| TransactionError::CustomError(e.to_string()))?;

        let result: String = String::from_utf8(writer).unwrap();
        let value = serde_json::from_str::<NativeExecutionResult>(&result).unwrap();
=======
            .execute(entry_point_id, json!(params), returns, required_init_gas)
            .map_err(|e| TransactionError::CustomError(format!("cairo-native error: {:?}", e)))?;

        let value = NativeExecutionResult::deserialize_from_ret_types(
            &mut serde_json::Deserializer::from_slice(&writer),
            &ret_types,
        )
        .expect("failed to serialize starknet execution result");
>>>>>>> 5b9db9c6

        Ok(CallInfo {
            caller_address: self.caller_address.clone(),
            call_type: Some(self.call_type.clone()),
            contract_address: self.contract_address.clone(),
            code_address: self.code_address.clone(),
            class_hash: Some(
                self.get_code_class_hash(syscall_handler.starknet_storage_state.state)?,
            ),
            entry_point_selector: Some(self.entry_point_selector.clone()),
            entry_point_type: Some(self.entry_point_type),
            calldata: self.calldata.clone(),
            retdata: value.return_values,
            execution_resources: None,
            events: syscall_handler.events,
            storage_read_values: syscall_handler.starknet_storage_state.read_values,
            accessed_storage_keys: syscall_handler.starknet_storage_state.accessed_keys,
            failure_flag: value.failure_flag,
            l2_to_l1_messages: syscall_handler.l2_to_l1_messages,
            internal_calls: syscall_handler.internal_calls,
<<<<<<< HEAD

            // TODO
            gas_consumed: 0,
=======
            gas_consumed: self
                .initial_gas
                .saturating_sub(SYSCALL_BASE)
                .saturating_sub(value.remaining_gas),
>>>>>>> 5b9db9c6
        })
    }
}<|MERGE_RESOLUTION|>--- conflicted
+++ resolved
@@ -166,20 +166,12 @@
                     }
                 }
             }
-<<<<<<< HEAD
-            CompiledClass::Sierra(sierra_contract_class) => {
-=======
             CompiledClass::Sierra(sierra_program_and_entrypoints) => {
->>>>>>> 5b9db9c6
                 let mut transactional_state = state.create_transactional();
 
                 match self.native_execute(
                     &mut transactional_state,
-<<<<<<< HEAD
-                    sierra_contract_class,
-=======
                     sierra_program_and_entrypoints,
->>>>>>> 5b9db9c6
                     tx_execution_context,
                     block_context,
                 ) {
@@ -632,11 +624,7 @@
     fn native_execute<S: StateReader>(
         &self,
         _state: &mut CachedState<S>,
-<<<<<<< HEAD
-        _contract_class: Arc<cairo_lang_starknet::contract_class::ContractClass>,
-=======
         _sierra_program_and_entrypoints: Arc<(SierraProgram, ContractEntryPoints)>,
->>>>>>> 5b9db9c6
         _tx_execution_context: &mut TransactionExecutionContext,
         _block_context: &BlockContext,
     ) -> Result<CallInfo, TransactionError> {
@@ -650,15 +638,6 @@
     fn native_execute<S: StateReader>(
         &self,
         state: &mut CachedState<S>,
-<<<<<<< HEAD
-        contract_class: Arc<cairo_lang_starknet::contract_class::ContractClass>,
-        tx_execution_context: &TransactionExecutionContext,
-        block_context: &BlockContext,
-    ) -> Result<CallInfo, TransactionError> {
-        let entry_point = match self.entry_point_type {
-            EntryPointType::External => contract_class
-                .entry_points_by_type
-=======
         sierra_program_and_entrypoints: Arc<(SierraProgram, ContractEntryPoints)>,
         tx_execution_context: &TransactionExecutionContext,
         block_context: &BlockContext,
@@ -675,69 +654,41 @@
 
         let entry_point = match self.entry_point_type {
             EntryPointType::External => contract_entrypoints
->>>>>>> 5b9db9c6
                 .external
                 .iter()
                 .find(|entry_point| entry_point.selector == self.entry_point_selector.to_biguint())
                 .unwrap(),
-<<<<<<< HEAD
-            EntryPointType::Constructor => contract_class
-                .entry_points_by_type
-=======
             EntryPointType::Constructor => contract_entrypoints
->>>>>>> 5b9db9c6
                 .constructor
                 .iter()
                 .find(|entry_point| entry_point.selector == self.entry_point_selector.to_biguint())
                 .unwrap(),
-<<<<<<< HEAD
-            EntryPointType::L1Handler => contract_class
-                .entry_points_by_type
-=======
             EntryPointType::L1Handler => contract_entrypoints
->>>>>>> 5b9db9c6
                 .l1_handler
                 .iter()
                 .find(|entry_point| entry_point.selector == self.entry_point_selector.to_biguint())
                 .unwrap(),
         };
 
-<<<<<<< HEAD
-        let sierra_program = contract_class.extract_sierra_program().unwrap();
-
-        let native_context = NativeContext::new();
-        let mut native_program = native_context.compile(&sierra_program).unwrap();
-=======
         let program_registry: ProgramRegistry<CoreType, CoreLibfunc> =
             ProgramRegistry::new(sierra_program).unwrap();
 
         let native_context = NativeContext::new();
         let mut native_program = native_context.compile(sierra_program).unwrap();
->>>>>>> 5b9db9c6
         let contract_storage_state =
             ContractStorageState::new(state, self.contract_address.clone());
 
         let syscall_handler = NativeSyscallHandler {
             starknet_storage_state: contract_storage_state,
-<<<<<<< HEAD
-            n_emitted_events: 0,
             events: Vec::new(),
             l2_to_l1_messages: Vec::new(),
-            n_sent_messages: 0,
-=======
-            events: Vec::new(),
-            l2_to_l1_messages: Vec::new(),
->>>>>>> 5b9db9c6
             contract_address: self.contract_address.clone(),
             internal_calls: Vec::new(),
             caller_address: self.caller_address.clone(),
             entry_point_selector: self.entry_point_selector.clone(),
             tx_execution_context: tx_execution_context.clone(),
             block_context: block_context.clone(),
-<<<<<<< HEAD
-=======
             resources_manager: Default::default(),
->>>>>>> 5b9db9c6
         };
 
         native_program
@@ -750,18 +701,6 @@
             .as_ptr()
             .as_ptr() as *const () as usize;
 
-<<<<<<< HEAD
-        let fn_id = &sierra_program
-            .funcs
-            .iter()
-            .find(|x| x.id.id == (entry_point.function_idx as u64))
-            .unwrap()
-            .id;
-
-        let number_of_params = sierra_program.funcs[fn_id.id as usize].params.len();
-
-        let required_init_gas = native_program.get_required_init_gas(fn_id);
-=======
         let entry_point_fn = &sierra_program
             .funcs
             .iter()
@@ -776,7 +715,6 @@
         let entry_point_id = &entry_point_fn.id;
 
         let required_init_gas = native_program.get_required_init_gas(entry_point_id);
->>>>>>> 5b9db9c6
 
         let calldata: Vec<_> = self
             .calldata
@@ -791,39 +729,6 @@
             - The maximum amout of gas allowed by the call.
             - `syscall_addr`, the address of the syscall handler.
             - `calldata`, an array of Felt arguments to the method being called.
-<<<<<<< HEAD
-
-            The code to construct it is complex and obscure for the following reason: because the amount of syscalls
-            to be called depends on the method, we don't know beforehand how many `null`s to append to the beginning
-            of the parameters. Ideally, we would like to use the `json!` macro to construct the `params`, but I found
-            no way of doing so; thus, string interpolation.
-
-            To know how many `null`s to append, we fetch the total amount of arguments for the function from
-            the sierra program, then substract 3 from it, to account for the other arguments (gas, syscall_addr, calldata).
-        */
-        let mut builtins_string = "".to_owned();
-        for _ in 0..(number_of_params - 3) {
-            builtins_string.push_str("null,");
-        }
-
-        let params: Value = serde_json::from_str(&format!(
-            "
-            [
-                {}
-                {},
-                {},
-                [
-                    {:?}
-                ]
-            ]
-        ",
-            builtins_string,
-            u64::MAX,
-            syscall_addr,
-            calldata
-        ))
-        .unwrap();
-=======
         */
 
         let wrapped_calldata = vec![calldata];
@@ -849,7 +754,6 @@
                 }
             })
             .collect();
->>>>>>> 5b9db9c6
 
         let mut writer: Vec<u8> = Vec::new();
         let returns = &mut serde_json::Serializer::new(&mut writer);
@@ -857,13 +761,6 @@
         let native_executor = NativeExecutor::new(native_program);
 
         native_executor
-<<<<<<< HEAD
-            .execute(fn_id, params, returns, required_init_gas)
-            .map_err(|e| TransactionError::CustomError(e.to_string()))?;
-
-        let result: String = String::from_utf8(writer).unwrap();
-        let value = serde_json::from_str::<NativeExecutionResult>(&result).unwrap();
-=======
             .execute(entry_point_id, json!(params), returns, required_init_gas)
             .map_err(|e| TransactionError::CustomError(format!("cairo-native error: {:?}", e)))?;
 
@@ -872,7 +769,6 @@
             &ret_types,
         )
         .expect("failed to serialize starknet execution result");
->>>>>>> 5b9db9c6
 
         Ok(CallInfo {
             caller_address: self.caller_address.clone(),
@@ -893,16 +789,10 @@
             failure_flag: value.failure_flag,
             l2_to_l1_messages: syscall_handler.l2_to_l1_messages,
             internal_calls: syscall_handler.internal_calls,
-<<<<<<< HEAD
-
-            // TODO
-            gas_consumed: 0,
-=======
             gas_consumed: self
                 .initial_gas
                 .saturating_sub(SYSCALL_BASE)
                 .saturating_sub(value.remaining_gas),
->>>>>>> 5b9db9c6
         })
     }
 }