--- conflicted
+++ resolved
@@ -231,118 +231,6 @@
         }
     }
 
-<<<<<<< HEAD
-    #[cfg(feature = "cairo-native")]
-    pub fn execute_with_native_cache<T>(
-        &self,
-        state: &mut CachedState<T>,
-        block_context: &BlockContext,
-        resources_manager: &mut ExecutionResourcesManager,
-        tx_execution_context: &mut TransactionExecutionContext,
-        support_reverted: bool,
-        max_steps: u64,
-        program_cache: Rc<RefCell<ProgramCache<'_, ClassHash>>>,
-    ) -> Result<ExecutionResult, TransactionError>
-    where
-        T: StateReader,
-    {
-        // lookup the compiled class from the state.
-        let class_hash = self.get_class_hash(state)?;
-        let contract_class = state
-            .get_contract_class(&class_hash)
-            .map_err(|_| TransactionError::MissingCompiledClass)?;
-        match contract_class {
-            CompiledClass::Deprecated(contract_class) => {
-                let call_info = self._execute_version0_class(
-                    state,
-                    resources_manager,
-                    block_context,
-                    tx_execution_context,
-                    contract_class,
-                    class_hash,
-                )?;
-                Ok(ExecutionResult {
-                    call_info: Some(call_info),
-                    revert_error: None,
-                    n_reverted_steps: 0,
-                })
-            }
-            CompiledClass::Casm(contract_class) => {
-                match self._execute(
-                    state,
-                    resources_manager,
-                    block_context,
-                    tx_execution_context,
-                    contract_class,
-                    class_hash,
-                    support_reverted,
-                ) {
-                    Ok(call_info) => Ok(ExecutionResult {
-                        call_info: Some(call_info),
-                        revert_error: None,
-                        n_reverted_steps: 0,
-                    }),
-                    Err(e) => {
-                        if !support_reverted {
-                            return Err(e);
-                        }
-
-                        let n_reverted_steps =
-                            (max_steps as usize) - resources_manager.cairo_usage.n_steps;
-                        Ok(ExecutionResult {
-                            call_info: None,
-                            revert_error: Some(e.to_string()),
-                            n_reverted_steps,
-                        })
-                    }
-                }
-            }
-            CompiledClass::Sierra(sierra_contract_class) => {
-                let mut transactional_state = state.create_transactional();
-
-                match self.native_execute(
-                    &mut transactional_state,
-                    sierra_contract_class,
-                    tx_execution_context,
-                    block_context,
-                    &class_hash,
-                    program_cache,
-                ) {
-                    Ok(call_info) => {
-                        state.apply_state_update(&StateDiff::from_cached_state(
-                            transactional_state.cache(),
-                        )?)?;
-
-                        Ok(ExecutionResult {
-                            call_info: Some(call_info),
-                            revert_error: None,
-                            n_reverted_steps: 0,
-                        })
-                    }
-                    Err(e) => {
-                        if !support_reverted {
-                            state.apply_state_update(&StateDiff::from_cached_state(
-                                transactional_state.cache(),
-                            )?)?;
-
-                            return Err(e);
-                        }
-
-                        let n_reverted_steps =
-                            (max_steps as usize) - resources_manager.cairo_usage.n_steps;
-                        Ok(ExecutionResult {
-                            call_info: None,
-                            revert_error: Some(e.to_string()),
-                            n_reverted_steps,
-                        })
-                    }
-                }
-            }
-        }
-    }
-
-=======
->>>>>>> ee8507d0
     /// Returns the entry point with selector corresponding with self.entry_point_selector, or the
     /// default if there is one and the requested one is not found.
     fn get_selected_entry_point_v0(
@@ -478,13 +366,8 @@
     }
 
     /// Returns the hash of the executed contract class.
-<<<<<<< HEAD
     fn get_class_hash<S: State>(&self, state: &mut S) -> Result<ClassHash, TransactionError> {
-        if self.class_hash.is_some() {
-=======
-    fn get_code_class_hash<S: State>(&self, state: &mut S) -> Result<[u8; 32], TransactionError> {
         if let Some(class_hash) = self.class_hash {
->>>>>>> ee8507d0
             match self.call_type {
                 CallType::Delegate => return Ok(class_hash),
                 _ => return Err(TransactionError::CallTypeIsNotDelegate),
