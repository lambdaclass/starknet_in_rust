use super::{
    CallInfo, CallResult, CallType, OrderedEvent, OrderedL2ToL1Message, TransactionExecutionContext,
};
use crate::{
    definitions::{block_context::BlockContext, constants::DEFAULT_ENTRY_POINT_SELECTOR},
    runner::StarknetRunner,
    services::api::contract_classes::{
        compiled_class::CompiledClass,
        deprecated_contract_class::{ContractClass, ContractEntryPoint, EntryPointType},
    },
    state::{
        cached_state::CachedState,
        contract_storage_state::ContractStorageState,
        state_api::{State, StateReader},
        ExecutionResourcesManager,
    },
    syscalls::{
        business_logic_syscall_handler::BusinessLogicSyscallHandler,
        deprecated_business_logic_syscall_handler::DeprecatedBLSyscallHandler,
        deprecated_syscall_handler::DeprecatedSyscallHintProcessor,
        syscall_handler::SyscallHintProcessor,
    },
    transaction::error::TransactionError,
    utils::{
        get_deployed_address_class_hash_at_address, parse_builtin_names,
        validate_contract_deployed, Address,
    },
};
<<<<<<< HEAD
use cairo_lang_sierra::program::Program as SierraProgram;
use cairo_lang_starknet::casm_contract_class::{CasmContractClass, CasmContractEntryPoint};
use cairo_lang_starknet::contract_class::ContractEntryPoints;
=======
#[cfg(feature = "cairo-native")]
use crate::{state::StateDiff, utils::ClassHash};
use cairo_lang_sierra::program::Program as SierraProgram;
use cairo_lang_starknet::casm_contract_class::{CasmContractClass, CasmContractEntryPoint};
use cairo_lang_starknet::contract_class::ContractEntryPoints;
#[cfg(feature = "cairo-native")]
use cairo_native::cache::ProgramCache;
>>>>>>> ec86e499
use cairo_vm::{
    felt::Felt252,
    types::{
        program::Program,
        relocatable::{MaybeRelocatable, Relocatable},
    },
    vm::{
        runners::cairo_runner::{CairoArg, CairoRunner, ExecutionResources, RunResources},
        vm_core::VirtualMachine,
    },
};
use std::sync::Arc;
#[cfg(feature = "cairo-native")]
use std::{cell::RefCell, rc::Rc};

#[cfg(feature = "cairo-native")]
use {
    crate::syscalls::native_syscall_handler::NativeSyscallHandler,
    cairo_native::{
        context::NativeContext, execution_result::NativeExecutionResult,
        metadata::syscall_handler::SyscallHandlerMeta, utils::felt252_bigint,
    },
    serde_json::Value,
};

#[derive(Debug, Default)]
pub struct ExecutionResult {
    pub call_info: Option<CallInfo>,
    pub revert_error: Option<String>,
    pub n_reverted_steps: usize,
}

/// Represents a Cairo entry point execution of a StarkNet contract.

// TODO:initial_gas is a new field added in the current changes, it should be checked if we delete it once the new execution entry point is done
#[derive(Debug, Clone)]
pub struct ExecutionEntryPoint {
    pub(crate) call_type: CallType,
    pub(crate) contract_address: Address,
    pub(crate) code_address: Option<Address>,
    pub(crate) class_hash: Option<[u8; 32]>,
    pub(crate) calldata: Vec<Felt252>,
    pub(crate) caller_address: Address,
    pub(crate) entry_point_selector: Felt252,
    pub(crate) entry_point_type: EntryPointType,
    pub(crate) initial_gas: u128,
}
#[allow(clippy::too_many_arguments)]
impl ExecutionEntryPoint {
    pub fn new(
        contract_address: Address,
        calldata: Vec<Felt252>,
        entry_point_selector: Felt252,
        caller_address: Address,
        entry_point_type: EntryPointType,
        call_type: Option<CallType>,
        class_hash: Option<[u8; 32]>,
        initial_gas: u128,
    ) -> Self {
        ExecutionEntryPoint {
            call_type: call_type.unwrap_or(CallType::Call),
            contract_address,
            code_address: None,
            class_hash,
            calldata,
            caller_address,
            entry_point_selector,
            entry_point_type,
            initial_gas,
        }
    }

    /// Executes the selected entry point with the given calldata in the specified contract.
    /// The information collected from this run (number of steps required, modifications to the
    /// contract storage, etc.) is saved on the resources manager.
    /// Returns a CallInfo object that represents the execution.
    pub fn execute<T>(
        &self,
        state: &mut CachedState<T>,
        block_context: &BlockContext,
        resources_manager: &mut ExecutionResourcesManager,
        tx_execution_context: &mut TransactionExecutionContext,
        support_reverted: bool,
        max_steps: u64,
    ) -> Result<ExecutionResult, TransactionError>
    where
        T: StateReader,
    {
        // lookup the compiled class from the state.
        let class_hash = self.get_code_class_hash(state)?;
        let contract_class = state
            .get_contract_class(&class_hash)
            .map_err(|_| TransactionError::MissingCompiledClass)?;
        match contract_class {
            CompiledClass::Deprecated(contract_class) => {
                let call_info = self._execute_version0_class(
                    state,
                    resources_manager,
                    block_context,
                    tx_execution_context,
                    contract_class,
                    class_hash,
                )?;
                Ok(ExecutionResult {
                    call_info: Some(call_info),
                    revert_error: None,
                    n_reverted_steps: 0,
                })
            }
            CompiledClass::Casm(contract_class) => {
                match self._execute(
                    state,
                    resources_manager,
                    block_context,
                    tx_execution_context,
                    contract_class,
                    class_hash,
                    support_reverted,
                ) {
                    Ok(call_info) => Ok(ExecutionResult {
                        call_info: Some(call_info),
                        revert_error: None,
                        n_reverted_steps: 0,
                    }),
                    Err(e) => {
                        if !support_reverted {
                            return Err(e);
                        }

                        let n_reverted_steps =
                            (max_steps as usize) - resources_manager.cairo_usage.n_steps;
                        Ok(ExecutionResult {
                            call_info: None,
                            revert_error: Some(e.to_string()),
                            n_reverted_steps,
                        })
                    }
                }
            }
<<<<<<< HEAD
            CompiledClass::Sierra(sierra_program_and_entrypoints) => {
=======
            #[cfg(not(feature = "cairo-native"))]
            CompiledClass::Sierra(_) => {
                unimplemented!("Use the feature 'cairo-native' to enable native execution")
            }
            #[cfg(feature = "cairo-native")]
            CompiledClass::Sierra(sierra_program_and_entrypoints) => {
                let mut transactional_state = state.create_transactional();

                let native_context = NativeContext::new();
                let program_cache = Rc::new(RefCell::new(ProgramCache::new(&native_context)));

                match self.native_execute(
                    &mut transactional_state,
                    sierra_program_and_entrypoints,
                    tx_execution_context,
                    block_context,
                    &class_hash,
                    program_cache,
                ) {
                    Ok(call_info) => {
                        state.apply_state_update(&StateDiff::from_cached_state(
                            transactional_state.cache(),
                        )?)?;

                        Ok(ExecutionResult {
                            call_info: Some(call_info),
                            revert_error: None,
                            n_reverted_steps: 0,
                        })
                    }
                    Err(e) => {
                        if !support_reverted {
                            state.apply_state_update(&StateDiff::from_cached_state(
                                transactional_state.cache(),
                            )?)?;

                            return Err(e);
                        }

                        let n_reverted_steps =
                            (max_steps as usize) - resources_manager.cairo_usage.n_steps;
                        Ok(ExecutionResult {
                            call_info: None,
                            revert_error: Some(e.to_string()),
                            n_reverted_steps,
                        })
                    }
                }
            }
        }
    }

    #[cfg(feature = "cairo-native")]
    pub fn execute_with_native_cache<T>(
        &self,
        state: &mut CachedState<T>,
        block_context: &BlockContext,
        resources_manager: &mut ExecutionResourcesManager,
        tx_execution_context: &mut TransactionExecutionContext,
        support_reverted: bool,
        max_steps: u64,
        program_cache: Rc<RefCell<ProgramCache<'_, ClassHash>>>,
    ) -> Result<ExecutionResult, TransactionError>
    where
        T: StateReader,
    {
        // lookup the compiled class from the state.
        let class_hash = self.get_code_class_hash(state)?;
        let contract_class = state
            .get_contract_class(&class_hash)
            .map_err(|_| TransactionError::MissingCompiledClass)?;
        match contract_class {
            CompiledClass::Deprecated(contract_class) => {
                let call_info = self._execute_version0_class(
                    state,
                    resources_manager,
                    block_context,
                    tx_execution_context,
                    contract_class,
                    class_hash,
                )?;
                Ok(ExecutionResult {
                    call_info: Some(call_info),
                    revert_error: None,
                    n_reverted_steps: 0,
                })
            }
            CompiledClass::Casm(contract_class) => {
                match self._execute(
                    state,
                    resources_manager,
                    block_context,
                    tx_execution_context,
                    contract_class,
                    class_hash,
                    support_reverted,
                ) {
                    Ok(call_info) => Ok(ExecutionResult {
                        call_info: Some(call_info),
                        revert_error: None,
                        n_reverted_steps: 0,
                    }),
                    Err(e) => {
                        if !support_reverted {
                            return Err(e);
                        }

                        let n_reverted_steps =
                            (max_steps as usize) - resources_manager.cairo_usage.n_steps;
                        Ok(ExecutionResult {
                            call_info: None,
                            revert_error: Some(e.to_string()),
                            n_reverted_steps,
                        })
                    }
                }
            }
            CompiledClass::Sierra(sierra_contract_class) => {
>>>>>>> ec86e499
                let mut transactional_state = state.create_transactional();

                match self.native_execute(
                    &mut transactional_state,
                    sierra_program_and_entrypoints,
                    tx_execution_context,
                    block_context,
                    &class_hash,
                    program_cache,
                ) {
                    Ok(call_info) => {
                        state.apply_state_update(&StateDiff::from_cached_state(
                            transactional_state.cache(),
                        )?)?;

                        Ok(ExecutionResult {
                            call_info: Some(call_info),
                            revert_error: None,
                            n_reverted_steps: 0,
                        })
                    }
                    Err(e) => {
                        if !support_reverted {
                            state.apply_state_update(&StateDiff::from_cached_state(
                                transactional_state.cache(),
                            )?)?;

                            return Err(e);
                        }

                        let n_reverted_steps =
                            (max_steps as usize) - resources_manager.cairo_usage.n_steps;
                        Ok(ExecutionResult {
                            call_info: None,
                            revert_error: Some(e.to_string()),
                            n_reverted_steps,
                        })
                    }
                }
            }
        }
    }

    /// Returns the entry point with selector corresponding with self.entry_point_selector, or the
    /// default if there is one and the requested one is not found.
    fn get_selected_entry_point_v0(
        &self,
        contract_class: &ContractClass,
        _class_hash: [u8; 32],
    ) -> Result<ContractEntryPoint, TransactionError> {
        let entry_points = contract_class
            .entry_points_by_type
            .get(&self.entry_point_type)
            .ok_or(TransactionError::InvalidEntryPoints)?;

        let mut default_entry_point = None;
        let entry_point = entry_points
            .iter()
            .filter(|x| {
                if x.selector() == &*DEFAULT_ENTRY_POINT_SELECTOR {
                    default_entry_point = Some(*x);
                }

                x.selector() == &self.entry_point_selector
            })
            .try_fold(None, |acc, x| match acc {
                None => Ok(Some(x)),
                _ => Err(TransactionError::NonUniqueEntryPoint),
            })?;

        entry_point
            .or(default_entry_point)
            .cloned()
            .ok_or(TransactionError::EntryPointNotFound)
    }

    fn get_selected_entry_point(
        &self,
        contract_class: &CasmContractClass,
        _class_hash: [u8; 32],
    ) -> Result<CasmContractEntryPoint, TransactionError> {
        let entry_points = match self.entry_point_type {
            EntryPointType::External => &contract_class.entry_points_by_type.external,
            EntryPointType::Constructor => &contract_class.entry_points_by_type.constructor,
            EntryPointType::L1Handler => &contract_class.entry_points_by_type.l1_handler,
        };

        let mut default_entry_point = None;
        let entry_point = entry_points
            .iter()
            .filter(|x| {
                if x.selector == DEFAULT_ENTRY_POINT_SELECTOR.to_biguint() {
                    default_entry_point = Some(*x);
                }

                x.selector == self.entry_point_selector.to_biguint()
            })
            .try_fold(None, |acc, x| match acc {
                None => Ok(Some(x)),
                _ => Err(TransactionError::NonUniqueEntryPoint),
            })?;
        entry_point
            .or(default_entry_point)
            .cloned()
            .ok_or(TransactionError::EntryPointNotFound)
    }

    fn build_call_info_deprecated<S: StateReader>(
        &self,
        previous_cairo_usage: ExecutionResources,
        resources_manager: &ExecutionResourcesManager,
        starknet_storage_state: ContractStorageState<S>,
        events: Vec<OrderedEvent>,
        l2_to_l1_messages: Vec<OrderedL2ToL1Message>,
        internal_calls: Vec<CallInfo>,
        retdata: Vec<Felt252>,
    ) -> Result<CallInfo, TransactionError> {
        let execution_resources = &resources_manager.cairo_usage - &previous_cairo_usage;

        Ok(CallInfo {
            caller_address: self.caller_address.clone(),
            call_type: Some(self.call_type.clone()),
            contract_address: self.contract_address.clone(),
            code_address: self.code_address.clone(),
            class_hash: Some(self.get_code_class_hash(starknet_storage_state.state)?),
            entry_point_selector: Some(self.entry_point_selector.clone()),
            entry_point_type: Some(self.entry_point_type),
            calldata: self.calldata.clone(),
            retdata,
            execution_resources: Some(execution_resources.filter_unused_builtins()),
            events,
            l2_to_l1_messages,
            storage_read_values: starknet_storage_state.read_values,
            accessed_storage_keys: starknet_storage_state.accessed_keys,
            internal_calls,
            failure_flag: false,
            gas_consumed: 0,
        })
    }

    fn build_call_info<S: StateReader>(
        &self,
        previous_cairo_usage: ExecutionResources,
        resources_manager: &ExecutionResourcesManager,
        starknet_storage_state: ContractStorageState<S>,
        events: Vec<OrderedEvent>,
        l2_to_l1_messages: Vec<OrderedL2ToL1Message>,
        internal_calls: Vec<CallInfo>,
        call_result: CallResult,
    ) -> Result<CallInfo, TransactionError> {
        let execution_resources = &resources_manager.cairo_usage - &previous_cairo_usage;

        Ok(CallInfo {
            caller_address: self.caller_address.clone(),
            call_type: Some(self.call_type.clone()),
            contract_address: self.contract_address.clone(),
            code_address: self.code_address.clone(),
            class_hash: Some(self.get_code_class_hash(starknet_storage_state.state)?),
            entry_point_selector: Some(self.entry_point_selector.clone()),
            entry_point_type: Some(self.entry_point_type),
            calldata: self.calldata.clone(),
            retdata: call_result
                .retdata
                .iter()
                .map(|n| n.get_int_ref().cloned().unwrap_or_default())
                .collect(),
            execution_resources: Some(execution_resources.filter_unused_builtins()),
            events,
            l2_to_l1_messages,
            storage_read_values: starknet_storage_state.read_values,
            accessed_storage_keys: starknet_storage_state.accessed_keys,
            internal_calls,
            failure_flag: !call_result.is_success,
            gas_consumed: call_result.gas_consumed,
        })
    }

    /// Returns the hash of the executed contract class.
    fn get_code_class_hash<S: State>(&self, state: &mut S) -> Result<[u8; 32], TransactionError> {
        if self.class_hash.is_some() {
            match self.call_type {
                CallType::Delegate => return Ok(self.class_hash.unwrap()),
                _ => return Err(TransactionError::CallTypeIsNotDelegate),
            }
        }
        let code_address = match self.call_type {
            CallType::Call => Some(self.contract_address.clone()),
            CallType::Delegate => {
                if self.code_address.is_some() {
                    self.code_address.clone()
                } else {
                    return Err(TransactionError::AttempToUseNoneCodeAddress);
                }
            }
        };

        get_deployed_address_class_hash_at_address(state, &code_address.unwrap())
    }

    fn _execute_version0_class<S: StateReader>(
        &self,
        state: &mut CachedState<S>,
        resources_manager: &mut ExecutionResourcesManager,
        block_context: &BlockContext,
        tx_execution_context: &mut TransactionExecutionContext,
        contract_class: Arc<ContractClass>,
        class_hash: [u8; 32],
    ) -> Result<CallInfo, TransactionError> {
        let previous_cairo_usage = resources_manager.cairo_usage.clone();
        // fetch selected entry point
        let entry_point = self.get_selected_entry_point_v0(&contract_class, class_hash)?;

        // create starknet runner
        let mut vm = VirtualMachine::new(false);
        let mut cairo_runner = CairoRunner::new(&contract_class.program, "starknet", false)?;
        cairo_runner.initialize_function_runner(&mut vm)?;

        validate_contract_deployed(state, &self.contract_address)?;

        // prepare OS context
        //let os_context = runner.prepare_os_context();
        let os_context =
            StarknetRunner::<DeprecatedSyscallHintProcessor<S>>::prepare_os_context_cairo0(
                &cairo_runner,
                &mut vm,
            );

        // fetch syscall_ptr
        let initial_syscall_ptr: Relocatable = match os_context.get(0) {
            Some(MaybeRelocatable::RelocatableValue(ptr)) => ptr.to_owned(),
            _ => return Err(TransactionError::NotARelocatableValue),
        };

        let syscall_handler = DeprecatedBLSyscallHandler::new(
            tx_execution_context.clone(),
            state,
            resources_manager.clone(),
            self.caller_address.clone(),
            self.contract_address.clone(),
            block_context.clone(),
            initial_syscall_ptr,
        );
        let hint_processor =
            DeprecatedSyscallHintProcessor::new(syscall_handler, RunResources::default());
        let mut runner = StarknetRunner::new(cairo_runner, vm, hint_processor);

        // Positional arguments are passed to *args in the 'run_from_entrypoint' function.
        let data: Vec<MaybeRelocatable> = self.calldata.iter().map(|d| d.into()).collect();
        let alloc_pointer = runner
            .hint_processor
            .syscall_handler
            .allocate_segment(&mut runner.vm, data)?
            .into();

        let entry_point_args = [
            &CairoArg::Single(self.entry_point_selector.clone().into()),
            &CairoArg::Array(os_context.clone()),
            &CairoArg::Single(MaybeRelocatable::Int(self.calldata.len().into())),
            &CairoArg::Single(alloc_pointer),
        ];

        // cairo runner entry point
        runner.run_from_entrypoint(entry_point.offset(), &entry_point_args, None)?;
        runner.validate_and_process_os_context_for_version0_class(os_context)?;

        // When execution starts the stack holds entry_points_args + [ret_fp, ret_pc].
        let args_ptr = (runner
            .cairo_runner
            .get_initial_fp()
            .ok_or(TransactionError::MissingInitialFp)?
            - (entry_point_args.len() + 2))?;

        runner
            .vm
            .mark_address_range_as_accessed(args_ptr, entry_point_args.len())?;

        *resources_manager = runner
            .hint_processor
            .syscall_handler
            .resources_manager
            .clone();

        *tx_execution_context = runner
            .hint_processor
            .syscall_handler
            .tx_execution_context
            .clone();

        // Update resources usage (for bouncer).
        resources_manager.cairo_usage += &runner.get_execution_resources()?;

        let retdata = runner.get_return_values()?;

        self.build_call_info_deprecated::<S>(
            previous_cairo_usage,
            resources_manager,
            runner.hint_processor.syscall_handler.starknet_storage_state,
            runner.hint_processor.syscall_handler.events,
            runner.hint_processor.syscall_handler.l2_to_l1_messages,
            runner.hint_processor.syscall_handler.internal_calls,
            retdata,
        )
    }

    fn _execute<S: StateReader>(
        &self,
        state: &mut CachedState<S>,
        resources_manager: &mut ExecutionResourcesManager,
        block_context: &BlockContext,
        tx_execution_context: &mut TransactionExecutionContext,
        contract_class: Arc<CasmContractClass>,
        class_hash: [u8; 32],
        support_reverted: bool,
    ) -> Result<CallInfo, TransactionError> {
        let previous_cairo_usage = resources_manager.cairo_usage.clone();

        // fetch selected entry point
        let entry_point = self.get_selected_entry_point(&contract_class, class_hash)?;

        // create starknet runner
        let mut vm = VirtualMachine::new(false);
        // get a program from the casm contract class
        let program: Program = contract_class.as_ref().clone().try_into()?;
        // create and initialize a cairo runner for running cairo 1 programs.
        let mut cairo_runner = CairoRunner::new(&program, "starknet", false)?;

        cairo_runner.initialize_function_runner_cairo_1(
            &mut vm,
            &parse_builtin_names(&entry_point.builtins)?,
        )?;
        validate_contract_deployed(state, &self.contract_address)?;
        // prepare OS context
        let os_context = StarknetRunner::<SyscallHintProcessor<S>>::prepare_os_context_cairo1(
            &cairo_runner,
            &mut vm,
            self.initial_gas.into(),
        );

        // fetch syscall_ptr (it is the last element of the os_context)
        let initial_syscall_ptr: Relocatable = match os_context.last() {
            Some(MaybeRelocatable::RelocatableValue(ptr)) => ptr.to_owned(),
            _ => return Err(TransactionError::NotARelocatableValue),
        };

        let syscall_handler = BusinessLogicSyscallHandler::new(
            tx_execution_context.clone(),
            state,
            resources_manager.clone(),
            self.caller_address.clone(),
            self.contract_address.clone(),
            block_context.clone(),
            initial_syscall_ptr,
            support_reverted,
            self.entry_point_selector.clone(),
        );
        // create and attach a syscall hint processor to the starknet runner.
        let hint_processor = SyscallHintProcessor::new(
            syscall_handler,
            &contract_class.hints,
            RunResources::default(),
        );
        let mut runner = StarknetRunner::new(cairo_runner, vm, hint_processor);

        // TODO: handle error cases
        // Load builtin costs
        let builtin_costs: Vec<MaybeRelocatable> =
            vec![0.into(), 0.into(), 0.into(), 0.into(), 0.into()];
        let builtin_costs_ptr: MaybeRelocatable = runner
            .hint_processor
            .syscall_handler
            .allocate_segment(&mut runner.vm, builtin_costs)?
            .into();

        // Load extra data
        let core_program_end_ptr =
            (runner.cairo_runner.program_base.unwrap() + program.data_len()).unwrap();
        let program_extra_data: Vec<MaybeRelocatable> =
            vec![0x208B7FFF7FFF7FFE.into(), builtin_costs_ptr];
        runner
            .vm
            .load_data(core_program_end_ptr, &program_extra_data)
            .unwrap();

        // Positional arguments are passed to *args in the 'run_from_entrypoint' function.
        let data = self.calldata.iter().map(|d| d.into()).collect();
        let alloc_pointer: MaybeRelocatable = runner
            .hint_processor
            .syscall_handler
            .allocate_segment(&mut runner.vm, data)?
            .into();

        let mut entrypoint_args: Vec<CairoArg> = os_context
            .iter()
            .map(|x| CairoArg::Single(x.into()))
            .collect();
        entrypoint_args.push(CairoArg::Single(alloc_pointer.clone()));
        entrypoint_args.push(CairoArg::Single(
            alloc_pointer.add_usize(self.calldata.len()).unwrap(),
        ));

        let ref_vec: Vec<&CairoArg> = entrypoint_args.iter().collect();

        // run the Cairo1 entrypoint
        runner.run_from_entrypoint(
            entry_point.offset,
            &ref_vec,
            Some(program.data_len() + program_extra_data.len()),
        )?;

        runner
            .vm
            .mark_address_range_as_accessed(core_program_end_ptr, program_extra_data.len())?;

        runner.validate_and_process_os_context(os_context)?;

        // When execution starts the stack holds entry_points_args + [ret_fp, ret_pc].
        let initial_fp = runner
            .cairo_runner
            .get_initial_fp()
            .ok_or(TransactionError::MissingInitialFp)?;

        let args_ptr = initial_fp - (entrypoint_args.len() + 2);

        runner
            .vm
            .mark_address_range_as_accessed(args_ptr.unwrap(), entrypoint_args.len())?;

        *resources_manager = runner
            .hint_processor
            .syscall_handler
            .resources_manager
            .clone();

        *tx_execution_context = runner
            .hint_processor
            .syscall_handler
            .tx_execution_context
            .clone();

        // Update resources usage (for bouncer).
        resources_manager.cairo_usage += &runner.get_execution_resources()?;

        let call_result = runner.get_call_result(self.initial_gas)?;
        self.build_call_info::<S>(
            previous_cairo_usage,
            resources_manager,
            runner.hint_processor.syscall_handler.starknet_storage_state,
            runner.hint_processor.syscall_handler.events,
            runner.hint_processor.syscall_handler.l2_to_l1_messages,
            runner.hint_processor.syscall_handler.internal_calls,
            call_result,
        )
    }

    #[cfg(not(feature = "cairo-native"))]
    #[inline(always)]
    #[allow(dead_code)]
    fn native_execute<S: StateReader>(
        &self,
        _state: &mut CachedState<S>,
        _sierra_program_and_entrypoints: Arc<(SierraProgram, ContractEntryPoints)>,
        _tx_execution_context: &mut TransactionExecutionContext,
        _block_context: &BlockContext,
    ) -> Result<CallInfo, TransactionError> {
        Err(TransactionError::SierraCompileError(
            "This version of SiR was compiled without the Cairo Native feature".to_string(),
        ))
    }

    #[cfg(feature = "cairo-native")]
    #[inline(always)]
    fn native_execute<S: StateReader>(
        &self,
        state: &mut CachedState<S>,
        sierra_program_and_entrypoints: Arc<(SierraProgram, ContractEntryPoints)>,
        tx_execution_context: &TransactionExecutionContext,
        block_context: &BlockContext,
        class_hash: &[u8; 32],
        program_cache: Rc<RefCell<ProgramCache<'_, ClassHash>>>,
    ) -> Result<CallInfo, TransactionError> {
        use cairo_lang_sierra::{
            extensions::core::{CoreLibfunc, CoreType, CoreTypeConcrete},
            program_registry::ProgramRegistry,
        };
        use serde_json::json;

        use crate::syscalls::business_logic_syscall_handler::SYSCALL_BASE;
        let sierra_program = &sierra_program_and_entrypoints.0;
        let contract_entrypoints = &sierra_program_and_entrypoints.1;

        let entry_point = match self.entry_point_type {
            EntryPointType::External => contract_entrypoints
                .external
                .iter()
                .find(|entry_point| entry_point.selector == self.entry_point_selector.to_biguint())
                .unwrap(),
            EntryPointType::Constructor => contract_entrypoints
                .constructor
                .iter()
                .find(|entry_point| entry_point.selector == self.entry_point_selector.to_biguint())
                .unwrap(),
            EntryPointType::L1Handler => contract_entrypoints
                .l1_handler
                .iter()
                .find(|entry_point| entry_point.selector == self.entry_point_selector.to_biguint())
                .unwrap(),
        };

        let program_registry: ProgramRegistry<CoreType, CoreLibfunc> =
            ProgramRegistry::new(sierra_program).unwrap();
<<<<<<< HEAD

        let native_context = NativeContext::new();
        let mut native_program = native_context.compile(sierra_program).unwrap();
=======

        let native_executor = {
            let mut cache = program_cache.borrow_mut();
            if let Some(executor) = cache.get(*class_hash) {
                executor
            } else {
                cache.compile_and_insert(*class_hash, sierra_program)
            }
        };

>>>>>>> ec86e499
        let contract_storage_state =
            ContractStorageState::new(state, self.contract_address.clone());

        let syscall_handler = NativeSyscallHandler {
            starknet_storage_state: contract_storage_state,
            events: Vec::new(),
            l2_to_l1_messages: Vec::new(),
            contract_address: self.contract_address.clone(),
            internal_calls: Vec::new(),
            caller_address: self.caller_address.clone(),
            entry_point_selector: self.entry_point_selector.clone(),
            tx_execution_context: tx_execution_context.clone(),
            block_context: block_context.clone(),
<<<<<<< HEAD
=======
            program_cache: program_cache.clone(),
>>>>>>> ec86e499
            resources_manager: Default::default(),
        };

        native_executor
            .borrow_mut()
            .get_module_mut()
            .remove_metadata::<SyscallHandlerMeta>();
        native_executor
            .borrow_mut()
            .get_module_mut()
            .insert_metadata(SyscallHandlerMeta::new(&syscall_handler));

        let syscall_addr = native_executor
            .borrow()
            .get_module()
            .get_metadata::<SyscallHandlerMeta>()
            .unwrap()
            .as_ptr()
            .as_ptr() as *const () as usize;

        let entry_point_fn = &sierra_program
            .funcs
            .iter()
            .find(|x| x.id.id == (entry_point.function_idx as u64))
            .unwrap();
        let ret_types: Vec<&CoreTypeConcrete> = entry_point_fn
            .signature
            .ret_types
            .iter()
            .map(|x| program_registry.get_type(x).unwrap())
            .collect();
        let entry_point_id = &entry_point_fn.id;

<<<<<<< HEAD
        let required_init_gas = native_program.get_required_init_gas(entry_point_id);
=======
        let required_init_gas = native_executor
            .borrow()
            .get_module()
            .get_required_init_gas(entry_point_id);
>>>>>>> ec86e499

        let calldata: Vec<_> = self
            .calldata
            .iter()
            .map(|felt| felt252_bigint(felt.to_bigint()))
            .collect();

        /*
            Below we construct `params`, the Serde value that MLIR expects. It consists of the following:

            - One `null` value for each builtin that is going to be used.
            - The maximum amout of gas allowed by the call.
            - `syscall_addr`, the address of the syscall handler.
            - `calldata`, an array of Felt arguments to the method being called.
        */

        let wrapped_calldata = vec![calldata];
        let params: Vec<Value> = sierra_program.funcs[entry_point_id.id as usize]
            .params
            .iter()
            .map(|param| {
                match param.ty.debug_name.as_ref().unwrap().as_str() {
                    "GasBuiltin" => {
                        json!(self.initial_gas)
                    }
                    "Pedersen" | "SegmentArena" | "RangeCheck" | "Bitwise" | "Poseidon" => {
                        json!(null)
                    }
                    "System" => {
                        json!(syscall_addr)
                    }
                    // calldata
                    "core::array::Span::<core::felt252>" => json!(wrapped_calldata),
                    x => {
                        unimplemented!("unhandled param type: {:?}", x);
                    }
                }
            })
            .collect();

        let mut writer: Vec<u8> = Vec::new();
        let returns = &mut serde_json::Serializer::new(&mut writer);

        native_executor
<<<<<<< HEAD
=======
            .borrow()
>>>>>>> ec86e499
            .execute(entry_point_id, json!(params), returns, required_init_gas)
            .map_err(|e| TransactionError::CustomError(format!("cairo-native error: {:?}", e)))?;

        let value = NativeExecutionResult::deserialize_from_ret_types(
            &mut serde_json::Deserializer::from_slice(&writer),
            &ret_types,
        )
        .expect("failed to serialize starknet execution result");

        Ok(CallInfo {
            caller_address: self.caller_address.clone(),
            call_type: Some(self.call_type.clone()),
            contract_address: self.contract_address.clone(),
            code_address: self.code_address.clone(),
            class_hash: Some(
                self.get_code_class_hash(syscall_handler.starknet_storage_state.state)?,
            ),
            entry_point_selector: Some(self.entry_point_selector.clone()),
            entry_point_type: Some(self.entry_point_type),
            calldata: self.calldata.clone(),
            retdata: value.return_values,
            execution_resources: None,
            events: syscall_handler.events,
            storage_read_values: syscall_handler.starknet_storage_state.read_values,
            accessed_storage_keys: syscall_handler.starknet_storage_state.accessed_keys,
            failure_flag: value.failure_flag,
            l2_to_l1_messages: syscall_handler.l2_to_l1_messages,
            internal_calls: syscall_handler.internal_calls,
            gas_consumed: self
                .initial_gas
                .saturating_sub(SYSCALL_BASE)
                .saturating_sub(value.remaining_gas),
        })
    }
}<|MERGE_RESOLUTION|>--- conflicted
+++ resolved
@@ -26,11 +26,6 @@
         validate_contract_deployed, Address,
     },
 };
-<<<<<<< HEAD
-use cairo_lang_sierra::program::Program as SierraProgram;
-use cairo_lang_starknet::casm_contract_class::{CasmContractClass, CasmContractEntryPoint};
-use cairo_lang_starknet::contract_class::ContractEntryPoints;
-=======
 #[cfg(feature = "cairo-native")]
 use crate::{state::StateDiff, utils::ClassHash};
 use cairo_lang_sierra::program::Program as SierraProgram;
@@ -38,7 +33,6 @@
 use cairo_lang_starknet::contract_class::ContractEntryPoints;
 #[cfg(feature = "cairo-native")]
 use cairo_native::cache::ProgramCache;
->>>>>>> ec86e499
 use cairo_vm::{
     felt::Felt252,
     types::{
@@ -178,129 +172,16 @@
                     }
                 }
             }
-<<<<<<< HEAD
-            CompiledClass::Sierra(sierra_program_and_entrypoints) => {
-=======
             #[cfg(not(feature = "cairo-native"))]
             CompiledClass::Sierra(_) => {
                 unimplemented!("Use the feature 'cairo-native' to enable native execution")
             }
             #[cfg(feature = "cairo-native")]
-            CompiledClass::Sierra(sierra_program_and_entrypoints) => {
+            CompiledClass::Sierra(sierra_contract_class) => {
                 let mut transactional_state = state.create_transactional();
 
                 let native_context = NativeContext::new();
                 let program_cache = Rc::new(RefCell::new(ProgramCache::new(&native_context)));
-
-                match self.native_execute(
-                    &mut transactional_state,
-                    sierra_program_and_entrypoints,
-                    tx_execution_context,
-                    block_context,
-                    &class_hash,
-                    program_cache,
-                ) {
-                    Ok(call_info) => {
-                        state.apply_state_update(&StateDiff::from_cached_state(
-                            transactional_state.cache(),
-                        )?)?;
-
-                        Ok(ExecutionResult {
-                            call_info: Some(call_info),
-                            revert_error: None,
-                            n_reverted_steps: 0,
-                        })
-                    }
-                    Err(e) => {
-                        if !support_reverted {
-                            state.apply_state_update(&StateDiff::from_cached_state(
-                                transactional_state.cache(),
-                            )?)?;
-
-                            return Err(e);
-                        }
-
-                        let n_reverted_steps =
-                            (max_steps as usize) - resources_manager.cairo_usage.n_steps;
-                        Ok(ExecutionResult {
-                            call_info: None,
-                            revert_error: Some(e.to_string()),
-                            n_reverted_steps,
-                        })
-                    }
-                }
-            }
-        }
-    }
-
-    #[cfg(feature = "cairo-native")]
-    pub fn execute_with_native_cache<T>(
-        &self,
-        state: &mut CachedState<T>,
-        block_context: &BlockContext,
-        resources_manager: &mut ExecutionResourcesManager,
-        tx_execution_context: &mut TransactionExecutionContext,
-        support_reverted: bool,
-        max_steps: u64,
-        program_cache: Rc<RefCell<ProgramCache<'_, ClassHash>>>,
-    ) -> Result<ExecutionResult, TransactionError>
-    where
-        T: StateReader,
-    {
-        // lookup the compiled class from the state.
-        let class_hash = self.get_code_class_hash(state)?;
-        let contract_class = state
-            .get_contract_class(&class_hash)
-            .map_err(|_| TransactionError::MissingCompiledClass)?;
-        match contract_class {
-            CompiledClass::Deprecated(contract_class) => {
-                let call_info = self._execute_version0_class(
-                    state,
-                    resources_manager,
-                    block_context,
-                    tx_execution_context,
-                    contract_class,
-                    class_hash,
-                )?;
-                Ok(ExecutionResult {
-                    call_info: Some(call_info),
-                    revert_error: None,
-                    n_reverted_steps: 0,
-                })
-            }
-            CompiledClass::Casm(contract_class) => {
-                match self._execute(
-                    state,
-                    resources_manager,
-                    block_context,
-                    tx_execution_context,
-                    contract_class,
-                    class_hash,
-                    support_reverted,
-                ) {
-                    Ok(call_info) => Ok(ExecutionResult {
-                        call_info: Some(call_info),
-                        revert_error: None,
-                        n_reverted_steps: 0,
-                    }),
-                    Err(e) => {
-                        if !support_reverted {
-                            return Err(e);
-                        }
-
-                        let n_reverted_steps =
-                            (max_steps as usize) - resources_manager.cairo_usage.n_steps;
-                        Ok(ExecutionResult {
-                            call_info: None,
-                            revert_error: Some(e.to_string()),
-                            n_reverted_steps,
-                        })
-                    }
-                }
-            }
-            CompiledClass::Sierra(sierra_contract_class) => {
->>>>>>> ec86e499
-                let mut transactional_state = state.create_transactional();
 
                 match self.native_execute(
                     &mut transactional_state,
@@ -810,11 +691,6 @@
 
         let program_registry: ProgramRegistry<CoreType, CoreLibfunc> =
             ProgramRegistry::new(sierra_program).unwrap();
-<<<<<<< HEAD
-
-        let native_context = NativeContext::new();
-        let mut native_program = native_context.compile(sierra_program).unwrap();
-=======
 
         let native_executor = {
             let mut cache = program_cache.borrow_mut();
@@ -825,7 +701,6 @@
             }
         };
 
->>>>>>> ec86e499
         let contract_storage_state =
             ContractStorageState::new(state, self.contract_address.clone());
 
@@ -839,10 +714,7 @@
             entry_point_selector: self.entry_point_selector.clone(),
             tx_execution_context: tx_execution_context.clone(),
             block_context: block_context.clone(),
-<<<<<<< HEAD
-=======
             program_cache: program_cache.clone(),
->>>>>>> ec86e499
             resources_manager: Default::default(),
         };
 
@@ -876,14 +748,10 @@
             .collect();
         let entry_point_id = &entry_point_fn.id;
 
-<<<<<<< HEAD
-        let required_init_gas = native_program.get_required_init_gas(entry_point_id);
-=======
         let required_init_gas = native_executor
             .borrow()
             .get_module()
             .get_required_init_gas(entry_point_id);
->>>>>>> ec86e499
 
         let calldata: Vec<_> = self
             .calldata
@@ -928,10 +796,7 @@
         let returns = &mut serde_json::Serializer::new(&mut writer);
 
         native_executor
-<<<<<<< HEAD
-=======
             .borrow()
->>>>>>> ec86e499
             .execute(entry_point_id, json!(params), returns, required_init_gas)
             .map_err(|e| TransactionError::CustomError(format!("cairo-native error: {:?}", e)))?;
 
