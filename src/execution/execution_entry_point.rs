use super::{
    CallInfo, CallResult, CallType, OrderedEvent, OrderedL2ToL1Message, TransactionExecutionContext,
};
use crate::{
    definitions::{block_context::BlockContext, constants::DEFAULT_ENTRY_POINT_SELECTOR},
    runner::StarknetRunner,
    services::api::contract_classes::{
        compiled_class::CompiledClass,
        deprecated_contract_class::{ContractClass, ContractEntryPoint, EntryPointType},
    },
    state::{
        cached_state::CachedState,
        contract_storage_state::ContractStorageState,
        state_api::{State, StateReader},
<<<<<<< HEAD
        ExecutionResourcesManager,
=======
        ExecutionResourcesManager, StateDiff,
>>>>>>> f88c756c
    },
    syscalls::{
        business_logic_syscall_handler::BusinessLogicSyscallHandler,
        deprecated_business_logic_syscall_handler::DeprecatedBLSyscallHandler,
        deprecated_syscall_handler::DeprecatedSyscallHintProcessor,
        syscall_handler::SyscallHintProcessor,
    },
    transaction::error::TransactionError,
    utils::{
        get_deployed_address_class_hash_at_address, parse_builtin_names,
        validate_contract_deployed, Address,
    },
};
use cairo_lang_starknet::casm_contract_class::{CasmContractClass, CasmContractEntryPoint};
use cairo_vm::{
    felt::Felt252,
    types::{
        program::Program,
        relocatable::{MaybeRelocatable, Relocatable},
    },
    vm::{
        runners::cairo_runner::{CairoArg, CairoRunner, ExecutionResources, RunResources},
        vm_core::VirtualMachine,
    },
};
use std::sync::Arc;

#[cfg(feature = "cairo-native")]
use {
    crate::syscalls::native_syscall_handler::NativeSyscallHandler,
    cairo_native::{
        context::NativeContext, execution_result::NativeExecutionResult, executor::NativeExecutor,
        metadata::syscall_handler::SyscallHandlerMeta, utils::felt252_bigint,
    },
    serde_json::Value,
};

#[derive(Debug, Default)]
pub struct ExecutionResult {
    pub call_info: Option<CallInfo>,
    pub revert_error: Option<String>,
    pub n_reverted_steps: usize,
}

/// Represents a Cairo entry point execution of a StarkNet contract.

// TODO:initial_gas is a new field added in the current changes, it should be checked if we delete it once the new execution entry point is done
#[derive(Debug, Clone)]
pub struct ExecutionEntryPoint {
    pub(crate) call_type: CallType,
    pub(crate) contract_address: Address,
    pub(crate) code_address: Option<Address>,
    pub(crate) class_hash: Option<[u8; 32]>,
    pub(crate) calldata: Vec<Felt252>,
    pub(crate) caller_address: Address,
    pub(crate) entry_point_selector: Felt252,
    pub(crate) entry_point_type: EntryPointType,
    pub(crate) initial_gas: u128,
}
#[allow(clippy::too_many_arguments)]
impl ExecutionEntryPoint {
    pub fn new(
        contract_address: Address,
        calldata: Vec<Felt252>,
        entry_point_selector: Felt252,
        caller_address: Address,
        entry_point_type: EntryPointType,
        call_type: Option<CallType>,
        class_hash: Option<[u8; 32]>,
        initial_gas: u128,
    ) -> Self {
        ExecutionEntryPoint {
            call_type: call_type.unwrap_or(CallType::Call),
            contract_address,
            code_address: None,
            class_hash,
            calldata,
            caller_address,
            entry_point_selector,
            entry_point_type,
            initial_gas,
        }
    }

    /// Executes the selected entry point with the given calldata in the specified contract.
    /// The information collected from this run (number of steps required, modifications to the
    /// contract storage, etc.) is saved on the resources manager.
    /// Returns a CallInfo object that represents the execution.
    pub fn execute<T>(
        &self,
        state: &mut CachedState<T>,
        block_context: &BlockContext,
        resources_manager: &mut ExecutionResourcesManager,
        tx_execution_context: &mut TransactionExecutionContext,
        support_reverted: bool,
        max_steps: u64,
    ) -> Result<ExecutionResult, TransactionError>
    where
        T: StateReader,
    {
        // lookup the compiled class from the state.
        let class_hash = self.get_code_class_hash(state)?;
        let contract_class = state
            .get_contract_class(&class_hash)
            .map_err(|_| TransactionError::MissingCompiledClass)?;
        match contract_class {
            CompiledClass::Deprecated(contract_class) => {
                let call_info = self._execute_version0_class(
                    state,
                    resources_manager,
                    block_context,
                    tx_execution_context,
                    contract_class,
                    class_hash,
                )?;
                Ok(ExecutionResult {
                    call_info: Some(call_info),
                    revert_error: None,
                    n_reverted_steps: 0,
                })
            }
            CompiledClass::Casm(contract_class) => {
                match self._execute(
                    state,
                    resources_manager,
                    block_context,
                    tx_execution_context,
                    contract_class,
                    class_hash,
                    support_reverted,
                ) {
                    Ok(call_info) => Ok(ExecutionResult {
                        call_info: Some(call_info),
                        revert_error: None,
                        n_reverted_steps: 0,
                    }),
                    Err(e) => {
                        if !support_reverted {
                            return Err(e);
                        }

                        let n_reverted_steps =
                            (max_steps as usize) - resources_manager.cairo_usage.n_steps;
                        Ok(ExecutionResult {
                            call_info: None,
                            revert_error: Some(e.to_string()),
                            n_reverted_steps,
                        })
                    }
                }
            }
            CompiledClass::Sierra(sierra_contract_class) => {
<<<<<<< HEAD
                let mut tmp_state =
                    CachedState::new(state.state_reader.clone(), state.contract_classes.clone());
                tmp_state.cache = state.cache.clone();

                match self.native_execute(
                    &mut tmp_state,
=======
                let mut transactional_state = state.create_transactional();

                match self.native_execute(
                    &mut transactional_state,
>>>>>>> f88c756c
                    sierra_contract_class,
                    tx_execution_context,
                    block_context,
                ) {
<<<<<<< HEAD
                    Ok(call_info) => Ok(ExecutionResult {
                        call_info: Some(call_info),
                        revert_error: None,
                        n_reverted_steps: 0,
                    }),
                    Err(e) => {
                        if !support_reverted {
=======
                    Ok(call_info) => {
                        state.apply_state_update(&StateDiff::from_cached_state(
                            transactional_state.cache(),
                        )?)?;

                        Ok(ExecutionResult {
                            call_info: Some(call_info),
                            revert_error: None,
                            n_reverted_steps: 0,
                        })
                    }
                    Err(e) => {
                        if !support_reverted {
                            state.apply_state_update(&StateDiff::from_cached_state(
                                transactional_state.cache(),
                            )?)?;

>>>>>>> f88c756c
                            return Err(e);
                        }

                        let n_reverted_steps =
                            (max_steps as usize) - resources_manager.cairo_usage.n_steps;
                        Ok(ExecutionResult {
                            call_info: None,
                            revert_error: Some(e.to_string()),
                            n_reverted_steps,
                        })
                    }
                }
            }
        }
    }

    /// Returns the entry point with selector corresponding with self.entry_point_selector, or the
    /// default if there is one and the requested one is not found.
    fn get_selected_entry_point_v0(
        &self,
        contract_class: &ContractClass,
        _class_hash: [u8; 32],
    ) -> Result<ContractEntryPoint, TransactionError> {
        let entry_points = contract_class
            .entry_points_by_type
            .get(&self.entry_point_type)
            .ok_or(TransactionError::InvalidEntryPoints)?;

        let mut default_entry_point = None;
        let entry_point = entry_points
            .iter()
            .filter(|x| {
                if x.selector() == &*DEFAULT_ENTRY_POINT_SELECTOR {
                    default_entry_point = Some(*x);
                }

                x.selector() == &self.entry_point_selector
            })
            .try_fold(None, |acc, x| match acc {
                None => Ok(Some(x)),
                _ => Err(TransactionError::NonUniqueEntryPoint),
            })?;

        entry_point
            .or(default_entry_point)
            .cloned()
            .ok_or(TransactionError::EntryPointNotFound)
    }

    fn get_selected_entry_point(
        &self,
        contract_class: &CasmContractClass,
        _class_hash: [u8; 32],
    ) -> Result<CasmContractEntryPoint, TransactionError> {
        let entry_points = match self.entry_point_type {
            EntryPointType::External => &contract_class.entry_points_by_type.external,
            EntryPointType::Constructor => &contract_class.entry_points_by_type.constructor,
            EntryPointType::L1Handler => &contract_class.entry_points_by_type.l1_handler,
        };

        let mut default_entry_point = None;
        let entry_point = entry_points
            .iter()
            .filter(|x| {
                if x.selector == DEFAULT_ENTRY_POINT_SELECTOR.to_biguint() {
                    default_entry_point = Some(*x);
                }

                x.selector == self.entry_point_selector.to_biguint()
            })
            .try_fold(None, |acc, x| match acc {
                None => Ok(Some(x)),
                _ => Err(TransactionError::NonUniqueEntryPoint),
            })?;
        entry_point
            .or(default_entry_point)
            .cloned()
            .ok_or(TransactionError::EntryPointNotFound)
    }

    fn build_call_info_deprecated<S: StateReader>(
        &self,
        previous_cairo_usage: ExecutionResources,
        resources_manager: &ExecutionResourcesManager,
        starknet_storage_state: ContractStorageState<S>,
        events: Vec<OrderedEvent>,
        l2_to_l1_messages: Vec<OrderedL2ToL1Message>,
        internal_calls: Vec<CallInfo>,
        retdata: Vec<Felt252>,
    ) -> Result<CallInfo, TransactionError> {
        let execution_resources = &resources_manager.cairo_usage - &previous_cairo_usage;

        Ok(CallInfo {
            caller_address: self.caller_address.clone(),
            call_type: Some(self.call_type.clone()),
            contract_address: self.contract_address.clone(),
            code_address: self.code_address.clone(),
            class_hash: Some(self.get_code_class_hash(starknet_storage_state.state)?),
            entry_point_selector: Some(self.entry_point_selector.clone()),
            entry_point_type: Some(self.entry_point_type),
            calldata: self.calldata.clone(),
            retdata,
            execution_resources: Some(execution_resources.filter_unused_builtins()),
            events,
            l2_to_l1_messages,
            storage_read_values: starknet_storage_state.read_values,
            accessed_storage_keys: starknet_storage_state.accessed_keys,
            internal_calls,
            failure_flag: false,
            gas_consumed: 0,
        })
    }

    fn build_call_info<S: StateReader>(
        &self,
        previous_cairo_usage: ExecutionResources,
        resources_manager: &ExecutionResourcesManager,
        starknet_storage_state: ContractStorageState<S>,
        events: Vec<OrderedEvent>,
        l2_to_l1_messages: Vec<OrderedL2ToL1Message>,
        internal_calls: Vec<CallInfo>,
        call_result: CallResult,
    ) -> Result<CallInfo, TransactionError> {
        let execution_resources = &resources_manager.cairo_usage - &previous_cairo_usage;

        Ok(CallInfo {
            caller_address: self.caller_address.clone(),
            call_type: Some(self.call_type.clone()),
            contract_address: self.contract_address.clone(),
            code_address: self.code_address.clone(),
            class_hash: Some(self.get_code_class_hash(starknet_storage_state.state)?),
            entry_point_selector: Some(self.entry_point_selector.clone()),
            entry_point_type: Some(self.entry_point_type),
            calldata: self.calldata.clone(),
            retdata: call_result
                .retdata
                .iter()
                .map(|n| n.get_int_ref().cloned().unwrap_or_default())
                .collect(),
            execution_resources: Some(execution_resources.filter_unused_builtins()),
            events,
            l2_to_l1_messages,
            storage_read_values: starknet_storage_state.read_values,
            accessed_storage_keys: starknet_storage_state.accessed_keys,
            internal_calls,
            failure_flag: !call_result.is_success,
            gas_consumed: call_result.gas_consumed,
        })
    }

    /// Returns the hash of the executed contract class.
    fn get_code_class_hash<S: State>(&self, state: &mut S) -> Result<[u8; 32], TransactionError> {
        if self.class_hash.is_some() {
            match self.call_type {
                CallType::Delegate => return Ok(self.class_hash.unwrap()),
                _ => return Err(TransactionError::CallTypeIsNotDelegate),
            }
        }
        let code_address = match self.call_type {
            CallType::Call => Some(self.contract_address.clone()),
            CallType::Delegate => {
                if self.code_address.is_some() {
                    self.code_address.clone()
                } else {
                    return Err(TransactionError::AttempToUseNoneCodeAddress);
                }
            }
        };

        get_deployed_address_class_hash_at_address(state, &code_address.unwrap())
    }

    fn _execute_version0_class<S: StateReader>(
        &self,
        state: &mut CachedState<S>,
        resources_manager: &mut ExecutionResourcesManager,
        block_context: &BlockContext,
        tx_execution_context: &mut TransactionExecutionContext,
        contract_class: Arc<ContractClass>,
        class_hash: [u8; 32],
    ) -> Result<CallInfo, TransactionError> {
        let previous_cairo_usage = resources_manager.cairo_usage.clone();
        // fetch selected entry point
        let entry_point = self.get_selected_entry_point_v0(&contract_class, class_hash)?;

        // create starknet runner
        let mut vm = VirtualMachine::new(false);
        let mut cairo_runner = CairoRunner::new(&contract_class.program, "starknet", false)?;
        cairo_runner.initialize_function_runner(&mut vm)?;

        validate_contract_deployed(state, &self.contract_address)?;

        // prepare OS context
        //let os_context = runner.prepare_os_context();
        let os_context =
            StarknetRunner::<DeprecatedSyscallHintProcessor<S>>::prepare_os_context_cairo0(
                &cairo_runner,
                &mut vm,
            );

        // fetch syscall_ptr
        let initial_syscall_ptr: Relocatable = match os_context.get(0) {
            Some(MaybeRelocatable::RelocatableValue(ptr)) => ptr.to_owned(),
            _ => return Err(TransactionError::NotARelocatableValue),
        };

        let syscall_handler = DeprecatedBLSyscallHandler::new(
            tx_execution_context.clone(),
            state,
            resources_manager.clone(),
            self.caller_address.clone(),
            self.contract_address.clone(),
            block_context.clone(),
            initial_syscall_ptr,
        );
        let hint_processor =
            DeprecatedSyscallHintProcessor::new(syscall_handler, RunResources::default());
        let mut runner = StarknetRunner::new(cairo_runner, vm, hint_processor);

        // Positional arguments are passed to *args in the 'run_from_entrypoint' function.
        let data: Vec<MaybeRelocatable> = self.calldata.iter().map(|d| d.into()).collect();
        let alloc_pointer = runner
            .hint_processor
            .syscall_handler
            .allocate_segment(&mut runner.vm, data)?
            .into();

        let entry_point_args = [
            &CairoArg::Single(self.entry_point_selector.clone().into()),
            &CairoArg::Array(os_context.clone()),
            &CairoArg::Single(MaybeRelocatable::Int(self.calldata.len().into())),
            &CairoArg::Single(alloc_pointer),
        ];

        // cairo runner entry point
        runner.run_from_entrypoint(entry_point.offset(), &entry_point_args, None)?;
        runner.validate_and_process_os_context_for_version0_class(os_context)?;

        // When execution starts the stack holds entry_points_args + [ret_fp, ret_pc].
        let args_ptr = (runner
            .cairo_runner
            .get_initial_fp()
            .ok_or(TransactionError::MissingInitialFp)?
            - (entry_point_args.len() + 2))?;

        runner
            .vm
            .mark_address_range_as_accessed(args_ptr, entry_point_args.len())?;

        *resources_manager = runner
            .hint_processor
            .syscall_handler
            .resources_manager
            .clone();

        *tx_execution_context = runner
            .hint_processor
            .syscall_handler
            .tx_execution_context
            .clone();

        // Update resources usage (for bouncer).
        resources_manager.cairo_usage += &runner.get_execution_resources()?;

        let retdata = runner.get_return_values()?;

        self.build_call_info_deprecated::<S>(
            previous_cairo_usage,
            resources_manager,
            runner.hint_processor.syscall_handler.starknet_storage_state,
            runner.hint_processor.syscall_handler.events,
            runner.hint_processor.syscall_handler.l2_to_l1_messages,
            runner.hint_processor.syscall_handler.internal_calls,
            retdata,
        )
    }

    fn _execute<S: StateReader>(
        &self,
        state: &mut CachedState<S>,
        resources_manager: &mut ExecutionResourcesManager,
        block_context: &BlockContext,
        tx_execution_context: &mut TransactionExecutionContext,
        contract_class: Arc<CasmContractClass>,
        class_hash: [u8; 32],
        support_reverted: bool,
    ) -> Result<CallInfo, TransactionError> {
        let previous_cairo_usage = resources_manager.cairo_usage.clone();

        // fetch selected entry point
        let entry_point = self.get_selected_entry_point(&contract_class, class_hash)?;

        // create starknet runner
        let mut vm = VirtualMachine::new(false);
        // get a program from the casm contract class
        let program: Program = contract_class.as_ref().clone().try_into()?;
        // create and initialize a cairo runner for running cairo 1 programs.
        let mut cairo_runner = CairoRunner::new(&program, "starknet", false)?;

        cairo_runner.initialize_function_runner_cairo_1(
            &mut vm,
            &parse_builtin_names(&entry_point.builtins)?,
        )?;
        validate_contract_deployed(state, &self.contract_address)?;
        // prepare OS context
        let os_context = StarknetRunner::<SyscallHintProcessor<S>>::prepare_os_context_cairo1(
            &cairo_runner,
            &mut vm,
            self.initial_gas.into(),
        );

        // fetch syscall_ptr (it is the last element of the os_context)
        let initial_syscall_ptr: Relocatable = match os_context.last() {
            Some(MaybeRelocatable::RelocatableValue(ptr)) => ptr.to_owned(),
            _ => return Err(TransactionError::NotARelocatableValue),
        };

        let syscall_handler = BusinessLogicSyscallHandler::new(
            tx_execution_context.clone(),
            state,
            resources_manager.clone(),
            self.caller_address.clone(),
            self.contract_address.clone(),
            block_context.clone(),
            initial_syscall_ptr,
            support_reverted,
            self.entry_point_selector.clone(),
        );
        // create and attach a syscall hint processor to the starknet runner.
        let hint_processor = SyscallHintProcessor::new(
            syscall_handler,
            &contract_class.hints,
            RunResources::default(),
        );
        let mut runner = StarknetRunner::new(cairo_runner, vm, hint_processor);

        // TODO: handle error cases
        // Load builtin costs
        let builtin_costs: Vec<MaybeRelocatable> =
            vec![0.into(), 0.into(), 0.into(), 0.into(), 0.into()];
        let builtin_costs_ptr: MaybeRelocatable = runner
            .hint_processor
            .syscall_handler
            .allocate_segment(&mut runner.vm, builtin_costs)?
            .into();

        // Load extra data
        let core_program_end_ptr =
            (runner.cairo_runner.program_base.unwrap() + program.data_len()).unwrap();
        let program_extra_data: Vec<MaybeRelocatable> =
            vec![0x208B7FFF7FFF7FFE.into(), builtin_costs_ptr];
        runner
            .vm
            .load_data(core_program_end_ptr, &program_extra_data)
            .unwrap();

        // Positional arguments are passed to *args in the 'run_from_entrypoint' function.
        let data = self.calldata.iter().map(|d| d.into()).collect();
        let alloc_pointer: MaybeRelocatable = runner
            .hint_processor
            .syscall_handler
            .allocate_segment(&mut runner.vm, data)?
            .into();

        let mut entrypoint_args: Vec<CairoArg> = os_context
            .iter()
            .map(|x| CairoArg::Single(x.into()))
            .collect();
        entrypoint_args.push(CairoArg::Single(alloc_pointer.clone()));
        entrypoint_args.push(CairoArg::Single(
            alloc_pointer.add_usize(self.calldata.len()).unwrap(),
        ));

        let ref_vec: Vec<&CairoArg> = entrypoint_args.iter().collect();

        // run the Cairo1 entrypoint
        runner.run_from_entrypoint(
            entry_point.offset,
            &ref_vec,
            Some(program.data_len() + program_extra_data.len()),
        )?;

        runner
            .vm
            .mark_address_range_as_accessed(core_program_end_ptr, program_extra_data.len())?;

        runner.validate_and_process_os_context(os_context)?;

        // When execution starts the stack holds entry_points_args + [ret_fp, ret_pc].
        let initial_fp = runner
            .cairo_runner
            .get_initial_fp()
            .ok_or(TransactionError::MissingInitialFp)?;

        let args_ptr = initial_fp - (entrypoint_args.len() + 2);

        runner
            .vm
            .mark_address_range_as_accessed(args_ptr.unwrap(), entrypoint_args.len())?;

        *resources_manager = runner
            .hint_processor
            .syscall_handler
            .resources_manager
            .clone();

        *tx_execution_context = runner
            .hint_processor
            .syscall_handler
            .tx_execution_context
            .clone();

        // Update resources usage (for bouncer).
        resources_manager.cairo_usage += &runner.get_execution_resources()?;

        let call_result = runner.get_call_result(self.initial_gas)?;
        self.build_call_info::<S>(
            previous_cairo_usage,
            resources_manager,
            runner.hint_processor.syscall_handler.starknet_storage_state,
            runner.hint_processor.syscall_handler.events,
            runner.hint_processor.syscall_handler.l2_to_l1_messages,
            runner.hint_processor.syscall_handler.internal_calls,
            call_result,
        )
    }

    #[cfg(not(feature = "cairo-native"))]
    #[inline(always)]
    fn native_execute<S: StateReader>(
        &self,
        _state: &mut CachedState<S>,
        _contract_class: Arc<cairo_lang_starknet::contract_class::ContractClass>,
        _tx_execution_context: &mut TransactionExecutionContext,
        _block_context: &BlockContext,
    ) -> Result<CallInfo, TransactionError> {
        Err(TransactionError::SierraCompileError(
            "This version of SiR was compiled without the Cairo Native feature".to_string(),
        ))
    }

    #[cfg(feature = "cairo-native")]
    #[inline(always)]
    fn native_execute<S: StateReader>(
        &self,
        state: &mut CachedState<S>,
        contract_class: Arc<cairo_lang_starknet::contract_class::ContractClass>,
        tx_execution_context: &TransactionExecutionContext,
        block_context: &BlockContext,
    ) -> Result<CallInfo, TransactionError> {
        let entry_point = match self.entry_point_type {
            EntryPointType::External => contract_class
                .entry_points_by_type
                .external
                .iter()
                .find(|entry_point| entry_point.selector == self.entry_point_selector.to_biguint())
                .unwrap(),
            EntryPointType::Constructor => contract_class
                .entry_points_by_type
                .constructor
                .iter()
                .find(|entry_point| entry_point.selector == self.entry_point_selector.to_biguint())
                .unwrap(),
            EntryPointType::L1Handler => contract_class
                .entry_points_by_type
                .l1_handler
                .iter()
                .find(|entry_point| entry_point.selector == self.entry_point_selector.to_biguint())
                .unwrap(),
        };

        let sierra_program = contract_class.extract_sierra_program().unwrap();

        let native_context = NativeContext::new();
        let mut native_program = native_context.compile(&sierra_program).unwrap();
        let contract_storage_state =
            ContractStorageState::new(state, self.contract_address.clone());

        let syscall_handler = NativeSyscallHandler {
            starknet_storage_state: contract_storage_state,
            n_emitted_events: 0,
            events: Vec::new(),
            l2_to_l1_messages: Vec::new(),
            n_sent_messages: 0,
            contract_address: self.contract_address.clone(),
            internal_calls: Vec::new(),
            caller_address: self.caller_address.clone(),
            entry_point_selector: self.entry_point_selector.clone(),
            tx_execution_context: tx_execution_context.clone(),
            block_context: block_context.clone(),
        };

        native_program
            .insert_metadata(SyscallHandlerMeta::new(&syscall_handler))
            .unwrap();

        let syscall_addr = native_program
            .get_metadata::<SyscallHandlerMeta>()
            .unwrap()
            .as_ptr()
<<<<<<< HEAD
            .addr();
=======
            .as_ptr() as *const () as usize;
>>>>>>> f88c756c

        let fn_id = &sierra_program
            .funcs
            .iter()
            .find(|x| x.id.id == (entry_point.function_idx as u64))
            .unwrap()
            .id;

        let number_of_params = sierra_program.funcs[fn_id.id as usize].params.len();

        let required_init_gas = native_program.get_required_init_gas(fn_id);

        let calldata: Vec<_> = self
            .calldata
            .iter()
            .map(|felt| felt252_bigint(felt.to_bigint()))
            .collect();

        /*
            Below we construct `params`, the Serde value that MLIR expects. It consists of the following:

            - One `null` value for each builtin that is going to be used.
            - The maximum amout of gas allowed by the call.
            - `syscall_addr`, the address of the syscall handler.
            - `calldata`, an array of Felt arguments to the method being called.

            The code to construct it is complex and obscure for the following reason: because the amount of syscalls
            to be called depends on the method, we don't know beforehand how many `null`s to append to the beginning
            of the parameters. Ideally, we would like to use the `json!` macro to construct the `params`, but I found
            no way of doing so; thus, string interpolation.

            To know how many `null`s to append, we fetch the total amount of arguments for the function from
            the sierra program, then substract 3 from it, to account for the other arguments (gas, syscall_addr, calldata).
        */
        let mut builtins_string = "".to_owned();
        for _ in 0..(number_of_params - 3) {
            builtins_string.push_str("null,");
        }

        let params: Value = serde_json::from_str(&format!(
            "
            [
                {}
                {},
                {},
                [
                    {:?}
                ]
            ]
        ",
            builtins_string,
            u64::MAX,
            syscall_addr,
            calldata
        ))
        .unwrap();

        let mut writer: Vec<u8> = Vec::new();
        let returns = &mut serde_json::Serializer::new(&mut writer);

        let native_executor = NativeExecutor::new(native_program);

        native_executor
            .execute(fn_id, params, returns, required_init_gas)
            .map_err(|e| TransactionError::CustomError(e.to_string()))?;

        let result: String = String::from_utf8(writer).unwrap();
        let value = serde_json::from_str::<NativeExecutionResult>(&result).unwrap();

        Ok(CallInfo {
            caller_address: self.caller_address.clone(),
            call_type: Some(self.call_type.clone()),
            contract_address: self.contract_address.clone(),
            code_address: self.code_address.clone(),
            class_hash: Some(
                self.get_code_class_hash(syscall_handler.starknet_storage_state.state)?,
            ),
            entry_point_selector: Some(self.entry_point_selector.clone()),
            entry_point_type: Some(self.entry_point_type),
            calldata: self.calldata.clone(),
            retdata: value.return_values,
            execution_resources: None,
            events: syscall_handler.events,
            storage_read_values: syscall_handler.starknet_storage_state.read_values,
            accessed_storage_keys: syscall_handler.starknet_storage_state.accessed_keys,
            failure_flag: value.failure_flag,
            l2_to_l1_messages: syscall_handler.l2_to_l1_messages,
            internal_calls: syscall_handler.internal_calls,

            // TODO
            gas_consumed: 0,
        })
    }
}<|MERGE_RESOLUTION|>--- conflicted
+++ resolved
@@ -12,11 +12,7 @@
         cached_state::CachedState,
         contract_storage_state::ContractStorageState,
         state_api::{State, StateReader},
-<<<<<<< HEAD
-        ExecutionResourcesManager,
-=======
         ExecutionResourcesManager, StateDiff,
->>>>>>> f88c756c
     },
     syscalls::{
         business_logic_syscall_handler::BusinessLogicSyscallHandler,
@@ -169,32 +165,14 @@
                 }
             }
             CompiledClass::Sierra(sierra_contract_class) => {
-<<<<<<< HEAD
-                let mut tmp_state =
-                    CachedState::new(state.state_reader.clone(), state.contract_classes.clone());
-                tmp_state.cache = state.cache.clone();
-
-                match self.native_execute(
-                    &mut tmp_state,
-=======
                 let mut transactional_state = state.create_transactional();
 
                 match self.native_execute(
                     &mut transactional_state,
->>>>>>> f88c756c
                     sierra_contract_class,
                     tx_execution_context,
                     block_context,
                 ) {
-<<<<<<< HEAD
-                    Ok(call_info) => Ok(ExecutionResult {
-                        call_info: Some(call_info),
-                        revert_error: None,
-                        n_reverted_steps: 0,
-                    }),
-                    Err(e) => {
-                        if !support_reverted {
-=======
                     Ok(call_info) => {
                         state.apply_state_update(&StateDiff::from_cached_state(
                             transactional_state.cache(),
@@ -212,7 +190,6 @@
                                 transactional_state.cache(),
                             )?)?;
 
->>>>>>> f88c756c
                             return Err(e);
                         }
 
@@ -713,11 +690,7 @@
             .get_metadata::<SyscallHandlerMeta>()
             .unwrap()
             .as_ptr()
-<<<<<<< HEAD
-            .addr();
-=======
             .as_ptr() as *const () as usize;
->>>>>>> f88c756c
 
         let fn_id = &sierra_program
             .funcs
