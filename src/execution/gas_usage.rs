--- conflicted
+++ resolved
@@ -93,24 +93,6 @@
 }
 
 /// Calculates the amount of `felt252` added to the output message's segment by the given operations.
-<<<<<<< HEAD
-///
-/// # Parameters:
-///
-/// - `n_modified_contracts`: The number of contracts modified by the transaction.
-/// - `n_storage_changes`: The number of storage changes made by the transaction.
-/// - `n_deployments`: The number of contracts deployed by the transaction.
-///
-/// # Returns:
-///
-/// The on-chain data segment length
-pub const fn get_onchain_data_segment_length(
-    n_modified_contracts: usize,
-    n_storage_changes: usize,
-    n_deployments: usize,
-) -> usize {
-    n_modified_contracts * 2 + n_deployments * DEPLOYMENT_INFO_SIZE + n_storage_changes * 2
-=======
 pub const fn get_onchain_data_segment_length(state_changes: &StateChangesCount) -> usize {
     // For each newly modified contract:
     // contract address (1 word).
@@ -123,7 +105,6 @@
         + state_changes.n_storage_updates * 2
          // For each compiled class updated (through declare): class_hash, compiled_class_hash
         + state_changes.n_compiled_class_hash_updates * 2
->>>>>>> 6a2bd156
 }
 
 /// Calculates the cost of ConsumedMessageToL2 event emissions caused by an L1 handler with the given
