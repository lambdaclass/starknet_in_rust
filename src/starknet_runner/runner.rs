use super::starknet_runner_error::StarknetRunnerError;
use crate::{
    business_logic::transaction::error::TransactionError,
    core::syscalls::syscall_handler::{
        SyscallHandler, SyscallHandlerPostRun, SyscallHintProcessor,
    },
};
use cairo_rs::{
    types::relocatable::{MaybeRelocatable, Relocatable},
    vm::{
        runners::{
            builtin_runner::BuiltinRunner,
            cairo_runner::{CairoArg, CairoRunner, ExecutionResources},
        },
        vm_core::VirtualMachine,
    },
};
use felt::Felt;
use num_traits::ToPrimitive;
use std::{borrow::Cow, collections::HashMap};

pub(crate) struct StarknetRunner<H>
where
    H: SyscallHandler,
{
    pub(crate) cairo_runner: CairoRunner,
    pub(crate) vm: VirtualMachine,
    pub(crate) hint_processor: SyscallHintProcessor<H>,
}

impl<H> StarknetRunner<H>
where
    H: SyscallHandler,
{
    pub fn map_hint_processor<H2>(
        self,
        hint_processor: SyscallHintProcessor<H2>,
    ) -> StarknetRunner<H2>
    where
        H2: SyscallHandler,
    {
        StarknetRunner {
            cairo_runner: self.cairo_runner,
            vm: self.vm,
            hint_processor,
        }
    }

    pub fn new(
        cairo_runner: CairoRunner,
        vm: VirtualMachine,
        hint_processor: SyscallHintProcessor<H>,
    ) -> Self {
        StarknetRunner {
            cairo_runner,
            vm,
            hint_processor,
        }
    }

    pub fn run_from_entrypoint(
        &mut self,
        entrypoint: usize,
        args: &[&CairoArg],
    ) -> Result<(), TransactionError> {
        let verify_secure = true;
        let args: Vec<&CairoArg> = args.iter().map(ToOwned::to_owned).collect();

        Ok(self.cairo_runner.run_from_entrypoint(
            entrypoint,
            &args,
            verify_secure,
            &mut self.vm,
            &mut self.hint_processor,
        )?)
    }

    pub fn get_execution_resources(&self) -> Result<ExecutionResources, TransactionError> {
        Ok(self.cairo_runner.get_execution_resources(&self.vm)?)
    }

    pub fn get_return_values(&self) -> Result<Vec<Felt>, StarknetRunnerError> {
        let ret_data = self
            .vm
            .get_return_values(2)
            .map_err(StarknetRunnerError::Memory)?;

        let n_rets = ret_data[0]
            .get_int_ref()
            .map_err(|_| StarknetRunnerError::NotAFelt)?;
        let ret_ptr = ret_data[1]
            .get_relocatable()
            .map_err(|_| StarknetRunnerError::NotARelocatable)?;

        let ret_data = self
            .vm
            .get_integer_range(
                &ret_ptr,
                n_rets
                    .to_usize()
                    .ok_or(StarknetRunnerError::DataConversionError)?,
            )
            .map_err(|_| StarknetRunnerError::NotAFelt)?;
        Ok(ret_data.into_iter().map(Cow::into_owned).collect())
    }

    pub(crate) fn prepare_os_context(&mut self) -> Vec<MaybeRelocatable> {
        let syscall_segment = self.vm.add_memory_segment();
        let mut os_context = [syscall_segment.into()].to_vec();
        let builtin_runners = self
            .vm
            .get_builtin_runners()
            .clone()
            .into_iter()
            .collect::<HashMap<String, BuiltinRunner>>();
        self.cairo_runner
            .get_program_builtins()
            .iter()
            .for_each(|builtin| {
                if builtin_runners.contains_key(builtin) {
                    let b_runner = builtin_runners.get(builtin).unwrap();
                    let stack = b_runner.initial_stack();
                    os_context.extend(stack);
                }
            });
        os_context
    }

    /// Returns the base and stop ptr of the OS-designated segment that starts at ptr_offset.
    pub(crate) fn get_os_segment_ptr_range(
        &self,
        ptr_offset: usize,
        os_context: Vec<MaybeRelocatable>,
    ) -> Result<(MaybeRelocatable, MaybeRelocatable), TransactionError> {
        if ptr_offset != 0 {
            return Err(TransactionError::IllegalOsPtrOffset);
        }

        let os_context_end = self.vm.get_ap().sub_usize(2)?;
        let final_os_context_ptr = os_context_end.sub_usize(os_context.len())?;
        let os_context_ptr = os_context
            .get(ptr_offset)
            .ok_or(TransactionError::InvalidPtrFetch)?
            .to_owned();

        let addr = final_os_context_ptr + ptr_offset;
        let ptr_fetch_from_memory = self
            .vm
            .get_maybe(&addr)?
            .ok_or(TransactionError::InvalidPtrFetch)?;

        Ok((os_context_ptr, ptr_fetch_from_memory))
    }

    pub(crate) fn validate_segment_pointers(
        &self,
<<<<<<< HEAD
        segment_base_ptr: MaybeRelocatable,
        segment_stop_ptr: MaybeRelocatable,
=======
        segment_base_ptr: &MaybeRelocatable,
        segment_stop_ptr: &MaybeRelocatable,
>>>>>>> 17a7ab24
    ) -> Result<(), TransactionError> {
        let seg_base_ptr = match segment_base_ptr {
            MaybeRelocatable::RelocatableValue(val) => {
                if val.offset != 0 {
                    return Err(TransactionError::InvalidSegBasePtrOffset(val.offset));
                }
                val
            }
            _ => return Err(TransactionError::NotARelocatableValue),
        };

        let expected_stop_ptr = seg_base_ptr
            + self
                .vm
                .get_segment_used_size(seg_base_ptr.segment_index as usize)
                .ok_or(TransactionError::InvalidSegmentSize)?;

        let seg_stop_ptr: Relocatable = match segment_stop_ptr {
<<<<<<< HEAD
            MaybeRelocatable::RelocatableValue(val) => val,
=======
            MaybeRelocatable::RelocatableValue(val) => *val,
>>>>>>> 17a7ab24
            _ => return Err(TransactionError::NotARelocatableValue),
        };

        if expected_stop_ptr != seg_stop_ptr {
            return Err(TransactionError::InvalidStopPointer(
                expected_stop_ptr,
                seg_stop_ptr,
            ));
        }
        Ok(())
    }

    /// Validates and processes an OS context that was returned by a transaction.
    /// Returns the syscall processor object containing the accumulated syscall information.
    pub(crate) fn validate_and_process_os_context(
        &mut self,
        initial_os_context: Vec<MaybeRelocatable>,
    ) -> Result<(), TransactionError>
    where
        H: SyscallHandlerPostRun,
    {
        // The returned values are os_context, retdata_size, retdata_ptr.
        let os_context_end = self.vm.get_ap().sub_usize(2)?;
        let stack_pointer = os_context_end;

        let stack_ptr = self
            .cairo_runner
            .get_builtins_final_stack(&mut self.vm, stack_pointer)?;

        let final_os_context_ptr = stack_ptr.sub_usize(1)?;

        if final_os_context_ptr + initial_os_context.len() != os_context_end {
            return Err(TransactionError::OsContextPtrNotEqual);
        }

        // Validate system calls
        let (syscall_base_ptr, syscall_stop_ptr) =
            self.get_os_segment_ptr_range(0, initial_os_context)?;

        self.validate_segment_pointers(&syscall_base_ptr, &syscall_stop_ptr)?;

        self.hint_processor
            .syscall_handler
            .post_run(&mut self.vm, syscall_stop_ptr.get_relocatable()?)?;

        Ok(())
    }
}

#[cfg(test)]
mod test {
    use super::StarknetRunner;
    use crate::{
        business_logic::{
            fact_state::in_memory_state_reader::InMemoryStateReader,
            state::cached_state::CachedState,
        },
        core::syscalls::business_logic_syscall_handler::BusinessLogicSyscallHandler,
    };
    use cairo_rs::{
        types::relocatable::MaybeRelocatable,
        vm::{runners::cairo_runner::CairoRunner, vm_core::VirtualMachine},
    };

    type SyscallHintProcessor<'a> = crate::core::syscalls::syscall_handler::SyscallHintProcessor<
        BusinessLogicSyscallHandler<'a, CachedState<InMemoryStateReader>>,
    >;

    #[test]
    fn get_execution_resources_test_fail() {
        let program = cairo_rs::types::program::Program::default();
        let cairo_runner = CairoRunner::new(&program, "all", false).unwrap();
        let vm = VirtualMachine::new(true);

        let mut state = CachedState::<InMemoryStateReader>::default();
        let hint_processor =
            SyscallHintProcessor::new(BusinessLogicSyscallHandler::default_with(&mut state));

        let runner = StarknetRunner::new(cairo_runner, vm, hint_processor);

        assert!(runner.get_execution_resources().is_err());
    }

    #[test]
    fn prepare_os_context_test() {
        let program = cairo_rs::types::program::Program::default();
        let cairo_runner = CairoRunner::new(&program, "all", false).unwrap();
        let vm = VirtualMachine::new(true);

        let mut state = CachedState::<InMemoryStateReader>::default();
        let hint_processor =
            SyscallHintProcessor::new(BusinessLogicSyscallHandler::default_with(&mut state));

        let mut runner = StarknetRunner::new(cairo_runner, vm, hint_processor);

        let os_context = runner.prepare_os_context();

        // is expected to return a pointer to the first segment as there is nothing more in the vm
        let expected = Vec::from([MaybeRelocatable::from((0, 0))]);

        assert_eq!(os_context, expected);
    }
}<|MERGE_RESOLUTION|>--- conflicted
+++ resolved
@@ -154,13 +154,8 @@
 
     pub(crate) fn validate_segment_pointers(
         &self,
-<<<<<<< HEAD
-        segment_base_ptr: MaybeRelocatable,
-        segment_stop_ptr: MaybeRelocatable,
-=======
         segment_base_ptr: &MaybeRelocatable,
         segment_stop_ptr: &MaybeRelocatable,
->>>>>>> 17a7ab24
     ) -> Result<(), TransactionError> {
         let seg_base_ptr = match segment_base_ptr {
             MaybeRelocatable::RelocatableValue(val) => {
@@ -179,11 +174,7 @@
                 .ok_or(TransactionError::InvalidSegmentSize)?;
 
         let seg_stop_ptr: Relocatable = match segment_stop_ptr {
-<<<<<<< HEAD
-            MaybeRelocatable::RelocatableValue(val) => val,
-=======
             MaybeRelocatable::RelocatableValue(val) => *val,
->>>>>>> 17a7ab24
             _ => return Err(TransactionError::NotARelocatableValue),
         };
 
