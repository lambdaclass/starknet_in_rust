use super::starknet_runner_error::StarknetRunnerError;
use crate::{
    business_logic::execution::execution_errors::ExecutionError,
    core::syscalls::syscall_handler::{
        SyscallHandler, SyscallHandlerPostRun, SyscallHintProcessor,
    },
};
use cairo_rs::{
    types::relocatable::{MaybeRelocatable, Relocatable},
    vm::{
        runners::{
            builtin_runner::BuiltinRunner,
            cairo_runner::{CairoArg, CairoRunner, ExecutionResources},
        },
        vm_core::VirtualMachine,
    },
};
use felt::Felt;
use std::collections::HashMap;

pub(crate) struct StarknetRunner<H>
where
    H: SyscallHandler,
{
    pub(crate) cairo_runner: CairoRunner,
    pub(crate) vm: VirtualMachine,
    pub(crate) hint_processor: SyscallHintProcessor<H>,
}

impl<H> StarknetRunner<H>
where
    H: SyscallHandler,
{
    pub fn new(
        cairo_runner: CairoRunner,
        vm: VirtualMachine,
        hint_processor: SyscallHintProcessor<H>,
    ) -> Self {
        StarknetRunner {
            cairo_runner,
            vm,
            hint_processor,
        }
    }

    pub fn run_from_entrypoint(
        &mut self,
        entrypoint: usize,
        args: &[&CairoArg],
    ) -> Result<(), ExecutionError> {
        let verify_secure = true;
        let args: Vec<&CairoArg> = args.iter().map(ToOwned::to_owned).collect();

        Ok(self.cairo_runner.run_from_entrypoint(
            entrypoint,
            &args,
            verify_secure,
            &mut self.vm,
            &mut self.hint_processor,
        )?)
    }

    pub fn get_execution_resources(&self) -> Result<ExecutionResources, ExecutionError> {
        Ok(self.cairo_runner.get_execution_resources(&self.vm)?)
    }

    pub fn get_return_values(&self) -> Result<Vec<Felt>, StarknetRunnerError> {
        self.vm
            .get_return_values(2)
            .map_err(StarknetRunnerError::MemoryException)?
            .into_iter()
            .map(|val| match val {
                MaybeRelocatable::Int(felt) => Ok(felt),
                MaybeRelocatable::RelocatableValue(r) => {
                    Ok(self.vm.get_integer(&r).unwrap().into_owned())
                }
            })
            .collect::<Result<Vec<Felt>, _>>()
    }

    pub(crate) fn prepare_os_context(&mut self) -> Vec<MaybeRelocatable> {
        let syscall_segment = self.vm.add_memory_segment();
        let mut os_context = [syscall_segment.into()].to_vec();
        let builtin_runners = self
            .vm
            .get_builtin_runners()
            .clone()
            .into_iter()
            .collect::<HashMap<String, BuiltinRunner>>();
        self.cairo_runner
            .get_program_builtins()
            .iter()
            .for_each(|builtin| {
                if builtin_runners.contains_key(builtin) {
                    let b_runner = builtin_runners.get(builtin).unwrap();
                    let stack = b_runner.initial_stack();
                    os_context.extend(stack);
                }
            });
        os_context
    }

    /// Returns the base and stop ptr of the OS-designated segment that starts at ptr_offset.
    pub(crate) fn get_os_segment_ptr_range(
        &self,
        ptr_offset: usize,
        os_context: Vec<MaybeRelocatable>,
    ) -> Result<(MaybeRelocatable, MaybeRelocatable), ExecutionError> {
        if ptr_offset != 0 {
            return Err(ExecutionError::IllegalOsPtrOffset);
        }

        let os_context_end = self.vm.get_ap().sub_usize(2)?;
        let final_os_context_ptr = os_context_end.sub_usize(os_context.len())?;
        let os_context_ptr = os_context
            .get(ptr_offset)
            .ok_or(ExecutionError::InvalidPtrFetch)?
            .to_owned();

        let addr = final_os_context_ptr + ptr_offset;
        let ptr_fetch_from_memory = self
            .vm
            .get_maybe(&addr)?
            .ok_or(ExecutionError::InvalidPtrFetch)?;

        Ok((os_context_ptr, ptr_fetch_from_memory))
    }

    pub(crate) fn validate_segment_pointers(
        &self,
        segment_base_ptr: MaybeRelocatable,
        segment_stop_ptr: MaybeRelocatable,
    ) -> Result<(), ExecutionError> {
        let seg_base_ptr = match segment_base_ptr {
            MaybeRelocatable::RelocatableValue(val) => {
                if val.offset != 0 {
                    return Err(ExecutionError::InvalidSegBasePtrOffset(val.offset));
                }
                val
            }
            _ => return Err(ExecutionError::NotARelocatableValue),
        };

        let expected_stop_ptr = seg_base_ptr
            + self
                .vm
                .get_segment_used_size(seg_base_ptr.segment_index as usize)
                .ok_or(ExecutionError::InvalidSegmentSize)?;

        let seg_stop_ptr: Relocatable = match segment_stop_ptr {
            MaybeRelocatable::RelocatableValue(val) => val,
            _ => return Err(ExecutionError::NotARelocatableValue),
        };

        if expected_stop_ptr != seg_stop_ptr {
            return Err(ExecutionError::InvalidStopPointer(
                expected_stop_ptr,
                seg_stop_ptr,
            ));
        }
        Ok(())
    }

    /// Validates and processes an OS context that was returned by a transaction.
    /// Returns the syscall processor object containing the accumulated syscall information.
    pub(crate) fn validate_and_process_os_context(
        &mut self,
        initial_os_context: Vec<MaybeRelocatable>,
    ) -> Result<(), ExecutionError>
    where
        H: SyscallHandlerPostRun,
    {
        // The returned values are os_context, retdata_size, retdata_ptr.
        let os_context_end = self.vm.get_ap().sub_usize(2)?;
        let stack_pointer = os_context_end;

        let stack_ptr = self
            .cairo_runner
            .get_builtins_final_stack(&mut self.vm, stack_pointer)?;

        let final_os_context_ptr = stack_ptr.sub_usize(1)?;

        if final_os_context_ptr + initial_os_context.len() != os_context_end {
            return Err(ExecutionError::OsContextPtrNotEqual);
        }

        // Validate system calls
        let (syscall_base_ptr, syscall_stop_ptr) =
            self.get_os_segment_ptr_range(0, initial_os_context)?;

        self.validate_segment_pointers(syscall_base_ptr, syscall_stop_ptr.clone())?;

        self.hint_processor
            .syscall_handler
            .post_run(&mut self.vm, syscall_stop_ptr.get_relocatable()?)?;

        Ok(())
    }
}

#[cfg(test)]
mod test {
    use super::StarknetRunner;
<<<<<<< HEAD
    use crate::{
        business_logic::{
            execution::{
                execution_entry_point::ExecutionEntryPoint,
                objects::{CallInfo, CallType, TransactionExecutionContext},
            },
            fact_state::{
                contract_state::ContractState, in_memory_state_reader::InMemoryStateReader,
                state::ExecutionResourcesManager,
            },
            state::cached_state::CachedState,
        },
        core::syscalls::business_logic_syscall_handler::BusinessLogicSyscallHandler,
        definitions::general_config::StarknetGeneralConfig,
        services::api::contract_class::{ContractClass, EntryPointType},
        starknet_storage::dict_storage::DictStorage,
        utils::{calculate_sn_keccak, Address},
    };
=======
    use crate::core::syscalls::syscall_handler::SyscallHintProcessor;
>>>>>>> c53b64d4
    use cairo_rs::{
        types::relocatable::MaybeRelocatable,
        vm::{runners::cairo_runner::CairoRunner, vm_core::VirtualMachine},
    };

    type SyscallHintProcessor = crate::core::syscalls::syscall_handler::SyscallHintProcessor<
        BusinessLogicSyscallHandler<CachedState<InMemoryStateReader>>,
    >;

    #[test]
    fn get_execution_resources_test_fail() {
        let program = cairo_rs::types::program::Program::default();
        let cairo_runner = CairoRunner::new(&program, "all", false).unwrap();
        let vm = VirtualMachine::new(true);
        let hint_processor = SyscallHintProcessor::new_empty();

        let runner = StarknetRunner::new(cairo_runner, vm, hint_processor);

        assert!(runner.get_execution_resources().is_err());
    }

    #[test]
    fn prepare_os_context_test() {
        let program = cairo_rs::types::program::Program::default();
        let cairo_runner = CairoRunner::new(&program, "all", false).unwrap();
        let vm = VirtualMachine::new(true);
        let hint_processor = SyscallHintProcessor::new_empty();

        let mut runner = StarknetRunner::new(cairo_runner, vm, hint_processor);

        let os_context = runner.prepare_os_context();

        // is expected to return a pointer to the first segment as there is nothing more in the vm
        let expected = Vec::from([MaybeRelocatable::from((0, 0))]);

        assert_eq!(os_context, expected);
    }
}<|MERGE_RESOLUTION|>--- conflicted
+++ resolved
@@ -201,28 +201,13 @@
 #[cfg(test)]
 mod test {
     use super::StarknetRunner;
-<<<<<<< HEAD
     use crate::{
         business_logic::{
-            execution::{
-                execution_entry_point::ExecutionEntryPoint,
-                objects::{CallInfo, CallType, TransactionExecutionContext},
-            },
-            fact_state::{
-                contract_state::ContractState, in_memory_state_reader::InMemoryStateReader,
-                state::ExecutionResourcesManager,
-            },
+            fact_state::in_memory_state_reader::InMemoryStateReader,
             state::cached_state::CachedState,
         },
         core::syscalls::business_logic_syscall_handler::BusinessLogicSyscallHandler,
-        definitions::general_config::StarknetGeneralConfig,
-        services::api::contract_class::{ContractClass, EntryPointType},
-        starknet_storage::dict_storage::DictStorage,
-        utils::{calculate_sn_keccak, Address},
     };
-=======
-    use crate::core::syscalls::syscall_handler::SyscallHintProcessor;
->>>>>>> c53b64d4
     use cairo_rs::{
         types::relocatable::MaybeRelocatable,
         vm::{runners::cairo_runner::CairoRunner, vm_core::VirtualMachine},
