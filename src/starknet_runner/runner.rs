use super::starknet_runner_error::StarknetRunnerError;
use crate::{
    business_logic::{
        execution::execution_errors::ExecutionError,
        fact_state::in_memory_state_reader::InMemoryStateReader, state::cached_state::CachedState,
    },
    core::syscalls::{
        business_logic_syscall_handler::BusinessLogicSyscallHandler,
        syscall_handler::SyscallHintProcessor,
    },
};
use cairo_rs::types::relocatable::MaybeRelocatable::Int;
use cairo_rs::{
    types::relocatable::{MaybeRelocatable, Relocatable},
    vm::{
        runners::{
            builtin_runner::BuiltinRunner,
            cairo_runner::{CairoArg, CairoRunner, ExecutionResources},
        },
        vm_core::VirtualMachine,
    },
};
use felt::Felt;
use std::collections::HashMap;

pub(crate) struct StarknetRunner {
    pub(crate) cairo_runner: CairoRunner,
    pub(crate) vm: VirtualMachine,
    pub(crate) hint_processor:
        SyscallHintProcessor<BusinessLogicSyscallHandler<CachedState<InMemoryStateReader>>>,
}

impl StarknetRunner {
    pub fn new(
        cairo_runner: CairoRunner,
        vm: VirtualMachine,
        hint_processor: SyscallHintProcessor<
            BusinessLogicSyscallHandler<CachedState<InMemoryStateReader>>,
        >,
    ) -> Self {
        StarknetRunner {
            cairo_runner,
            vm,
            hint_processor,
        }
    }

    pub fn run_from_entrypoint(
        &mut self,
        entrypoint: usize,
        args: &[&CairoArg],
    ) -> Result<(), ExecutionError> {
        let verify_secure = true;
        let args: Vec<&CairoArg> = args.iter().map(ToOwned::to_owned).collect();

        Ok(self.cairo_runner.run_from_entrypoint(
            entrypoint,
            &args,
            verify_secure,
            &mut self.vm,
            &mut self.hint_processor,
        )?)
    }

    pub fn get_execution_resources(&self) -> Result<ExecutionResources, ExecutionError> {
        Ok(self.cairo_runner.get_execution_resources(&self.vm)?)
    }

    pub fn get_return_values(&self) -> Result<Vec<Felt>, StarknetRunnerError> {
        self.vm
            .get_return_values(2)
            .map_err(StarknetRunnerError::MemoryException)?
            .into_iter()
            .map(|val| match val {
                Int(felt) => Ok(felt),
                MaybeRelocatable::RelocatableValue(r) => {
                    Ok(self.vm.get_integer(&r).unwrap().into_owned())
                }
            })
            .collect::<Result<Vec<Felt>, _>>()
    }

    pub(crate) fn prepare_os_context(&mut self) -> Vec<MaybeRelocatable> {
        let syscall_segment = self.vm.add_memory_segment();
        let mut os_context = [syscall_segment.into()].to_vec();
        let builtin_runners = self
            .vm
            .get_builtin_runners()
            .clone()
            .into_iter()
            .collect::<HashMap<String, BuiltinRunner>>();
        self.cairo_runner
            .get_program_builtins()
            .iter()
            .for_each(|builtin| {
                if builtin_runners.contains_key(builtin) {
                    let b_runner = builtin_runners.get(builtin).unwrap();
                    let stack = b_runner.initial_stack();
                    os_context.extend(stack);
                }
            });
        os_context
    }

    /// Returns the base and stop ptr of the OS-designated segment that starts at ptr_offset.
    pub(crate) fn get_os_segment_ptr_range(
        &self,
        ptr_offset: usize,
        os_context: Vec<MaybeRelocatable>,
    ) -> Result<(MaybeRelocatable, MaybeRelocatable), ExecutionError> {
        if ptr_offset != 0 {
            return Err(ExecutionError::IllegalOsPtrOffset);
        }

        let os_context_end = self.vm.get_ap().sub_usize(2)?;
        let final_os_context_ptr = os_context_end.sub_usize(os_context.len())?;
        let os_context_ptr = os_context
            .get(ptr_offset)
            .ok_or(ExecutionError::InvalidPtrFetch)?
            .to_owned();

        let addr = final_os_context_ptr + ptr_offset;
        let ptr_fetch_from_memory = self
            .vm
            .get_maybe(&addr)?
            .ok_or(ExecutionError::InvalidPtrFetch)?;

        Ok((os_context_ptr, ptr_fetch_from_memory))
    }

    pub(crate) fn validate_segment_pointers(
        &self,
        segment_base_ptr: MaybeRelocatable,
        segment_stop_ptr: MaybeRelocatable,
    ) -> Result<(), ExecutionError> {
        let seg_base_ptr = match segment_base_ptr {
            MaybeRelocatable::RelocatableValue(val) => {
                if val.offset != 0 {
                    return Err(ExecutionError::InvalidSegBasePtrOffset(val.offset));
                }
                val
            }
            _ => return Err(ExecutionError::NotARelocatableValue),
        };

        let expected_stop_ptr = seg_base_ptr
            + self
                .vm
                .get_segment_used_size(seg_base_ptr.segment_index as usize)
                .ok_or(ExecutionError::InvalidSegmentSize)?;

        let seg_stop_ptr: Relocatable = match segment_stop_ptr {
            MaybeRelocatable::RelocatableValue(val) => val,
            _ => return Err(ExecutionError::NotARelocatableValue),
        };

        if expected_stop_ptr != seg_stop_ptr {
            return Err(ExecutionError::InvalidStopPointer(
                expected_stop_ptr,
                seg_stop_ptr,
            ));
        }
        Ok(())
    }

    /// Validates and processes an OS context that was returned by a transaction.
    /// Returns the syscall processor object containing the accumulated syscall information.
    pub(crate) fn validate_and_process_os_context(
        &mut self,
        initial_os_context: Vec<MaybeRelocatable>,
    ) -> Result<(), ExecutionError> {
        // The returned values are os_context, retdata_size, retdata_ptr.
        let os_context_end = self.vm.get_ap().sub_usize(2)?;
        let stack_pointer = os_context_end;

        let stack_ptr = self
            .cairo_runner
            .get_builtins_final_stack(&mut self.vm, stack_pointer)?;

        let final_os_context_ptr = stack_ptr.sub_usize(1)?;

        if final_os_context_ptr + initial_os_context.len() != os_context_end {
            return Err(ExecutionError::OsContextPtrNotEqual);
        }

        // Validate system calls
        let (syscall_base_ptr, syscall_stop_ptr) =
            self.get_os_segment_ptr_range(0, initial_os_context)?;

        self.validate_segment_pointers(syscall_base_ptr, syscall_stop_ptr.clone())?;

        self.hint_processor
            .syscall_handler
            .post_run(&mut self.vm, syscall_stop_ptr)?;

        Ok(())
    }
}

#[cfg(test)]
mod test {
    use super::StarknetRunner;
    use crate::{
        business_logic::{
            execution::{
                execution_entry_point::ExecutionEntryPoint,
                objects::{CallInfo, CallType, TransactionExecutionContext},
            },
            fact_state::{
                contract_state::ContractState, in_memory_state_reader::InMemoryStateReader,
                state::ExecutionResourcesManager,
            },
            state::cached_state::CachedState,
        },
        core::syscalls::syscall_handler::SyscallHintProcessor,
        definitions::{constants::TRANSACTION_VERSION, general_config::StarknetGeneralConfig},
        services::api::contract_class::{ContractClass, EntryPointType},
        starknet_storage::dict_storage::DictStorage,
        utils::Address,
    };
    use cairo_rs::{
        types::relocatable::MaybeRelocatable,
        vm::{
            runners::cairo_runner::{CairoRunner, ExecutionResources},
            vm_core::VirtualMachine,
        },
    };
    use felt::Felt;
    use num_traits::Zero;
    use std::{collections::HashMap, path::PathBuf};

    #[test]
    fn get_execution_resources_test_fail() {
        let program = cairo_rs::types::program::Program::default();
        let cairo_runner = CairoRunner::new(&program, "all", false).unwrap();
        let vm = VirtualMachine::new(true);
        let hint_processor = SyscallHintProcessor::new_empty();

        let runner = StarknetRunner::new(cairo_runner, vm, hint_processor);

        assert!(runner.get_execution_resources().is_err());
    }

    #[test]
    fn prepare_os_context_test() {
        let program = cairo_rs::types::program::Program::default();
        let cairo_runner = CairoRunner::new(&program, "all", false).unwrap();
        let vm = VirtualMachine::new(true);
        let hint_processor = SyscallHintProcessor::new_empty();

        let mut runner = StarknetRunner::new(cairo_runner, vm, hint_processor);

        let os_context = runner.prepare_os_context();

        // is expected to return a pointer to the first segment as there is nothing more in the vm
        let expected = Vec::from([MaybeRelocatable::from((0, 0))]);

        assert_eq!(os_context, expected);
    }
<<<<<<< HEAD
=======

    #[test]
    fn integration_test() {
        // ---------------------------------------------------------
        //  Create program and entry point types for contract class
        // ---------------------------------------------------------

        let path = PathBuf::from("starknet_programs/fibonacci.json");
        let contract_class = ContractClass::try_from(path).unwrap();
        let entry_points_by_type = contract_class.entry_points_by_type.clone();

        let fib_entrypoint_selector = entry_points_by_type
            .get(&EntryPointType::External)
            .unwrap()
            .get(0)
            .unwrap()
            .selector
            .clone();

        //* --------------------------------------------
        //*    Create state reader with class hash data
        //* --------------------------------------------

        let ffc = DictStorage::new();
        let contract_class_storage = DictStorage::new();
        let mut contract_class_cache = HashMap::new();

        //  ------------ contract data --------------------

        let address = Address(1111.into());
        let class_hash = [1; 32];
        let contract_state = ContractState::new(class_hash, 3.into(), HashMap::new());

        contract_class_cache.insert(class_hash, contract_class);
        let mut state_reader = InMemoryStateReader::new(ffc, contract_class_storage);
        state_reader
            .contract_states
            .insert(address.clone(), contract_state);

        //* ---------------------------------------
        //*    Create state with previous data
        //* ---------------------------------------

        let mut state = CachedState::new(state_reader, Some(contract_class_cache));

        //* ------------------------------------
        //*    Create execution entry point
        //* ------------------------------------

        let calldata = [1.into(), 1.into(), 10.into()].to_vec();
        let caller_address = Address(0000.into());
        let entry_point_type = EntryPointType::External;

        let exec_entry_point = ExecutionEntryPoint::new(
            address,
            calldata.clone(),
            fib_entrypoint_selector.clone(),
            caller_address,
            entry_point_type,
            Some(CallType::Delegate),
            Some(class_hash),
        );

        //* --------------------
        //*   Execute contract
        //* ---------------------
        let general_config = StarknetGeneralConfig::default();
        let tx_execution_context = TransactionExecutionContext::new(
            Address(0.into()),
            Felt::zero(),
            Vec::new(),
            0,
            10.into(),
            general_config.invoke_tx_max_n_steps,
            TRANSACTION_VERSION,
        );
        let mut resources_manager = ExecutionResourcesManager::default();

        let expected_call_info = CallInfo {
            caller_address: Address(0.into()),
            call_type: Some(CallType::Delegate),
            contract_address: Address(1111.into()),
            entry_point_selector: Some(fib_entrypoint_selector),
            entry_point_type: Some(EntryPointType::External),
            calldata,
            retdata: [1.into(), 144.into()].to_vec(),
            execution_resources: ExecutionResources::default(),
            class_hash: Some(class_hash),
            ..Default::default()
        };

        assert_eq!(
            exec_entry_point
                .execute(
                    &mut state,
                    &general_config,
                    &mut resources_manager,
                    &tx_execution_context
                )
                .unwrap(),
            expected_call_info
        );
    }
>>>>>>> 46f28adf
}<|MERGE_RESOLUTION|>--- conflicted
+++ resolved
@@ -200,34 +200,11 @@
 #[cfg(test)]
 mod test {
     use super::StarknetRunner;
-    use crate::{
-        business_logic::{
-            execution::{
-                execution_entry_point::ExecutionEntryPoint,
-                objects::{CallInfo, CallType, TransactionExecutionContext},
-            },
-            fact_state::{
-                contract_state::ContractState, in_memory_state_reader::InMemoryStateReader,
-                state::ExecutionResourcesManager,
-            },
-            state::cached_state::CachedState,
-        },
-        core::syscalls::syscall_handler::SyscallHintProcessor,
-        definitions::{constants::TRANSACTION_VERSION, general_config::StarknetGeneralConfig},
-        services::api::contract_class::{ContractClass, EntryPointType},
-        starknet_storage::dict_storage::DictStorage,
-        utils::Address,
-    };
+    use crate::core::syscalls::syscall_handler::SyscallHintProcessor;
     use cairo_rs::{
         types::relocatable::MaybeRelocatable,
-        vm::{
-            runners::cairo_runner::{CairoRunner, ExecutionResources},
-            vm_core::VirtualMachine,
-        },
+        vm::{runners::cairo_runner::CairoRunner, vm_core::VirtualMachine},
     };
-    use felt::Felt;
-    use num_traits::Zero;
-    use std::{collections::HashMap, path::PathBuf};
 
     #[test]
     fn get_execution_resources_test_fail() {
@@ -257,110 +234,4 @@
 
         assert_eq!(os_context, expected);
     }
-<<<<<<< HEAD
-=======
-
-    #[test]
-    fn integration_test() {
-        // ---------------------------------------------------------
-        //  Create program and entry point types for contract class
-        // ---------------------------------------------------------
-
-        let path = PathBuf::from("starknet_programs/fibonacci.json");
-        let contract_class = ContractClass::try_from(path).unwrap();
-        let entry_points_by_type = contract_class.entry_points_by_type.clone();
-
-        let fib_entrypoint_selector = entry_points_by_type
-            .get(&EntryPointType::External)
-            .unwrap()
-            .get(0)
-            .unwrap()
-            .selector
-            .clone();
-
-        //* --------------------------------------------
-        //*    Create state reader with class hash data
-        //* --------------------------------------------
-
-        let ffc = DictStorage::new();
-        let contract_class_storage = DictStorage::new();
-        let mut contract_class_cache = HashMap::new();
-
-        //  ------------ contract data --------------------
-
-        let address = Address(1111.into());
-        let class_hash = [1; 32];
-        let contract_state = ContractState::new(class_hash, 3.into(), HashMap::new());
-
-        contract_class_cache.insert(class_hash, contract_class);
-        let mut state_reader = InMemoryStateReader::new(ffc, contract_class_storage);
-        state_reader
-            .contract_states
-            .insert(address.clone(), contract_state);
-
-        //* ---------------------------------------
-        //*    Create state with previous data
-        //* ---------------------------------------
-
-        let mut state = CachedState::new(state_reader, Some(contract_class_cache));
-
-        //* ------------------------------------
-        //*    Create execution entry point
-        //* ------------------------------------
-
-        let calldata = [1.into(), 1.into(), 10.into()].to_vec();
-        let caller_address = Address(0000.into());
-        let entry_point_type = EntryPointType::External;
-
-        let exec_entry_point = ExecutionEntryPoint::new(
-            address,
-            calldata.clone(),
-            fib_entrypoint_selector.clone(),
-            caller_address,
-            entry_point_type,
-            Some(CallType::Delegate),
-            Some(class_hash),
-        );
-
-        //* --------------------
-        //*   Execute contract
-        //* ---------------------
-        let general_config = StarknetGeneralConfig::default();
-        let tx_execution_context = TransactionExecutionContext::new(
-            Address(0.into()),
-            Felt::zero(),
-            Vec::new(),
-            0,
-            10.into(),
-            general_config.invoke_tx_max_n_steps,
-            TRANSACTION_VERSION,
-        );
-        let mut resources_manager = ExecutionResourcesManager::default();
-
-        let expected_call_info = CallInfo {
-            caller_address: Address(0.into()),
-            call_type: Some(CallType::Delegate),
-            contract_address: Address(1111.into()),
-            entry_point_selector: Some(fib_entrypoint_selector),
-            entry_point_type: Some(EntryPointType::External),
-            calldata,
-            retdata: [1.into(), 144.into()].to_vec(),
-            execution_resources: ExecutionResources::default(),
-            class_hash: Some(class_hash),
-            ..Default::default()
-        };
-
-        assert_eq!(
-            exec_entry_point
-                .execute(
-                    &mut state,
-                    &general_config,
-                    &mut resources_manager,
-                    &tx_execution_context
-                )
-                .unwrap(),
-            expected_call_info
-        );
-    }
->>>>>>> 46f28adf
 }