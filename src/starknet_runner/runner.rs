use super::starknet_runner_error::StarknetRunnerError;
use crate::{
    business_logic::execution::execution_errors::ExecutionError,
    core::syscalls::syscall_handler::{
        SyscallHandler, SyscallHandlerPostRun, SyscallHintProcessor,
    },
};
use cairo_rs::{
    types::relocatable::{MaybeRelocatable, Relocatable},
    vm::{
        runners::{
            builtin_runner::BuiltinRunner,
            cairo_runner::{CairoArg, CairoRunner, ExecutionResources},
        },
        vm_core::VirtualMachine,
    },
};
use felt::Felt;
use num_traits::ToPrimitive;
use std::{borrow::Cow, collections::HashMap};

pub(crate) struct StarknetRunner<H>
where
    H: SyscallHandler,
{
    pub(crate) cairo_runner: CairoRunner,
    pub(crate) vm: VirtualMachine,
    pub(crate) hint_processor: SyscallHintProcessor<H>,
}

impl<H> StarknetRunner<H>
where
    H: SyscallHandler,
{
    pub fn new(
        cairo_runner: CairoRunner,
        vm: VirtualMachine,
        hint_processor: SyscallHintProcessor<H>,
    ) -> Self {
        StarknetRunner {
            cairo_runner,
            vm,
            hint_processor,
        }
    }

    pub fn run_from_entrypoint(
        &mut self,
        entrypoint: usize,
        args: &[&CairoArg],
    ) -> Result<(), ExecutionError> {
        let verify_secure = true;
        let args: Vec<&CairoArg> = args.iter().map(ToOwned::to_owned).collect();

        Ok(self.cairo_runner.run_from_entrypoint(
            entrypoint,
            &args,
            verify_secure,
            &mut self.vm,
            &mut self.hint_processor,
        )?)
    }

    pub fn get_execution_resources(&self) -> Result<ExecutionResources, ExecutionError> {
        Ok(self.cairo_runner.get_execution_resources(&self.vm)?)
    }

    pub fn get_return_values(&self) -> Result<Vec<Felt>, StarknetRunnerError> {
        let ret_data = self
            .vm
            .get_return_values(2)
            .map_err(StarknetRunnerError::MemoryException)?;

        let n_rets = ret_data[0]
            .get_int_ref()
            .map_err(|_| StarknetRunnerError::NotAFelt)?;
        let ret_ptr = ret_data[1]
            .get_relocatable()
            .map_err(|_| StarknetRunnerError::NotARelocatable)?;

        let ret_data = self
            .vm
            .get_integer_range(
                &ret_ptr,
                n_rets
                    .to_usize()
                    .ok_or(StarknetRunnerError::DataConvertionError)?,
            )
            .map_err(|_| StarknetRunnerError::NotAFelt)?;
        Ok(ret_data.into_iter().map(Cow::into_owned).collect())
    }

    pub(crate) fn prepare_os_context(&mut self) -> Vec<MaybeRelocatable> {
        let syscall_segment = self.vm.add_memory_segment();
        let mut os_context = [syscall_segment.into()].to_vec();
        let builtin_runners = self
            .vm
            .get_builtin_runners()
            .clone()
            .into_iter()
            .collect::<HashMap<String, BuiltinRunner>>();
        self.cairo_runner
            .get_program_builtins()
            .iter()
            .for_each(|builtin| {
                if builtin_runners.contains_key(builtin) {
                    let b_runner = builtin_runners.get(builtin).unwrap();
                    let stack = b_runner.initial_stack();
                    os_context.extend(stack);
                }
            });
        os_context
    }

    /// Returns the base and stop ptr of the OS-designated segment that starts at ptr_offset.
    pub(crate) fn get_os_segment_ptr_range(
        &self,
        ptr_offset: usize,
        os_context: Vec<MaybeRelocatable>,
    ) -> Result<(MaybeRelocatable, MaybeRelocatable), ExecutionError> {
        if ptr_offset != 0 {
            return Err(ExecutionError::IllegalOsPtrOffset);
        }

        let os_context_end = self.vm.get_ap().sub_usize(2)?;
        let final_os_context_ptr = os_context_end.sub_usize(os_context.len())?;
        let os_context_ptr = os_context
            .get(ptr_offset)
            .ok_or(ExecutionError::InvalidPtrFetch)?
            .to_owned();

        let addr = final_os_context_ptr + ptr_offset;
        let ptr_fetch_from_memory = self
            .vm
            .get_maybe(&addr)?
            .ok_or(ExecutionError::InvalidPtrFetch)?;

        Ok((os_context_ptr, ptr_fetch_from_memory))
    }

    pub(crate) fn validate_segment_pointers(
        &self,
        segment_base_ptr: MaybeRelocatable,
        segment_stop_ptr: MaybeRelocatable,
    ) -> Result<(), ExecutionError> {
        let seg_base_ptr = match segment_base_ptr {
            MaybeRelocatable::RelocatableValue(val) => {
                if val.offset != 0 {
                    return Err(ExecutionError::InvalidSegBasePtrOffset(val.offset));
                }
                val
            }
            _ => return Err(ExecutionError::NotARelocatableValue),
        };

        let expected_stop_ptr = seg_base_ptr
            + self
                .vm
                .get_segment_used_size(seg_base_ptr.segment_index as usize)
                .ok_or(ExecutionError::InvalidSegmentSize)?;

        let seg_stop_ptr: Relocatable = match segment_stop_ptr {
            MaybeRelocatable::RelocatableValue(val) => val,
            _ => return Err(ExecutionError::NotARelocatableValue),
        };

        if expected_stop_ptr != seg_stop_ptr {
            return Err(ExecutionError::InvalidStopPointer(
                expected_stop_ptr,
                seg_stop_ptr,
            ));
        }
        Ok(())
    }

    /// Validates and processes an OS context that was returned by a transaction.
    /// Returns the syscall processor object containing the accumulated syscall information.
    pub(crate) fn validate_and_process_os_context(
        &mut self,
        initial_os_context: Vec<MaybeRelocatable>,
    ) -> Result<(), ExecutionError>
    where
        H: SyscallHandlerPostRun,
    {
        // The returned values are os_context, retdata_size, retdata_ptr.
        let os_context_end = self.vm.get_ap().sub_usize(2)?;
        let stack_pointer = os_context_end;

        let stack_ptr = self
            .cairo_runner
            .get_builtins_final_stack(&mut self.vm, stack_pointer)?;

        let final_os_context_ptr = stack_ptr.sub_usize(1)?;

        if final_os_context_ptr + initial_os_context.len() != os_context_end {
            return Err(ExecutionError::OsContextPtrNotEqual);
        }

        // Validate system calls
        let (syscall_base_ptr, syscall_stop_ptr) =
            self.get_os_segment_ptr_range(0, initial_os_context)?;

        self.validate_segment_pointers(syscall_base_ptr, syscall_stop_ptr.clone())?;

        self.hint_processor
            .syscall_handler
            .post_run(&mut self.vm, syscall_stop_ptr.get_relocatable()?)?;

        Ok(())
    }
}

#[cfg(test)]
mod test {
    use super::StarknetRunner;
<<<<<<< HEAD
    use crate::core::syscalls::syscall_handler::SyscallHintProcessor;
=======
    use crate::{
        business_logic::{
            fact_state::in_memory_state_reader::InMemoryStateReader,
            state::cached_state::CachedState,
        },
        core::syscalls::business_logic_syscall_handler::BusinessLogicSyscallHandler,
    };
>>>>>>> 2e7bfeaa
    use cairo_rs::{
        types::relocatable::MaybeRelocatable,
        vm::{runners::cairo_runner::CairoRunner, vm_core::VirtualMachine},
    };

    type SyscallHintProcessor = crate::core::syscalls::syscall_handler::SyscallHintProcessor<
        BusinessLogicSyscallHandler<CachedState<InMemoryStateReader>>,
    >;

    #[test]
    fn get_execution_resources_test_fail() {
        let program = cairo_rs::types::program::Program::default();
        let cairo_runner = CairoRunner::new(&program, "all", false).unwrap();
        let vm = VirtualMachine::new(true);
        let hint_processor = SyscallHintProcessor::new_empty();

        let runner = StarknetRunner::new(cairo_runner, vm, hint_processor);

        assert!(runner.get_execution_resources().is_err());
    }

    #[test]
    fn prepare_os_context_test() {
        let program = cairo_rs::types::program::Program::default();
        let cairo_runner = CairoRunner::new(&program, "all", false).unwrap();
        let vm = VirtualMachine::new(true);
        let hint_processor = SyscallHintProcessor::new_empty();

        let mut runner = StarknetRunner::new(cairo_runner, vm, hint_processor);

        let os_context = runner.prepare_os_context();

        // is expected to return a pointer to the first segment as there is nothing more in the vm
        let expected = Vec::from([MaybeRelocatable::from((0, 0))]);

        assert_eq!(os_context, expected);
    }
}<|MERGE_RESOLUTION|>--- conflicted
+++ resolved
@@ -213,9 +213,6 @@
 #[cfg(test)]
 mod test {
     use super::StarknetRunner;
-<<<<<<< HEAD
-    use crate::core::syscalls::syscall_handler::SyscallHintProcessor;
-=======
     use crate::{
         business_logic::{
             fact_state::in_memory_state_reader::InMemoryStateReader,
@@ -223,7 +220,6 @@
         },
         core::syscalls::business_logic_syscall_handler::BusinessLogicSyscallHandler,
     };
->>>>>>> 2e7bfeaa
     use cairo_rs::{
         types::relocatable::MaybeRelocatable,
         vm::{runners::cairo_runner::CairoRunner, vm_core::VirtualMachine},
