use super::state_cache::StorageEntry;
use crate::{
    core::errors::state_errors::StateError,
    definitions::block_context::BlockContext,
    services::api::contract_classes::compiled_class::CompiledClass,
    state::StateDiff,
    utils::{get_erc20_balance_var_addresses, Address, ClassHash, CompiledClassHash},
};
<<<<<<< HEAD
use cairo_vm::felt::Felt252;
=======
use cairo_lang_utils::bigint::BigUintAsHex;
use cairo_vm::Felt252;
>>>>>>> 8b037c16

pub trait StateReader {
    /// Returns the contract class of the given class hash or compiled class hash.
    fn get_contract_class(&self, class_hash: &ClassHash) -> Result<CompiledClass, StateError>;
    /// Returns the class hash of the contract class at the given address.
    /// Returns zero by default if the value is not present
    fn get_class_hash_at(&self, contract_address: &Address) -> Result<ClassHash, StateError>;
    /// Returns the nonce of the given contract instance.
    fn get_nonce_at(&self, contract_address: &Address) -> Result<Felt252, StateError>;
    /// Returns the storage value under the given key in the given contract instance.
    /// Returns zero by default if the value is not present
    fn get_storage_at(&self, storage_entry: &StorageEntry) -> Result<Felt252, StateError>;
    /// Return the class hash of the given casm contract class
    fn get_compiled_class_hash(
        &self,
        class_hash: &ClassHash,
    ) -> Result<CompiledClassHash, StateError>;
}

#[derive(Debug, Clone, Eq, PartialEq)]
pub struct StateChangesCount {
    pub n_storage_updates: usize,
    pub n_class_hash_updates: usize,
    pub n_compiled_class_hash_updates: usize,
    pub n_modified_contracts: usize,
}

pub trait State {
    fn set_contract_class(
        &mut self,
        class_hash: &ClassHash,
        contract_class: &CompiledClass,
    ) -> Result<(), StateError>;

    fn deploy_contract(
        &mut self,
        contract_address: Address,
        class_hash: ClassHash,
    ) -> Result<(), StateError>;

    fn increment_nonce(&mut self, contract_address: &Address) -> Result<(), StateError>;

    fn set_storage_at(&mut self, storage_entry: &StorageEntry, value: Felt252);

    fn set_class_hash_at(
        &mut self,
        contract_address: Address,
        class_hash: ClassHash,
    ) -> Result<(), StateError>;

    fn set_compiled_class_hash(
        &mut self,
        class_hash: &Felt252,
        compiled_class_hash: &Felt252,
    ) -> Result<(), StateError>;

    fn apply_state_update(&mut self, sate_updates: &StateDiff) -> Result<(), StateError>;

    /// Counts the amount of state changes
    fn count_actual_state_changes(
        &mut self,
        fee_token_and_sender_address: Option<(&Address, &Address)>,
    ) -> Result<StateChangesCount, StateError>;

    /// Returns the class hash of the contract class at the given address.
    /// Returns zero by default if the value is not present
    fn get_class_hash_at(&mut self, contract_address: &Address) -> Result<ClassHash, StateError>;

    /// Default: 0 for an uninitialized contract address.
    fn get_nonce_at(&mut self, contract_address: &Address) -> Result<Felt252, StateError>;

    /// Returns storage data for a given storage entry.
    /// Returns zero as default value if missing
    fn get_storage_at(&mut self, storage_entry: &StorageEntry) -> Result<Felt252, StateError>;

    fn get_compiled_class_hash(&mut self, class_hash: &ClassHash) -> Result<ClassHash, StateError>;

    fn get_contract_class(&mut self, class_hash: &ClassHash) -> Result<CompiledClass, StateError>;
<<<<<<< HEAD
=======

    fn get_sierra_program(
        &mut self,
        class_hash: &ClassHash,
    ) -> Result<Vec<BigUintAsHex>, StateError>;

    /// Returns the storage value representing the balance (in fee token) at the given address as a (low, high) pair
    fn get_fee_token_balance(
        &mut self,
        block_context: &BlockContext,
        contract_address: &Address,
    ) -> Result<(Felt252, Felt252), StateError> {
        let (low_key, high_key) = get_erc20_balance_var_addresses(contract_address)?;
        let low = self.get_storage_at(&(
            block_context
                .starknet_os_config()
                .fee_token_address()
                .clone(),
            low_key,
        ))?;
        let high = self.get_storage_at(&(
            block_context
                .starknet_os_config()
                .fee_token_address()
                .clone(),
            high_key,
        ))?;

        Ok((low, high))
    }
>>>>>>> 8b037c16
}<|MERGE_RESOLUTION|>--- conflicted
+++ resolved
@@ -6,12 +6,8 @@
     state::StateDiff,
     utils::{get_erc20_balance_var_addresses, Address, ClassHash, CompiledClassHash},
 };
-<<<<<<< HEAD
-use cairo_vm::felt::Felt252;
-=======
 use cairo_lang_utils::bigint::BigUintAsHex;
 use cairo_vm::Felt252;
->>>>>>> 8b037c16
 
 pub trait StateReader {
     /// Returns the contract class of the given class hash or compiled class hash.
@@ -90,8 +86,6 @@
     fn get_compiled_class_hash(&mut self, class_hash: &ClassHash) -> Result<ClassHash, StateError>;
 
     fn get_contract_class(&mut self, class_hash: &ClassHash) -> Result<CompiledClass, StateError>;
-<<<<<<< HEAD
-=======
 
     fn get_sierra_program(
         &mut self,
@@ -122,5 +116,4 @@
 
         Ok((low, high))
     }
->>>>>>> 8b037c16
 }