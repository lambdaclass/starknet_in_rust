--- conflicted
+++ resolved
@@ -23,12 +23,7 @@
 pub type SierraContractClass = cairo_lang_starknet::contract_class::ContractClass;
 pub type ContractClassCache = HashMap<ClassHash, ContractClass>;
 pub type CasmClassCache = HashMap<ClassHash, CasmContractClass>;
-<<<<<<< HEAD
 pub type SierraProgramCache = HashMap<ClassHash, SierraContractClass>;
-=======
-pub type SierraProgramCache =
-    HashMap<ClassHash, cairo_lang_starknet::contract_class::ContractClass>;
->>>>>>> 6189a4c2
 
 pub const UNINITIALIZED_CLASS_HASH: &ClassHash = b"\x00\x00\x00\x00\x00\x00\x00\x00\x00\x00\x00\x00\x00\x00\x00\x00\x00\x00\x00\x00\x00\x00\x00\x00\x00\x00\x00\x00\x00\x00\x00\x00";
 
@@ -488,8 +483,7 @@
 
         if let Some(sierra_compiled_class) = self
             .sierra_programs
-            .as_ref()
-            .and_then(|x| x.get(class_hash))
+            .get(class_hash)
         {
             return Ok(CompiledClass::Sierra(Arc::new(
                 sierra_compiled_class.clone(),
