use super::{
    state_api::{State, StateReader},
    state_cache::{StateCache, StorageEntry},
};
use crate::{
    core::errors::state_errors::StateError,
    services::api::contract_classes::compiled_class::CompiledClass,
    state::StateDiff,
    utils::{
        get_erc20_balance_var_addresses, subtract_mappings, subtract_mappings_keys,
        to_cache_state_storage_mapping, Address, ClassHash,
    },
};
use cairo_lang_utils::bigint::BigUintAsHex;
use cairo_vm::felt::Felt252;
use getset::{Getters, MutGetters};
use num_traits::Zero;
use std::{
    collections::{HashMap, HashSet},
    sync::Arc,
};

pub type SierraProgramCache =
    HashMap<ClassHash, cairo_lang_starknet::contract_class::ContractClass>;
pub type ContractClassCache = HashMap<ClassHash, CompiledClass>;

pub const UNINITIALIZED_CLASS_HASH: &ClassHash = &[0u8; 32];

/// Represents a cached state of contract classes with optional caches.
#[derive(Default, Clone, Debug, Eq, Getters, MutGetters, PartialEq)]
pub struct CachedState<T: StateReader> {
    pub state_reader: Arc<T>,
    #[getset(get = "pub", get_mut = "pub")]
    pub(crate) cache: StateCache,
    #[get = "pub"]
    pub(crate) contract_classes: ContractClassCache,
    cache_hits: usize,
    cache_misses: usize,
}

#[cfg(feature = "metrics")]
impl<T: StateReader> CachedState<T> {
    #[inline(always)]
    pub fn add_hit(&mut self) {
        self.cache_hits += 1;
    }

    #[inline(always)]
    pub fn add_miss(&mut self) {
        self.cache_misses += 1;
    }
}

#[cfg(not(feature = "metrics"))]
impl<T: StateReader> CachedState<T> {
    #[inline(always)]
    pub fn add_hit(&mut self) {
        // does nothing
    }

    #[inline(always)]
    pub fn add_miss(&mut self) {
        // does nothing
    }
}

impl<T: StateReader> CachedState<T> {
    /// Constructor, creates a new cached state.
    pub fn new(state_reader: Arc<T>, contract_classes: ContractClassCache) -> Self {
        Self {
            cache: StateCache::default(),
            state_reader,
            contract_classes,
            cache_hits: 0,
            cache_misses: 0,
        }
    }

    /// Creates a CachedState for testing purposes.
    pub fn new_for_testing(
        state_reader: Arc<T>,
        cache: StateCache,
        _contract_classes: ContractClassCache,
    ) -> Self {
        Self {
            cache,
            contract_classes: HashMap::new(),
            state_reader,
            cache_hits: 0,
            cache_misses: 0,
        }
    }

    /// Sets the contract classes cache.
    pub fn set_contract_classes(
        &mut self,
        contract_classes: ContractClassCache,
    ) -> Result<(), StateError> {
        if !self.contract_classes.is_empty() {
            return Err(StateError::AssignedContractClassCache);
        }
        self.contract_classes = contract_classes;
        Ok(())
    }

    /// Creates a copy of this state with an empty cache for saving changes and applying them
    /// later.
    pub fn create_transactional(&self) -> CachedState<T> {
        CachedState {
            state_reader: self.state_reader.clone(),
            cache: self.cache.clone(),
            contract_classes: self.contract_classes.clone(),
            cache_hits: 0,
            cache_misses: 0,
        }
    }
}

impl<T: StateReader> StateReader for CachedState<T> {
    /// Returns the class hash for a given contract address.
    /// Returns zero as default value if missing
    fn get_class_hash_at(&self, contract_address: &Address) -> Result<ClassHash, StateError> {
        self.cache
            .get_class_hash(contract_address)
            .map(|a| Ok(*a))
            .unwrap_or_else(|| self.state_reader.get_class_hash_at(contract_address))
    }

    /// Returns the nonce for a given contract address.
    fn get_nonce_at(&self, contract_address: &Address) -> Result<Felt252, StateError> {
        if self.cache.get_nonce(contract_address).is_none() {
            return self.state_reader.get_nonce_at(contract_address);
        }
        self.cache
            .get_nonce(contract_address)
            .ok_or_else(|| StateError::NoneNonce(contract_address.clone()))
            .cloned()
    }

    /// Returns storage data for a given storage entry.
    /// Returns zero as default value if missing
    fn get_storage_at(&self, storage_entry: &StorageEntry) -> Result<Felt252, StateError> {
        self.cache
            .get_storage(storage_entry)
            .map(|v| Ok(v.clone()))
            .unwrap_or_else(|| self.state_reader.get_storage_at(storage_entry))
    }

    // TODO: check if that the proper way to store it (converting hash to address)
    /// Returned the compiled class hash for a given class hash.
    fn get_compiled_class_hash(&self, class_hash: &ClassHash) -> Result<ClassHash, StateError> {
        if let Some(compiled_class_hash) =
            self.cache.class_hash_to_compiled_class_hash.get(class_hash)
        {
            Ok(*compiled_class_hash)
        } else {
            self.state_reader.get_compiled_class_hash(class_hash)
        }
    }

    /// Returns the contract class for a given class hash.
    fn get_contract_class(&self, class_hash: &ClassHash) -> Result<CompiledClass, StateError> {
        // This method can receive both compiled_class_hash & class_hash and return both casm and deprecated contract classes
        //, which can be on the cache or on the state_reader, different cases will be described below:
        if class_hash == UNINITIALIZED_CLASS_HASH {
            return Err(StateError::UninitiaizedClassHash);
        }

        // I: FETCHING FROM CACHE
        if let Some(compiled_class) = self.contract_classes.get(class_hash) {
            return Ok(compiled_class.clone());
        }

        // I: CASM CONTRACT CLASS : CLASS_HASH
        if let Some(compiled_class_hash) =
            self.cache.class_hash_to_compiled_class_hash.get(class_hash)
        {
            if let Some(casm_class) = self.contract_classes.get(compiled_class_hash) {
                return Ok(casm_class.clone());
            }
        }

        // II: FETCHING FROM STATE_READER
        self.state_reader.get_contract_class(class_hash)
    }
}

impl<T: StateReader> State for CachedState<T> {
    /// Stores a contract class in the cache.
    fn set_contract_class(
        &mut self,
        class_hash: &ClassHash,
        contract_class: &CompiledClass,
    ) -> Result<(), StateError> {
        self.contract_classes
            .insert(*class_hash, contract_class.clone());

        Ok(())
    }

    /// Deploys a new contract and updates the cache.
    fn deploy_contract(
        &mut self,
        deploy_contract_address: Address,
        class_hash: ClassHash,
    ) -> Result<(), StateError> {
        if deploy_contract_address == Address(0.into()) {
            return Err(StateError::ContractAddressOutOfRangeAddress(
                deploy_contract_address.clone(),
            ));
        }

        match self.get_class_hash_at(&deploy_contract_address) {
            Ok(x) if x == [0; 32] => {}
            Ok(_) => {
                return Err(StateError::ContractAddressUnavailable(
                    deploy_contract_address.clone(),
                ))
            }
            _ => {}
        }

        self.cache
            .class_hash_writes
            .insert(deploy_contract_address.clone(), class_hash);
        Ok(())
    }

    fn increment_nonce(&mut self, contract_address: &Address) -> Result<(), StateError> {
        let new_nonce = self.get_nonce_at(contract_address)? + Felt252::from(1);
        self.cache
            .nonce_writes
            .insert(contract_address.clone(), new_nonce);
        Ok(())
    }

    fn set_storage_at(&mut self, storage_entry: &StorageEntry, value: Felt252) {
        self.cache
            .storage_writes
            .insert(storage_entry.clone(), value);
    }

    fn set_class_hash_at(
        &mut self,
        deploy_contract_address: Address,
        class_hash: ClassHash,
    ) -> Result<(), StateError> {
        if deploy_contract_address == Address(0.into()) {
            return Err(StateError::ContractAddressOutOfRangeAddress(
                deploy_contract_address,
            ));
        }

        self.cache
            .class_hash_writes
            .insert(deploy_contract_address, class_hash);
        Ok(())
    }

    fn set_compiled_class_hash(
        &mut self,
        class_hash: &Felt252,
        compiled_class_hash: &Felt252,
    ) -> Result<(), StateError> {
        let class_hash = class_hash.to_be_bytes();
        let compiled_class_hash = compiled_class_hash.to_be_bytes();

        self.cache
            .class_hash_to_compiled_class_hash
            .insert(class_hash, compiled_class_hash);
        Ok(())
    }

    fn apply_state_update(&mut self, state_updates: &StateDiff) -> Result<(), StateError> {
        let storage_updates = to_cache_state_storage_mapping(&state_updates.storage_updates);

        self.cache.update_writes(
            &state_updates.address_to_class_hash,
            &state_updates.class_hash_to_compiled_class,
            &state_updates.address_to_nonce,
            &storage_updates,
        );
        Ok(())
    }

    fn count_actual_storage_changes(
        &mut self,
        fee_token_and_sender_address: Option<(&Address, &Address)>,
    ) -> Result<(usize, usize), StateError> {
        self.update_initial_values_of_write_only_accesses()?;

        let mut storage_updates = subtract_mappings(
            &self.cache.storage_writes,
            &self.cache.storage_initial_values,
        );

        let storage_unique_updates = storage_updates.keys().map(|k| k.0.clone());

        let class_hash_updates = subtract_mappings_keys(
            &self.cache.class_hash_writes,
            &self.cache.class_hash_initial_values,
        );

        let nonce_updates =
            subtract_mappings_keys(&self.cache.nonce_writes, &self.cache.nonce_initial_values);

        let mut modified_contracts: HashSet<Address> = HashSet::new();
        modified_contracts.extend(storage_unique_updates);
        modified_contracts.extend(class_hash_updates.cloned());
        modified_contracts.extend(nonce_updates.cloned());

        // Add fee transfer storage update before actually charging it, as it needs to be included in the
        // calculation of the final fee.
        if let Some((fee_token_address, sender_address)) = fee_token_and_sender_address {
            let (sender_low_key, _) = get_erc20_balance_var_addresses(sender_address)?;
            storage_updates.insert(
                (fee_token_address.clone(), sender_low_key),
                Felt252::default(),
            );
            modified_contracts.remove(fee_token_address);
        }

        Ok((modified_contracts.len(), storage_updates.len()))
    }

    /// Returns the class hash for a given contract address.
    /// Returns zero as default value if missing
    /// Adds the value to the cache's inital_values if not present
    fn get_class_hash_at(&mut self, contract_address: &Address) -> Result<ClassHash, StateError> {
        match self.cache.get_class_hash(contract_address).cloned() {
            Some(class_hash) => {
                self.add_hit();
                Ok(class_hash)
            }
            None => {
                self.add_miss();
                let class_hash = self.state_reader.get_class_hash_at(contract_address)?;
                self.cache
                    .class_hash_initial_values
                    .insert(contract_address.clone(), class_hash);
                Ok(class_hash)
            }
        }
    }

    fn get_nonce_at(&mut self, contract_address: &Address) -> Result<Felt252, StateError> {
        if self.cache.get_nonce(contract_address).is_none() {
            self.add_miss();
            let nonce = self.state_reader.get_nonce_at(contract_address)?;
            self.cache
                .nonce_initial_values
                .insert(contract_address.clone(), nonce);
        } else {
            self.add_hit();
        }
        Ok(self
            .cache
            .get_nonce(contract_address)
            .unwrap_or(&Felt252::zero())
            .clone())
    }

    /// Returns storage data for a given storage entry.
    /// Returns zero as default value if missing
    /// Adds the value to the cache's inital_values if not present
    fn get_storage_at(&mut self, storage_entry: &StorageEntry) -> Result<Felt252, StateError> {
        match self.cache.get_storage(storage_entry).cloned() {
            Some(value) => {
                self.add_hit();
                Ok(value)
            }
            None => {
                self.add_miss();
                let value = self.state_reader.get_storage_at(storage_entry)?;
                self.cache
                    .storage_initial_values
                    .insert(storage_entry.clone(), value.clone());
                Ok(value)
            }
        }
    }

    // TODO: check if that the proper way to store it (converting hash to address)
    fn get_compiled_class_hash(&mut self, class_hash: &ClassHash) -> Result<ClassHash, StateError> {
        match self
            .cache
            .class_hash_to_compiled_class_hash
            .get(class_hash)
            .cloned()
        {
            Some(hash) => {
                self.add_hit();
                Ok(hash)
            }
            None => {
                self.add_miss();
                let compiled_class_hash = self.state_reader.get_compiled_class_hash(class_hash)?;
                let address = Address(Felt252::from_bytes_be(&compiled_class_hash));
                self.cache
                    .class_hash_initial_values
                    .insert(address, compiled_class_hash);
                Ok(compiled_class_hash)
            }
        }
    }

    fn get_contract_class(&mut self, class_hash: &ClassHash) -> Result<CompiledClass, StateError> {
        // This method can receive both compiled_class_hash & class_hash and return both casm and deprecated contract classes
        //, which can be on the cache or on the state_reader, different cases will be described below:
        if class_hash == UNINITIALIZED_CLASS_HASH {
            return Err(StateError::UninitiaizedClassHash);
        }

        // I: FETCHING FROM CACHE
        // deprecated contract classes dont have compiled class hashes, so we only have one case
        if let Some(compiled_class) = self.contract_classes.get(class_hash).cloned() {
            self.add_hit();
            return Ok(compiled_class);
        }

        // I: CASM CONTRACT CLASS : CLASS_HASH
        if let Some(compiled_class_hash) =
            self.cache.class_hash_to_compiled_class_hash.get(class_hash)
        {
            if let Some(casm_class) = self.contract_classes.get(compiled_class_hash).cloned() {
                self.add_hit();
                return Ok(casm_class);
            }
        }

        // if let Some(sierra_compiled_class) = self
        //     .sierra_programs
        //     .as_ref()
        //     .and_then(|x| x.get(class_hash))
        // {
        //     return Ok(CompiledClass::Sierra(Arc::new(
        //         sierra_compiled_class.clone(),
        //     )));
        // }
        // II: FETCHING FROM STATE_READER
        let contract = self.state_reader.get_contract_class(class_hash)?;
        match contract {
            CompiledClass::Casm(ref casm_class) => {
                // We call this method instead of state_reader's in order to update the cache's class_hash_initial_values map
                let compiled_class_hash = self.get_compiled_class_hash(class_hash)?;
                self.set_contract_class(
                    &compiled_class_hash,
                    &CompiledClass::Casm(casm_class.clone()),
                )?;
            }
            CompiledClass::Deprecated(ref contract) => {
                self.set_contract_class(class_hash, &CompiledClass::Deprecated(contract.clone()))?
            }
            CompiledClass::Sierra(ref sierra_compiled_class) => self.set_contract_class(
                class_hash,
                &CompiledClass::Sierra(sierra_compiled_class.clone()),
            )?,
        }
        Ok(contract)
    }
<<<<<<< HEAD

    fn set_sierra_program(
        &mut self,
        compiled_class_hash: &Felt252,
        _sierra_program: Vec<BigUintAsHex>,
    ) -> Result<(), StateError> {
        let _compiled_class_hash = compiled_class_hash.to_be_bytes();

        // TODO implement
        // self.sierra_programs
        //     .as_mut()
        //     .ok_or(StateError::MissingSierraProgramsCache)?
        //     .insert(compiled_class_hash, sierra_program);
        Ok(())
    }

    fn get_sierra_program(
        &mut self,
        _class_hash: &ClassHash,
    ) -> Result<Vec<cairo_lang_utils::bigint::BigUintAsHex>, StateError> {
        todo!()
    }
}

/// A CachedState which has access to another, "parent" state, used for executing transactions
/// without commiting changes to the parent.
pub type TransactionalCachedState<'a, T> = CachedState<TransactionalCachedStateReader<'a, T>>;

/// State reader used for transactional states which allows to check the parent state's cache and
/// state reader if a transactional cache miss happens.
///
/// In practice this will act as a way to access the parent state's cache and other fields,
/// without referencing the whole parent state, so there's no need to adapt state-modifying
/// functions in the case that a transactional state is needed.
#[derive(Debug, MutGetters, Getters, PartialEq, Clone)]
pub struct TransactionalCachedStateReader<'a, T: StateReader> {
    /// The parent state's state_reader
    #[get(get = "pub")]
    pub(crate) state_reader: Arc<T>,
    /// The parent state's cache
    #[get(get = "pub")]
    pub(crate) cache: &'a StateCache,
    /// The parent state's contract_classes
    #[get(get = "pub")]
    pub(crate) contract_classes: ContractClassCache,
}

impl<'a, T: StateReader> TransactionalCachedStateReader<'a, T> {
    fn new(state: &'a CachedState<T>) -> Self {
        Self {
            state_reader: state.state_reader.clone(),
            cache: &state.cache,
            contract_classes: state.contract_classes.clone(),
        }
    }
}

impl<'a, T: StateReader> StateReader for TransactionalCachedStateReader<'a, T> {
    /// Returns the class hash for a given contract address.
    /// Returns zero as default value if missing
    fn get_class_hash_at(&self, contract_address: &Address) -> Result<ClassHash, StateError> {
        self.cache
            .get_class_hash(contract_address)
            .map(|a| Ok(*a))
            .unwrap_or_else(|| self.state_reader.get_class_hash_at(contract_address))
    }
=======
>>>>>>> f37ede27

    fn set_sierra_program(
        &mut self,
        compiled_class_hash: &Felt252,
        _sierra_program: Vec<BigUintAsHex>,
    ) -> Result<(), StateError> {
        let _compiled_class_hash = compiled_class_hash.to_be_bytes();

        // TODO implement
        // self.sierra_programs
        //     .as_mut()
        //     .ok_or(StateError::MissingSierraProgramsCache)?
        //     .insert(compiled_class_hash, sierra_program);
        Ok(())
    }

    fn get_sierra_program(
        &mut self,
        _class_hash: &ClassHash,
    ) -> Result<Vec<cairo_lang_utils::bigint::BigUintAsHex>, StateError> {
        todo!()
    }
}

impl<T: StateReader> CachedState<T> {
    // Updates the cache's storage_initial_values according to those in storage_writes
    // If a key is present in the storage_writes but not in storage_initial_values,
    // the initial value for that key will be fetched from the state_reader and inserted into the cache's storage_initial_values
    // The same process is applied to class hash and nonce values.
    fn update_initial_values_of_write_only_accesses(&mut self) -> Result<(), StateError> {
        // Update storage_initial_values with keys in storage_writes
        for storage_entry in self.cache.storage_writes.keys() {
            if !self
                .cache
                .storage_initial_values
                .contains_key(storage_entry)
            {
                // This key was first accessed via write, so we need to cache its initial value
                self.cache.storage_initial_values.insert(
                    storage_entry.clone(),
                    self.state_reader.get_storage_at(storage_entry)?,
                );
            }
        }
        for address in self.cache.class_hash_writes.keys() {
            if !self.cache.class_hash_initial_values.contains_key(address) {
                // This key was first accessed via write, so we need to cache its initial value
                self.cache.class_hash_initial_values.insert(
                    address.clone(),
                    self.state_reader.get_class_hash_at(address)?,
                );
            }
        }
        for contract_address in self.cache.nonce_writes.keys() {
            if !self
                .cache
                .nonce_initial_values
                .contains_key(contract_address)
            {
                // This key was first accessed via write, so we need to cache its initial value
                self.cache.nonce_initial_values.insert(
                    contract_address.clone(),
                    self.state_reader.get_nonce_at(contract_address)?,
                );
            }
        }
        Ok(())
    }
}

#[cfg(test)]
mod tests {
    use super::*;

    use crate::{
        services::api::contract_classes::deprecated_contract_class::ContractClass,
        state::in_memory_state_reader::InMemoryStateReader,
    };

    use num_traits::One;

    /// Test checks if class hashes and nonces are correctly fetched from the state reader.
    /// It also tests the increment_nonce method.
    #[test]
    fn get_class_hash_and_nonce_from_state_reader() {
        let mut state_reader = InMemoryStateReader::new(
            HashMap::new(),
            HashMap::new(),
            HashMap::new(),
            HashMap::new(),
            HashMap::new(),
        );

        let contract_address = Address(4242.into());
        let class_hash = [3; 32];
        let nonce = Felt252::new(47602);
        let storage_entry = (contract_address.clone(), [101; 32]);
        let storage_value = Felt252::new(1);

        state_reader
            .address_to_class_hash_mut()
            .insert(contract_address.clone(), class_hash);
        state_reader
            .address_to_nonce_mut()
            .insert(contract_address.clone(), nonce.clone());
        state_reader
            .address_to_storage_mut()
            .insert(storage_entry, storage_value);

        let mut cached_state = CachedState::new(Arc::new(state_reader), HashMap::new());

        assert_eq!(
            cached_state.get_class_hash_at(&contract_address).unwrap(),
            class_hash
        );
        assert_eq!(cached_state.get_nonce_at(&contract_address).unwrap(), nonce);
        cached_state.increment_nonce(&contract_address).unwrap();
        assert_eq!(
            cached_state.get_nonce_at(&contract_address).unwrap(),
            nonce + Felt252::new(1)
        );
    }

    /// This test checks if the contract class is correctly fetched from the state reader.
    #[test]
    fn get_contract_class_from_state_reader() {
        let mut state_reader = InMemoryStateReader::new(
            HashMap::new(),
            HashMap::new(),
            HashMap::new(),
            HashMap::new(),
            HashMap::new(),
        );
        let contract_class =
            ContractClass::from_path("starknet_programs/raw_contract_classes/class_with_abi.json")
                .unwrap();

        state_reader
            .class_hash_to_compiled_class
            .insert([1; 32], CompiledClass::Deprecated(Arc::new(contract_class)));

        let mut cached_state = CachedState::new(Arc::new(state_reader), HashMap::new());

        cached_state.set_contract_classes(HashMap::new()).unwrap();

        assert_eq!(
            cached_state.get_contract_class(&[1; 32]).unwrap(),
            cached_state
                .state_reader
                .get_contract_class(&[1; 32])
                .unwrap()
        );
    }

    /// This test verifies the correct handling of storage in the cached state.
    #[test]
    fn cached_state_storage_test() {
        let mut cached_state =
            CachedState::new(Arc::new(InMemoryStateReader::default()), HashMap::new());

        let storage_entry: StorageEntry = (Address(31.into()), [0; 32]);
        let value = Felt252::new(10);
        cached_state.set_storage_at(&storage_entry, value.clone());

        assert_eq!(cached_state.get_storage_at(&storage_entry).unwrap(), value);

        let storage_entry_2: StorageEntry = (Address(150.into()), [1; 32]);
        assert!(cached_state
            .get_storage_at(&storage_entry_2)
            .unwrap()
            .is_zero());
    }

    /// This test checks if deploying a contract works as expected.
    #[test]
    fn cached_state_deploy_contract_test() {
        let state_reader = Arc::new(InMemoryStateReader::default());

        let contract_address = Address(32123.into());

        let mut cached_state = CachedState::new(state_reader, HashMap::new());

        assert!(cached_state
            .deploy_contract(contract_address, [10; 32])
            .is_ok());
    }

    /// This test verifies the set and get storage values in the cached state.
    #[test]
    fn get_and_set_storage() {
        let state_reader = Arc::new(InMemoryStateReader::default());

        let contract_address = Address(31.into());
        let storage_key = [18; 32];
        let value = Felt252::new(912);

        let mut cached_state = CachedState::new(state_reader, HashMap::new());

        // set storage_key
        cached_state.set_storage_at(&(contract_address.clone(), storage_key), value.clone());
        let result = cached_state.get_storage_at(&(contract_address.clone(), storage_key));

        assert_eq!(result.unwrap(), value);

        // rewrite storage_key
        let new_value = value + 3_usize;

        cached_state.set_storage_at(&(contract_address.clone(), storage_key), new_value.clone());

        let new_result = cached_state.get_storage_at(&(contract_address, storage_key));

        assert_eq!(new_result.unwrap(), new_value);
    }

    /// This test ensures that an error is thrown if a contract address is out of range.
    #[test]
    fn deploy_contract_address_out_of_range_error_test() {
        let state_reader = InMemoryStateReader::new(
            HashMap::new(),
            HashMap::new(),
            HashMap::new(),
            HashMap::new(),
            HashMap::new(),
        );

        let contract_address = Address(0.into());

        let mut cached_state = CachedState::new(Arc::new(state_reader), HashMap::new());

        let result = cached_state
            .deploy_contract(contract_address.clone(), [10; 32])
            .unwrap_err();

        assert_matches!(
            result,
            StateError::ContractAddressOutOfRangeAddress(addr) if addr == contract_address
        );
    }

    /// This test ensures that an error is thrown if a contract address is already in use.
    #[test]
    fn deploy_contract_address_in_use_error_test() {
        let state_reader = InMemoryStateReader::new(
            HashMap::new(),
            HashMap::new(),
            HashMap::new(),
            HashMap::new(),
            HashMap::new(),
        );

        let contract_address = Address(42.into());

        let mut cached_state = CachedState::new(Arc::new(state_reader), HashMap::new());

        cached_state
            .deploy_contract(contract_address.clone(), [10; 32])
            .unwrap();
        let result = cached_state
            .deploy_contract(contract_address.clone(), [10; 32])
            .unwrap_err();

        assert_matches!(
            result,
            StateError::ContractAddressUnavailable(addr) if addr == contract_address
        );
    }

    /// This test checks if replacing a contract in the cached state works correctly.
    #[test]
    fn cached_state_replace_contract_test() {
        let state_reader = InMemoryStateReader::new(
            HashMap::new(),
            HashMap::new(),
            HashMap::new(),
            HashMap::new(),
            HashMap::new(),
        );

        let contract_address = Address(32123.into());

        let mut cached_state = CachedState::new(Arc::new(state_reader), HashMap::new());

        cached_state
            .deploy_contract(contract_address.clone(), [10; 32])
            .unwrap();

        assert!(cached_state
            .set_class_hash_at(contract_address.clone(), [12; 32])
            .is_ok());

        assert_matches!(
            cached_state.get_class_hash_at(&contract_address),
            Ok(class_hash) if class_hash == [12u8; 32]
        );
    }

    /// This test verifies  if the cached state's internal structures are correctly updated after applying a state update.
    #[test]
    fn cached_state_apply_state_update() {
        let state_reader = InMemoryStateReader::new(
            HashMap::new(),
            HashMap::new(),
            HashMap::new(),
            HashMap::new(),
            HashMap::new(),
        );

        let address_one = Address(Felt252::one());

        let mut cached_state = CachedState::new(Arc::new(state_reader), HashMap::new());

        let state_diff = StateDiff {
            address_to_class_hash: HashMap::from([(
                address_one.clone(),
                Felt252::one().to_be_bytes(),
            )]),
            address_to_nonce: HashMap::from([(address_one.clone(), Felt252::one())]),
            class_hash_to_compiled_class: HashMap::new(),
            storage_updates: HashMap::new(),
        };
        assert!(cached_state.apply_state_update(&state_diff).is_ok());
        assert!(cached_state
            .cache
            .nonce_writes
            .get(&address_one)
            .unwrap()
            .is_one());
        assert!(Felt252::from_bytes_be(
            cached_state
                .cache
                .class_hash_writes
                .get(&address_one)
                .unwrap()
        )
        .is_one());
        assert!(cached_state.cache.storage_writes.is_empty());
        assert!(cached_state.cache.nonce_initial_values.is_empty());
        assert!(cached_state.cache.class_hash_initial_values.is_empty());
    }

    /// This test calculate the number of actual storage changes.
    #[test]
    fn count_actual_storage_changes_test() {
        let state_reader = InMemoryStateReader::default();

        let mut cached_state = CachedState::new(Arc::new(state_reader), HashMap::new());

        let address_one = Address(1.into());
        let address_two = Address(2.into());
        let storage_key_one = Felt252::from(1).to_be_bytes();
        let storage_key_two = Felt252::from(2).to_be_bytes();

        cached_state.cache.storage_initial_values =
            HashMap::from([((address_one.clone(), storage_key_one), Felt252::from(1))]);
        cached_state.cache.storage_writes = HashMap::from([
            ((address_one.clone(), storage_key_one), Felt252::from(1)),
            ((address_one.clone(), storage_key_two), Felt252::from(1)),
            ((address_two.clone(), storage_key_one), Felt252::from(1)),
            ((address_two.clone(), storage_key_two), Felt252::from(1)),
        ]);

        let fee_token_address = Address(123.into());
        let sender_address = Address(321.into());

        let expected_changes = {
            let n_storage_updates = 3 + 1; // + 1 fee transfer balance update
            let n_modified_contracts = 2;

            (n_modified_contracts, n_storage_updates)
        };
        let changes = cached_state
            .count_actual_storage_changes(Some((&fee_token_address, &sender_address)))
            .unwrap();

        assert_eq!(changes, expected_changes);

        // Check that the initial values were updated when counting changes
        assert_eq!(
            cached_state.cache.storage_initial_values,
            HashMap::from([
                ((address_one.clone(), storage_key_one), Felt252::from(1)),
                ((address_one, storage_key_two), Felt252::from(0)),
                ((address_two.clone(), storage_key_one), Felt252::from(0)),
                ((address_two, storage_key_two), Felt252::from(0)),
            ])
        )
    }

    #[cfg(feature = "metrics")]
    #[test]
    fn test_cache_hit_miss_counter() {
        let state_reader = Arc::new(InMemoryStateReader::default());
        let mut cached_state = CachedState::new(state_reader, HashMap::default());

        let address = Address(1.into());

        // Simulate a cache miss by querying an address not in the cache.
        let _ = <CachedState<_> as State>::get_class_hash_at(&mut cached_state, &address);
        assert_eq!(cached_state.cache_misses, 1);
        assert_eq!(cached_state.cache_hits, 0);

        // Simulate a cache hit by adding the address to the cache and querying it again.
        cached_state
            .cache
            .class_hash_writes
            .insert(address.clone(), [0; 32]);
        let _ = <CachedState<_> as State>::get_class_hash_at(&mut cached_state, &address);
        assert_eq!(cached_state.cache_misses, 1);
        assert_eq!(cached_state.cache_hits, 1);

        // Simulate another cache hit.
        let _ = <CachedState<_> as State>::get_class_hash_at(&mut cached_state, &address);
        assert_eq!(cached_state.cache_misses, 1);
        assert_eq!(cached_state.cache_hits, 2);

        // Simulate another cache miss.
        let other_address = Address(2.into());
        let _ = <CachedState<_> as State>::get_class_hash_at(&mut cached_state, &other_address);
        assert_eq!(cached_state.cache_misses, 2);
        assert_eq!(cached_state.cache_hits, 2);
    }
}<|MERGE_RESOLUTION|>--- conflicted
+++ resolved
@@ -458,75 +458,6 @@
         }
         Ok(contract)
     }
-<<<<<<< HEAD
-
-    fn set_sierra_program(
-        &mut self,
-        compiled_class_hash: &Felt252,
-        _sierra_program: Vec<BigUintAsHex>,
-    ) -> Result<(), StateError> {
-        let _compiled_class_hash = compiled_class_hash.to_be_bytes();
-
-        // TODO implement
-        // self.sierra_programs
-        //     .as_mut()
-        //     .ok_or(StateError::MissingSierraProgramsCache)?
-        //     .insert(compiled_class_hash, sierra_program);
-        Ok(())
-    }
-
-    fn get_sierra_program(
-        &mut self,
-        _class_hash: &ClassHash,
-    ) -> Result<Vec<cairo_lang_utils::bigint::BigUintAsHex>, StateError> {
-        todo!()
-    }
-}
-
-/// A CachedState which has access to another, "parent" state, used for executing transactions
-/// without commiting changes to the parent.
-pub type TransactionalCachedState<'a, T> = CachedState<TransactionalCachedStateReader<'a, T>>;
-
-/// State reader used for transactional states which allows to check the parent state's cache and
-/// state reader if a transactional cache miss happens.
-///
-/// In practice this will act as a way to access the parent state's cache and other fields,
-/// without referencing the whole parent state, so there's no need to adapt state-modifying
-/// functions in the case that a transactional state is needed.
-#[derive(Debug, MutGetters, Getters, PartialEq, Clone)]
-pub struct TransactionalCachedStateReader<'a, T: StateReader> {
-    /// The parent state's state_reader
-    #[get(get = "pub")]
-    pub(crate) state_reader: Arc<T>,
-    /// The parent state's cache
-    #[get(get = "pub")]
-    pub(crate) cache: &'a StateCache,
-    /// The parent state's contract_classes
-    #[get(get = "pub")]
-    pub(crate) contract_classes: ContractClassCache,
-}
-
-impl<'a, T: StateReader> TransactionalCachedStateReader<'a, T> {
-    fn new(state: &'a CachedState<T>) -> Self {
-        Self {
-            state_reader: state.state_reader.clone(),
-            cache: &state.cache,
-            contract_classes: state.contract_classes.clone(),
-        }
-    }
-}
-
-impl<'a, T: StateReader> StateReader for TransactionalCachedStateReader<'a, T> {
-    /// Returns the class hash for a given contract address.
-    /// Returns zero as default value if missing
-    fn get_class_hash_at(&self, contract_address: &Address) -> Result<ClassHash, StateError> {
-        self.cache
-            .get_class_hash(contract_address)
-            .map(|a| Ok(*a))
-            .unwrap_or_else(|| self.state_reader.get_class_hash_at(contract_address))
-    }
-=======
->>>>>>> f37ede27
 
     fn set_sierra_program(
         &mut self,
