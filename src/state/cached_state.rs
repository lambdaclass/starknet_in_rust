use super::{
    contract_class_cache::ContractClassCache,
    state_api::{State, StateChangesCount, StateReader},
    state_cache::{StateCache, StorageEntry},
};
use crate::{
    core::errors::state_errors::StateError,
    services::api::contract_classes::compiled_class::CompiledClass,
    state::StateDiff,
    utils::{
        get_erc20_balance_var_addresses, subtract_mappings, subtract_mappings_keys,
        to_cache_state_storage_mapping, Address, ClassHash,
    },
};
<<<<<<< HEAD
use cairo_vm::felt::Felt252;
=======
use cairo_lang_utils::bigint::BigUintAsHex;
use cairo_vm::Felt252;
>>>>>>> 8b037c16
use getset::{Getters, MutGetters};

use std::{
    collections::{HashMap, HashSet},
    sync::{Arc, RwLock},
};

pub const UNINITIALIZED_CLASS_HASH: &ClassHash = &ClassHash([0u8; 32]);

/// Represents a cached state of contract classes with optional caches.
#[derive(Clone, Default, Debug, Getters, MutGetters)]
pub struct CachedState<T: StateReader, C: ContractClassCache> {
    pub state_reader: Arc<T>,
    #[getset(get = "pub", get_mut = "pub")]
    pub(crate) cache: StateCache,

    #[getset(get = "pub", get_mut = "pub")]
    pub(crate) contract_class_cache: Arc<C>,
    pub(crate) contract_class_cache_private: Arc<RwLock<HashMap<ClassHash, CompiledClass>>>,

    #[cfg(feature = "metrics")]
    cache_hits: usize,
    #[cfg(feature = "metrics")]
    cache_misses: usize,
}

#[cfg(feature = "metrics")]
impl<T: StateReader, C: ContractClassCache> CachedState<T, C> {
    #[inline(always)]
    pub fn add_hit(&mut self) {
        self.cache_hits += 1;
    }

    #[inline(always)]
    pub fn add_miss(&mut self) {
        self.cache_misses += 1;
    }
}

#[cfg(not(feature = "metrics"))]
impl<T: StateReader, C: ContractClassCache> CachedState<T, C> {
    #[inline(always)]
    pub fn add_hit(&mut self) {
        // does nothing
    }

    #[inline(always)]
    pub fn add_miss(&mut self) {
        // does nothing
    }
}

impl<T: StateReader, C: ContractClassCache> CachedState<T, C> {
    /// Constructor, creates a new cached state.
    pub fn new(state_reader: Arc<T>, contract_classes: Arc<C>) -> Self {
        Self {
            cache: StateCache::default(),
            state_reader,
            contract_class_cache: contract_classes,
            contract_class_cache_private: Arc::new(RwLock::new(HashMap::new())),

            #[cfg(feature = "metrics")]
            cache_hits: 0,
            #[cfg(feature = "metrics")]
            cache_misses: 0,
        }
    }

    /// Creates a CachedState for testing purposes.
    pub fn new_for_testing(
        state_reader: Arc<T>,
        cache: StateCache,
        contract_classes: Arc<C>,
    ) -> Self {
        Self {
            cache,
            state_reader,
            contract_class_cache: contract_classes,
            contract_class_cache_private: Arc::new(RwLock::new(HashMap::new())),

            #[cfg(feature = "metrics")]
            cache_hits: 0,
            #[cfg(feature = "metrics")]
            cache_misses: 0,
        }
    }

    /// Clones a CachedState for testing purposes.
    pub fn clone_for_testing(&self) -> Self {
        Self {
            state_reader: self.state_reader.clone(),
            cache: self.cache.clone(),
            contract_class_cache: self.contract_class_cache.clone(),
            contract_class_cache_private: self.contract_class_cache_private.clone(),
            #[cfg(feature = "metrics")]
            cache_hits: self.cache_hits,
            #[cfg(feature = "metrics")]
            cache_misses: self.cache_misses,
        }
    }

    pub fn drain_private_contract_class_cache(
        &self,
    ) -> Result<impl Iterator<Item = (ClassHash, CompiledClass)>, StateError> {
        Ok(self
            .contract_class_cache_private
            .read()
            .map_err(|_| StateError::FailedToReadContractClassCache)?
            .clone()
            .into_iter())
    }

    /// Creates a copy of this state with an empty cache for saving changes and applying them
    /// later.
    pub fn create_transactional(&self) -> Result<CachedState<T, C>, StateError> {
        Ok(CachedState {
            state_reader: self.state_reader.clone(),
            cache: self.cache.clone(),
            contract_class_cache: self.contract_class_cache.clone(),
            contract_class_cache_private: self.contract_class_cache_private.clone(),
            #[cfg(feature = "metrics")]
            cache_hits: 0,
            #[cfg(feature = "metrics")]
            cache_misses: 0,
        })
    }
}

impl<T: StateReader, C: ContractClassCache> StateReader for CachedState<T, C> {
    /// Returns the class hash for a given contract address.
    /// Returns zero as default value if missing
    fn get_class_hash_at(&self, contract_address: &Address) -> Result<ClassHash, StateError> {
        self.cache
            .get_class_hash(contract_address)
            .map(|a| Ok(*a))
            .unwrap_or_else(|| self.state_reader.get_class_hash_at(contract_address))
    }

    /// Returns the nonce for a given contract address.
    fn get_nonce_at(&self, contract_address: &Address) -> Result<Felt252, StateError> {
        if self.cache.get_nonce(contract_address).is_none() {
            return self.state_reader.get_nonce_at(contract_address);
        }
        self.cache
            .get_nonce(contract_address)
            .ok_or_else(|| StateError::NoneNonce(contract_address.clone()))
            .cloned()
    }

    /// Returns storage data for a given storage entry.
    /// Returns zero as default value if missing
    fn get_storage_at(&self, storage_entry: &StorageEntry) -> Result<Felt252, StateError> {
        self.cache
            .get_storage(storage_entry)
            .map(|v| Ok(*v))
            .unwrap_or_else(|| self.state_reader.get_storage_at(storage_entry))
    }

    // TODO: check if that the proper way to store it (converting hash to address)
    /// Returned the compiled class hash for a given class hash.
    fn get_compiled_class_hash(&self, class_hash: &ClassHash) -> Result<ClassHash, StateError> {
        if let Some(compiled_class_hash) =
            self.cache.class_hash_to_compiled_class_hash.get(class_hash)
        {
            Ok(*compiled_class_hash)
        } else {
            self.state_reader.get_compiled_class_hash(class_hash)
        }
    }

    /// Returns the contract class for a given class hash.
    fn get_contract_class(&self, class_hash: &ClassHash) -> Result<CompiledClass, StateError> {
        // This method can receive both compiled_class_hash & class_hash and return both casm and deprecated contract classes
        //, which can be on the cache or on the state_reader, different cases will be described below:
        if class_hash == UNINITIALIZED_CLASS_HASH {
            return Err(StateError::UninitiaizedClassHash);
        }

        // I: FETCHING FROM CACHE
        let mut private_cache = self
            .contract_class_cache_private
            .write()
            .map_err(|_| StateError::FailedToReadContractClassCache)?;
        if let Some(compiled_class) = private_cache.get(class_hash) {
            return Ok(compiled_class.clone());
        } else if let Some(compiled_class) =
            self.contract_class_cache().get_contract_class(*class_hash)
        {
            private_cache.insert(*class_hash, compiled_class.clone());
            return Ok(compiled_class);
        }

        // I: CASM CONTRACT CLASS : CLASS_HASH
        if let Some(compiled_class_hash) =
            self.cache.class_hash_to_compiled_class_hash.get(class_hash)
        {
            if let Some(casm_class) = private_cache.get(compiled_class_hash) {
                return Ok(casm_class.clone());
            } else if let Some(casm_class) = self
                .contract_class_cache()
                .get_contract_class(*compiled_class_hash)
            {
                private_cache.insert(*class_hash, casm_class.clone());
                return Ok(casm_class);
            }
        }

        // II: FETCHING FROM STATE_READER
        let contract_class = self.state_reader.get_contract_class(class_hash)?;
        private_cache.insert(*class_hash, contract_class.clone());

        Ok(contract_class)
    }
}

impl<T: StateReader, C: ContractClassCache> State for CachedState<T, C> {
    /// Stores a contract class in the cache.
    fn set_contract_class(
        &mut self,
        class_hash: &ClassHash,
        contract_class: &CompiledClass,
    ) -> Result<(), StateError> {
        self.contract_class_cache_private
            .write()
            .map_err(|_| StateError::FailedToReadContractClassCache)?
            .insert(*class_hash, contract_class.clone());

        Ok(())
    }

    /// Deploys a new contract and updates the cache.
    fn deploy_contract(
        &mut self,
        deploy_contract_address: Address,
        class_hash: ClassHash,
    ) -> Result<(), StateError> {
        if deploy_contract_address == Address(0.into()) {
            return Err(StateError::ContractAddressOutOfRangeAddress(
                deploy_contract_address.clone(),
            ));
        }
        #[cfg(not(feature = "replay_benchmark"))]
        match self.get_class_hash_at(&deploy_contract_address) {
            Ok(x) if x == [0; 32] => {}
            Ok(_) => {
                return Err(StateError::ContractAddressUnavailable(
                    deploy_contract_address.clone(),
                ))
            }
            _ => {}
        }

        self.cache
            .class_hash_writes
            .insert(deploy_contract_address.clone(), class_hash);
        Ok(())
    }

    fn increment_nonce(&mut self, contract_address: &Address) -> Result<(), StateError> {
        let new_nonce = self.get_nonce_at(contract_address)? + Felt252::from(1);
        self.cache
            .nonce_writes
            .insert(contract_address.clone(), new_nonce);
        Ok(())
    }

    fn set_storage_at(&mut self, storage_entry: &StorageEntry, value: Felt252) {
        self.cache
            .storage_writes
            .insert(storage_entry.clone(), value);
    }

    fn set_class_hash_at(
        &mut self,
        deploy_contract_address: Address,
        class_hash: ClassHash,
    ) -> Result<(), StateError> {
        if deploy_contract_address == Address(0.into()) {
            return Err(StateError::ContractAddressOutOfRangeAddress(
                deploy_contract_address,
            ));
        }

        self.cache
            .class_hash_writes
            .insert(deploy_contract_address, class_hash);
        Ok(())
    }

    fn set_compiled_class_hash(
        &mut self,
        class_hash: &Felt252,
        compiled_class_hash: &Felt252,
    ) -> Result<(), StateError> {
        let class_hash = ClassHash::from(*class_hash);
        let compiled_class_hash = ClassHash::from(*compiled_class_hash);

        self.cache
            .compiled_class_hash_writes
            .insert(class_hash, compiled_class_hash);
        Ok(())
    }

    fn apply_state_update(&mut self, state_updates: &StateDiff) -> Result<(), StateError> {
        let storage_updates = to_cache_state_storage_mapping(&state_updates.storage_updates);

        self.cache.update_writes(
            &state_updates.address_to_class_hash,
            &state_updates.class_hash_to_compiled_class,
            &state_updates.address_to_nonce,
            &storage_updates,
        );
        Ok(())
    }

    fn count_actual_state_changes(
        &mut self,
        fee_token_and_sender_address: Option<(&Address, &Address)>,
    ) -> Result<StateChangesCount, StateError> {
        self.update_initial_values_of_write_only_accesses()?;

        let mut storage_updates = subtract_mappings(
            &self.cache.storage_writes,
            &self.cache.storage_initial_values,
        );

        let storage_unique_updates = storage_updates.keys().map(|k| k.0.clone());

        let class_hash_updates: Vec<&Address> = subtract_mappings_keys(
            &self.cache.class_hash_writes,
            &self.cache.class_hash_initial_values,
        )
        .collect();
        let n_class_hash_updates = class_hash_updates.len();

        let compiled_class_hash_updates = subtract_mappings_keys(
            &self.cache.compiled_class_hash_writes,
            &self.cache.compiled_class_hash_initial_values,
        );

        let nonce_updates =
            subtract_mappings_keys(&self.cache.nonce_writes, &self.cache.nonce_initial_values);

        let mut modified_contracts: HashSet<Address> = HashSet::new();
        modified_contracts.extend(storage_unique_updates);
        modified_contracts.extend(class_hash_updates.into_iter().cloned());
        modified_contracts.extend(nonce_updates.cloned());

        // Add fee transfer storage update before actually charging it, as it needs to be included in the
        // calculation of the final fee.
        if let Some((fee_token_address, sender_address)) = fee_token_and_sender_address {
            let (sender_low_key, _) = get_erc20_balance_var_addresses(sender_address)?;
            storage_updates.insert(
                (fee_token_address.clone(), sender_low_key),
                Felt252::default(),
            );
            modified_contracts.remove(fee_token_address);
        }

        Ok(StateChangesCount {
            n_storage_updates: storage_updates.len(),
            n_class_hash_updates,
            n_compiled_class_hash_updates: compiled_class_hash_updates.count(),
            n_modified_contracts: modified_contracts.len(),
        })
    }

    /// Returns the class hash for a given contract address.
    /// Returns zero as default value if missing
    /// Adds the value to the cache's inital_values if not present
    fn get_class_hash_at(&mut self, contract_address: &Address) -> Result<ClassHash, StateError> {
        match self.cache.get_class_hash(contract_address).cloned() {
            Some(class_hash) => {
                self.add_hit();
                Ok(class_hash)
            }
            None => {
                self.add_miss();
                let class_hash = self.state_reader.get_class_hash_at(contract_address)?;
                self.cache
                    .class_hash_initial_values
                    .insert(contract_address.clone(), class_hash);
                Ok(class_hash)
            }
        }
    }

    fn get_nonce_at(&mut self, contract_address: &Address) -> Result<Felt252, StateError> {
        if self.cache.get_nonce(contract_address).is_none() {
            self.add_miss();
            let nonce = self.state_reader.get_nonce_at(contract_address)?;
            self.cache
                .nonce_initial_values
                .insert(contract_address.clone(), nonce);
        } else {
            self.add_hit();
        }
        Ok(*self
            .cache
            .get_nonce(contract_address)
            .unwrap_or(&Felt252::ZERO))
    }

    /// Returns storage data for a given storage entry.
    /// Returns zero as default value if missing
    /// Adds the value to the cache's inital_values if not present
    fn get_storage_at(&mut self, storage_entry: &StorageEntry) -> Result<Felt252, StateError> {
        match self.cache.get_storage(storage_entry).cloned() {
            Some(value) => {
                self.add_hit();
                Ok(value)
            }
            None => {
                self.add_miss();
                let value = self.state_reader.get_storage_at(storage_entry)?;
                self.cache
                    .storage_initial_values
                    .insert(storage_entry.clone(), value);
                Ok(value)
            }
        }
    }

    // TODO: check if that the proper way to store it (converting hash to address)
    fn get_compiled_class_hash(&mut self, class_hash: &ClassHash) -> Result<ClassHash, StateError> {
        match self
            .cache
            .class_hash_to_compiled_class_hash
            .get(class_hash)
            .cloned()
        {
            Some(hash) => {
                self.add_hit();
                Ok(hash)
            }
            None => {
                self.add_miss();
                let compiled_class_hash = self.state_reader.get_compiled_class_hash(class_hash)?;
                let address = Address(Felt252::from_bytes_be(&compiled_class_hash.0));
                self.cache
                    .class_hash_initial_values
                    .insert(address, compiled_class_hash);
                Ok(compiled_class_hash)
            }
        }
    }

    fn get_contract_class(&mut self, class_hash: &ClassHash) -> Result<CompiledClass, StateError> {
        // This method can receive both compiled_class_hash & class_hash and return both casm and deprecated contract classes
        //, which can be on the cache or on the state_reader, different cases will be described below:
        if class_hash == UNINITIALIZED_CLASS_HASH {
            return Err(StateError::UninitiaizedClassHash);
        }

        // I: FETCHING FROM CACHE
        // deprecated contract classes dont have compiled class hashes, so we only have one case
        let compiled_class_op = self
            .contract_class_cache_private
            .read()
            .map_err(|_| StateError::FailedToReadContractClassCache)?
            .get(class_hash)
            .cloned();
        if let Some(compiled_class) = compiled_class_op {
            self.add_hit();
            return Ok(compiled_class);
        } else if let Some(compiled_class) =
            self.contract_class_cache().get_contract_class(*class_hash)
        {
            self.add_hit();
            self.contract_class_cache_private
                .write()
                .map_err(|_| StateError::FailedToReadContractClassCache)?
                .insert(*class_hash, compiled_class.clone());
            return Ok(compiled_class);
        }

        // I: CASM CONTRACT CLASS : CLASS_HASH
        if let Some(compiled_class_hash) =
            self.cache.class_hash_to_compiled_class_hash.get(class_hash)
        {
            let casm_class_op = self
                .contract_class_cache_private
                .read()
                .map_err(|_| StateError::FailedToReadContractClassCache)?
                .get(compiled_class_hash)
                .cloned();
            if let Some(casm_class) = casm_class_op {
                self.add_hit();
                return Ok(casm_class);
            } else if let Some(casm_class) = self
                .contract_class_cache()
                .get_contract_class(*compiled_class_hash)
            {
                self.add_hit();
                self.contract_class_cache_private
                    .write()
                    .map_err(|_| StateError::FailedToReadContractClassCache)?
                    .insert(*class_hash, casm_class.clone());
                return Ok(casm_class);
            }
        }

        // II: FETCHING FROM STATE_READER
        let contract = self.state_reader.get_contract_class(class_hash)?;
        match &contract {
            contract @ CompiledClass::Deprecated(_) => {
                self.set_contract_class(class_hash, contract)?;
            }
            contract @ CompiledClass::Casm { .. } => {
                // We call this method instead of state_reader's in order to update the cache's class_hash_initial_values map
                let compiled_class_hash = self.get_compiled_class_hash(class_hash)?;
                self.set_contract_class(&compiled_class_hash, contract)?;
            }
        }

<<<<<<< HEAD
        Ok(contract)
=======
    fn set_sierra_program(
        &mut self,
        compiled_class_hash: &Felt252,
        _sierra_program: Vec<BigUintAsHex>,
    ) -> Result<(), StateError> {
        let _compiled_class_hash = compiled_class_hash.to_bytes_be();

        // TODO implement
        // self.sierra_programs
        //     .as_mut()
        //     .ok_or(StateError::MissingSierraProgramsCache)?
        //     .insert(compiled_class_hash, sierra_program);
        Ok(())
    }

    fn get_sierra_program(
        &mut self,
        _class_hash: &ClassHash,
    ) -> Result<Vec<cairo_lang_utils::bigint::BigUintAsHex>, StateError> {
        todo!()
>>>>>>> 8b037c16
    }
}

impl<T: StateReader, C: ContractClassCache> CachedState<T, C> {
    // Updates the cache's storage_initial_values according to those in storage_writes
    // If a key is present in the storage_writes but not in storage_initial_values,
    // the initial value for that key will be fetched from the state_reader and inserted into the cache's storage_initial_values
    // The same process is applied to class hash and nonce values.
    fn update_initial_values_of_write_only_accesses(&mut self) -> Result<(), StateError> {
        // Update storage_initial_values with keys in storage_writes
        for storage_entry in self.cache.storage_writes.keys() {
            if !self
                .cache
                .storage_initial_values
                .contains_key(storage_entry)
            {
                // This key was first accessed via write, so we need to cache its initial value
                self.cache.storage_initial_values.insert(
                    storage_entry.clone(),
                    self.state_reader.get_storage_at(storage_entry)?,
                );
            }
        }
        for address in self.cache.class_hash_writes.keys() {
            if !self.cache.class_hash_initial_values.contains_key(address) {
                // This key was first accessed via write, so we need to cache its initial value
                self.cache.class_hash_initial_values.insert(
                    address.clone(),
                    self.state_reader.get_class_hash_at(address)?,
                );
            }
        }
        for contract_address in self.cache.nonce_writes.keys() {
            if !self
                .cache
                .nonce_initial_values
                .contains_key(contract_address)
            {
                // This key was first accessed via write, so we need to cache its initial value
                self.cache.nonce_initial_values.insert(
                    contract_address.clone(),
                    self.state_reader.get_nonce_at(contract_address)?,
                );
            }
        }
        Ok(())
    }
}

#[cfg(test)]
mod tests {
    use super::*;
    use crate::{
        services::api::contract_classes::deprecated_contract_class::ContractClass,
        state::{
            contract_class_cache::PermanentContractClassCache,
            in_memory_state_reader::InMemoryStateReader,
        },
    };
    use num_traits::Zero;

    use std::collections::HashMap;

    /// Test checks if class hashes and nonces are correctly fetched from the state reader.
    /// It also tests the increment_nonce method.
    #[test]
    fn get_class_hash_and_nonce_from_state_reader() {
        let mut state_reader = InMemoryStateReader::new(
            HashMap::new(),
            HashMap::new(),
            HashMap::new(),
            HashMap::new(),
            HashMap::new(),
        );

        let contract_address = Address(4242.into());
        let class_hash: ClassHash = ClassHash([3; 32]);
        let nonce = Felt252::from(47602);
        let storage_entry = (contract_address.clone(), [101; 32]);
        let storage_value = Felt252::ONE;

        state_reader
            .address_to_class_hash_mut()
            .insert(contract_address.clone(), class_hash);
        state_reader
            .address_to_nonce_mut()
            .insert(contract_address.clone(), nonce);
        state_reader
            .address_to_storage_mut()
            .insert(storage_entry, storage_value);

        let mut cached_state = CachedState::new(
            Arc::new(state_reader),
            Arc::new(PermanentContractClassCache::default()),
        );

        assert_eq!(
            cached_state.get_class_hash_at(&contract_address).unwrap(),
            class_hash
        );
        assert_eq!(cached_state.get_nonce_at(&contract_address).unwrap(), nonce);
        cached_state.increment_nonce(&contract_address).unwrap();
        assert_eq!(
            cached_state.get_nonce_at(&contract_address).unwrap(),
            nonce + Felt252::ONE
        );
    }

    /// This test checks if the contract class is correctly fetched from the state reader.
    #[test]
    fn get_contract_class_from_state_reader() {
        let mut state_reader = InMemoryStateReader::new(
            HashMap::new(),
            HashMap::new(),
            HashMap::new(),
            HashMap::new(),
            HashMap::new(),
        );
        let contract_class =
            ContractClass::from_path("starknet_programs/raw_contract_classes/class_with_abi.json")
                .unwrap();

        state_reader.class_hash_to_compiled_class.insert(
            ClassHash([1; 32]),
            CompiledClass::Deprecated(Arc::new(contract_class)),
        );

        let cached_state = CachedState::new(
            Arc::new(state_reader),
            Arc::new(PermanentContractClassCache::default()),
        );

        assert_eq!(
            cached_state
                .get_contract_class(&ClassHash([1; 32]))
                .unwrap(),
            cached_state
                .state_reader
                .get_contract_class(&ClassHash([1; 32]))
                .unwrap()
        );
    }

    /// This test verifies the correct handling of storage in the cached state.
    #[test]
    fn cached_state_storage_test() {
        let mut cached_state = CachedState::new(
            Arc::new(InMemoryStateReader::default()),
            Arc::new(PermanentContractClassCache::default()),
        );

        let storage_entry: StorageEntry = (Address(31.into()), [0; 32]);
        let value = Felt252::from(10);
        cached_state.set_storage_at(&storage_entry, value);

        assert_eq!(cached_state.get_storage_at(&storage_entry).unwrap(), value);

        let storage_entry_2: StorageEntry = (Address(150.into()), [1; 32]);
        assert!(cached_state
            .get_storage_at(&storage_entry_2)
            .unwrap()
            .is_zero());
    }

    /// This test checks if deploying a contract works as expected.
    #[test]
    fn cached_state_deploy_contract_test() {
        let state_reader = Arc::new(InMemoryStateReader::default());

        let contract_address = Address(32123.into());

        let mut cached_state = CachedState::new(
            state_reader,
            Arc::new(PermanentContractClassCache::default()),
        );

        assert!(cached_state
            .deploy_contract(contract_address, ClassHash([10; 32]))
            .is_ok());
    }

    /// This test verifies the set and get storage values in the cached state.
    #[test]
    fn get_and_set_storage() {
        let state_reader = Arc::new(InMemoryStateReader::default());

        let contract_address = Address(31.into());
        let storage_key = [18; 32];
        let value = Felt252::from(912);

        let mut cached_state = CachedState::new(
            state_reader,
            Arc::new(PermanentContractClassCache::default()),
        );

        // set storage_key
        cached_state.set_storage_at(&(contract_address.clone(), storage_key), value);
        let result = cached_state.get_storage_at(&(contract_address.clone(), storage_key));

        assert_eq!(result.unwrap(), value);

        // rewrite storage_key
        let new_value = value + 3;

        cached_state.set_storage_at(&(contract_address.clone(), storage_key), new_value);

        let new_result = cached_state.get_storage_at(&(contract_address, storage_key));

        assert_eq!(new_result.unwrap(), new_value);
    }

    /// This test ensures that an error is thrown if a contract address is out of range.
    #[test]
    fn deploy_contract_address_out_of_range_error_test() {
        let state_reader = InMemoryStateReader::new(
            HashMap::new(),
            HashMap::new(),
            HashMap::new(),
            HashMap::new(),
            HashMap::new(),
        );

        let contract_address = Address(0.into());

        let mut cached_state = CachedState::new(
            Arc::new(state_reader),
            Arc::new(PermanentContractClassCache::default()),
        );

        let result = cached_state
            .deploy_contract(contract_address.clone(), ClassHash([10; 32]))
            .unwrap_err();

        assert_matches!(
            result,
            StateError::ContractAddressOutOfRangeAddress(addr) if addr == contract_address
        );
    }

    /// This test ensures that an error is thrown if a contract address is already in use.
    #[test]
    fn deploy_contract_address_in_use_error_test() {
        let state_reader = InMemoryStateReader::new(
            HashMap::new(),
            HashMap::new(),
            HashMap::new(),
            HashMap::new(),
            HashMap::new(),
        );

        let contract_address = Address(42.into());

        let mut cached_state = CachedState::new(
            Arc::new(state_reader),
            Arc::new(PermanentContractClassCache::default()),
        );

        cached_state
            .deploy_contract(contract_address.clone(), ClassHash([10; 32]))
            .unwrap();
        let result = cached_state
            .deploy_contract(contract_address.clone(), ClassHash([10; 32]))
            .unwrap_err();

        assert_matches!(
            result,
            StateError::ContractAddressUnavailable(addr) if addr == contract_address
        );
    }

    /// This test checks if replacing a contract in the cached state works correctly.
    #[test]
    fn cached_state_replace_contract_test() {
        let state_reader = InMemoryStateReader::new(
            HashMap::new(),
            HashMap::new(),
            HashMap::new(),
            HashMap::new(),
            HashMap::new(),
        );

        let contract_address = Address(32123.into());

        let mut cached_state = CachedState::new(
            Arc::new(state_reader),
            Arc::new(PermanentContractClassCache::default()),
        );

        cached_state
            .deploy_contract(contract_address.clone(), ClassHash([10; 32]))
            .unwrap();

        assert!(cached_state
            .set_class_hash_at(contract_address.clone(), ClassHash([12; 32]))
            .is_ok());

        assert_matches!(
            cached_state.get_class_hash_at(&contract_address),
            Ok(class_hash) if class_hash == [12u8; 32]
        );
    }

    /// This test verifies  if the cached state's internal structures are correctly updated after applying a state update.
    #[test]
    fn cached_state_apply_state_update() {
        let state_reader = InMemoryStateReader::new(
            HashMap::new(),
            HashMap::new(),
            HashMap::new(),
            HashMap::new(),
            HashMap::new(),
        );

        let address_one = Address(Felt252::ONE);

        let mut cached_state = CachedState::new(
            Arc::new(state_reader),
            Arc::new(PermanentContractClassCache::default()),
        );

        let state_diff = StateDiff {
            address_to_class_hash: HashMap::from([(
                address_one.clone(),
                ClassHash::from(Felt252::ONE),
            )]),
            address_to_nonce: HashMap::from([(address_one.clone(), Felt252::ONE)]),
            class_hash_to_compiled_class: HashMap::new(),
            storage_updates: HashMap::new(),
        };
        assert!(cached_state.apply_state_update(&state_diff).is_ok());
        assert_eq!(
            cached_state.cache.nonce_writes.get(&address_one).unwrap(),
            &Felt252::ONE
        );
        assert_eq!(
            Felt252::from_bytes_be_slice(
                cached_state
                    .cache
                    .class_hash_writes
                    .get(&address_one)
                    .unwrap()
                    .to_bytes_be()
            ),
            Felt252::ONE
        );
        assert!(cached_state.cache.storage_writes.is_empty());
        assert!(cached_state.cache.nonce_initial_values.is_empty());
        assert!(cached_state.cache.class_hash_initial_values.is_empty());
    }

    /// This test calculate the number of actual storage changes.
    #[test]
    fn count_actual_state_changes_test() {
        let state_reader = InMemoryStateReader::default();
        let mut cached_state = CachedState::new(
            Arc::new(state_reader),
            Arc::new(PermanentContractClassCache::default()),
        );

        let address_one = Address(1.into());
        let address_two = Address(2.into());
        let storage_key_one = Felt252::from(1).to_bytes_be();
        let storage_key_two = Felt252::from(2).to_bytes_be();

        cached_state.cache.storage_initial_values =
            HashMap::from([((address_one.clone(), storage_key_one), Felt252::from(1))]);
        cached_state.cache.storage_writes = HashMap::from([
            ((address_one.clone(), storage_key_one), Felt252::from(1)),
            ((address_one.clone(), storage_key_two), Felt252::from(1)),
            ((address_two.clone(), storage_key_one), Felt252::from(1)),
            ((address_two.clone(), storage_key_two), Felt252::from(1)),
        ]);

        let fee_token_address = Address(123.into());
        let sender_address = Address(321.into());

        let expected_changes = StateChangesCount {
            n_storage_updates: 3 + 1, // + 1 fee transfer balance update,
            n_class_hash_updates: 0,
            n_compiled_class_hash_updates: 0,
            n_modified_contracts: 2,
        };

        let changes = cached_state
            .count_actual_state_changes(Some((&fee_token_address, &sender_address)))
            .unwrap();

        assert_eq!(changes, expected_changes);

        // Check that the initial values were updated when counting changes
        assert_eq!(
            cached_state.cache.storage_initial_values,
            HashMap::from([
                ((address_one.clone(), storage_key_one), Felt252::from(1)),
                ((address_one, storage_key_two), Felt252::from(0)),
                ((address_two.clone(), storage_key_one), Felt252::from(0)),
                ((address_two, storage_key_two), Felt252::from(0)),
            ])
        )
    }

    #[cfg(feature = "metrics")]
    #[test]
    fn test_cache_hit_miss_counter() {
        let state_reader = Arc::new(InMemoryStateReader::default());
        let mut cached_state = CachedState::new(
            state_reader,
            Arc::new(PermanentContractClassCache::default()),
        );

        let address = Address(1.into());

        // Simulate a cache miss by querying an address not in the cache.
        let _ = <CachedState<_, _> as State>::get_class_hash_at(&mut cached_state, &address);
        assert_eq!(cached_state.cache_misses, 1);
        assert_eq!(cached_state.cache_hits, 0);

        // Simulate a cache hit by adding the address to the cache and querying it again.
        cached_state
            .cache
            .class_hash_writes
            .insert(address.clone(), ClassHash([0; 32]));
        let _ = <CachedState<_, _> as State>::get_class_hash_at(&mut cached_state, &address);
        assert_eq!(cached_state.cache_misses, 1);
        assert_eq!(cached_state.cache_hits, 1);

        // Simulate another cache hit.
        let _ = <CachedState<_, _> as State>::get_class_hash_at(&mut cached_state, &address);
        assert_eq!(cached_state.cache_misses, 1);
        assert_eq!(cached_state.cache_hits, 2);

        // Simulate another cache miss.
        let other_address = Address(2.into());
        let _ = <CachedState<_, _> as State>::get_class_hash_at(&mut cached_state, &other_address);
        assert_eq!(cached_state.cache_misses, 2);
        assert_eq!(cached_state.cache_hits, 2);
    }
}<|MERGE_RESOLUTION|>--- conflicted
+++ resolved
@@ -12,12 +12,7 @@
         to_cache_state_storage_mapping, Address, ClassHash,
     },
 };
-<<<<<<< HEAD
-use cairo_vm::felt::Felt252;
-=======
-use cairo_lang_utils::bigint::BigUintAsHex;
 use cairo_vm::Felt252;
->>>>>>> 8b037c16
 use getset::{Getters, MutGetters};
 
 use std::{
@@ -533,22 +528,7 @@
             }
         }
 
-<<<<<<< HEAD
         Ok(contract)
-=======
-    fn set_sierra_program(
-        &mut self,
-        compiled_class_hash: &Felt252,
-        _sierra_program: Vec<BigUintAsHex>,
-    ) -> Result<(), StateError> {
-        let _compiled_class_hash = compiled_class_hash.to_bytes_be();
-
-        // TODO implement
-        // self.sierra_programs
-        //     .as_mut()
-        //     .ok_or(StateError::MissingSierraProgramsCache)?
-        //     .insert(compiled_class_hash, sierra_program);
-        Ok(())
     }
 
     fn get_sierra_program(
@@ -556,7 +536,6 @@
         _class_hash: &ClassHash,
     ) -> Result<Vec<cairo_lang_utils::bigint::BigUintAsHex>, StateError> {
         todo!()
->>>>>>> 8b037c16
     }
 }
 
