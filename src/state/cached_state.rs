use super::{
<<<<<<< HEAD
    state_api::{State, StateChangesCount, StateReader},
=======
    contract_class_cache::ContractClassCache,
    state_api::{State, StateReader},
>>>>>>> 860ae061
    state_cache::{StateCache, StorageEntry},
};
use crate::{
    core::errors::state_errors::StateError,
    services::api::contract_classes::compiled_class::CompiledClass,
    state::StateDiff,
    utils::{
        get_erc20_balance_var_addresses, subtract_mappings, subtract_mappings_keys,
        to_cache_state_storage_mapping, Address, ClassHash,
    },
};
use cairo_lang_utils::bigint::BigUintAsHex;
use cairo_vm::felt::Felt252;
use getset::{Getters, MutGetters};
use num_traits::Zero;
use std::{
    collections::{HashMap, HashSet},
    sync::{Arc, RwLock},
};

<<<<<<< HEAD
pub type SierraProgramCache =
    HashMap<ClassHash, cairo_lang_starknet::contract_class::ContractClass>;
pub type ContractClassCache = HashMap<ClassHash, CompiledClass>;

=======
>>>>>>> 860ae061
pub const UNINITIALIZED_CLASS_HASH: &ClassHash = &[0u8; 32];

/// Represents a cached state of contract classes with optional caches.
#[derive(Default, Debug, Getters, MutGetters)]
pub struct CachedState<T: StateReader, C: ContractClassCache> {
    pub state_reader: Arc<T>,
    #[getset(get = "pub", get_mut = "pub")]
    pub(crate) cache: StateCache,

    #[getset(get = "pub", get_mut = "pub")]
    pub(crate) contract_class_cache: Arc<C>,
    pub(crate) contract_class_cache_private: RwLock<HashMap<ClassHash, CompiledClass>>,

    #[cfg(feature = "metrics")]
    cache_hits: usize,
    #[cfg(feature = "metrics")]
    cache_misses: usize,
}

#[cfg(feature = "metrics")]
impl<T: StateReader, C: ContractClassCache> CachedState<T, C> {
    #[inline(always)]
    pub fn add_hit(&mut self) {
        self.cache_hits += 1;
    }

    #[inline(always)]
    pub fn add_miss(&mut self) {
        self.cache_misses += 1;
    }
}

#[cfg(not(feature = "metrics"))]
impl<T: StateReader, C: ContractClassCache> CachedState<T, C> {
    #[inline(always)]
    pub fn add_hit(&mut self) {
        // does nothing
    }

    #[inline(always)]
    pub fn add_miss(&mut self) {
        // does nothing
    }
}

impl<T: StateReader, C: ContractClassCache> CachedState<T, C> {
    /// Constructor, creates a new cached state.
    pub fn new(state_reader: Arc<T>, contract_classes: Arc<C>) -> Self {
        Self {
            cache: StateCache::default(),
            state_reader,
            contract_class_cache: contract_classes,
            contract_class_cache_private: RwLock::new(HashMap::new()),

            #[cfg(feature = "metrics")]
            cache_hits: 0,
            #[cfg(feature = "metrics")]
            cache_misses: 0,
        }
    }

    /// Creates a CachedState for testing purposes.
    pub fn new_for_testing(
        state_reader: Arc<T>,
        cache: StateCache,
<<<<<<< HEAD
        _contract_classes: ContractClassCache,
    ) -> Self {
        Self {
            cache,
            contract_classes: HashMap::new(),
=======
        contract_classes: Arc<C>,
    ) -> Self {
        Self {
            cache,
>>>>>>> 860ae061
            state_reader,
            contract_class_cache: contract_classes,
            contract_class_cache_private: RwLock::new(HashMap::new()),

            #[cfg(feature = "metrics")]
            cache_hits: 0,
            #[cfg(feature = "metrics")]
            cache_misses: 0,
        }
    }

    /// Clones a CachedState for testing purposes.
    pub fn clone_for_testing(&self) -> Self {
        Self {
            state_reader: self.state_reader.clone(),
            cache: self.cache.clone(),
            contract_class_cache: self.contract_class_cache.clone(),
            contract_class_cache_private: RwLock::new(
                self.contract_class_cache_private.read().unwrap().clone(),
            ),
            #[cfg(feature = "metrics")]
            cache_hits: self.cache_hits.clone(),
            #[cfg(feature = "metrics")]
            cache_misses: self.cache_misses.clone(),
        }
    }

    pub fn drain_private_contract_class_cache(
        &self,
    ) -> Result<impl Iterator<Item = (ClassHash, CompiledClass)>, StateError> {
        Ok(self
            .contract_class_cache_private
            .read()
            .map_err(|_| StateError::FailedToReadContractClassCache)?
            .clone()
            .into_iter())
    }

    /// Creates a copy of this state with an empty cache for saving changes and applying them
    /// later.
    pub fn create_transactional(&self) -> Result<CachedState<T, C>, StateError> {
        Ok(CachedState {
            state_reader: self.state_reader.clone(),
            cache: self.cache.clone(),
            contract_class_cache: self.contract_class_cache.clone(),
            contract_class_cache_private: RwLock::new(
                self.contract_class_cache_private
                    .read()
                    .map_err(|_| StateError::FailedToReadContractClassCache)?
                    .clone(),
            ),
            #[cfg(feature = "metrics")]
            cache_hits: 0,
            #[cfg(feature = "metrics")]
            cache_misses: 0,
        })
    }
}

impl<T: StateReader, C: ContractClassCache> StateReader for CachedState<T, C> {
    /// Returns the class hash for a given contract address.
    /// Returns zero as default value if missing
    fn get_class_hash_at(&self, contract_address: &Address) -> Result<ClassHash, StateError> {
        self.cache
            .get_class_hash(contract_address)
            .map(|a| Ok(*a))
            .unwrap_or_else(|| self.state_reader.get_class_hash_at(contract_address))
    }

    /// Returns the nonce for a given contract address.
    fn get_nonce_at(&self, contract_address: &Address) -> Result<Felt252, StateError> {
        if self.cache.get_nonce(contract_address).is_none() {
            return self.state_reader.get_nonce_at(contract_address);
        }
        self.cache
            .get_nonce(contract_address)
            .ok_or_else(|| StateError::NoneNonce(contract_address.clone()))
            .cloned()
    }

    /// Returns storage data for a given storage entry.
    /// Returns zero as default value if missing
    fn get_storage_at(&self, storage_entry: &StorageEntry) -> Result<Felt252, StateError> {
        self.cache
            .get_storage(storage_entry)
            .map(|v| Ok(v.clone()))
            .unwrap_or_else(|| self.state_reader.get_storage_at(storage_entry))
    }

    // TODO: check if that the proper way to store it (converting hash to address)
    /// Returned the compiled class hash for a given class hash.
    fn get_compiled_class_hash(&self, class_hash: &ClassHash) -> Result<ClassHash, StateError> {
        if let Some(compiled_class_hash) =
            self.cache.class_hash_to_compiled_class_hash.get(class_hash)
        {
            Ok(*compiled_class_hash)
        } else {
            self.state_reader.get_compiled_class_hash(class_hash)
        }
    }

    /// Returns the contract class for a given class hash.
    fn get_contract_class(&self, class_hash: &ClassHash) -> Result<CompiledClass, StateError> {
        // This method can receive both compiled_class_hash & class_hash and return both casm and deprecated contract classes
        //, which can be on the cache or on the state_reader, different cases will be described below:
        if class_hash == UNINITIALIZED_CLASS_HASH {
            return Err(StateError::UninitiaizedClassHash);
        }

        // I: FETCHING FROM CACHE
        let mut private_cache = self
            .contract_class_cache_private
            .write()
            .map_err(|_| StateError::FailedToReadContractClassCache)?;
        if let Some(compiled_class) = private_cache.get(class_hash) {
            return Ok(compiled_class.clone());
        } else if let Some(compiled_class) =
            self.contract_class_cache().get_contract_class(*class_hash)
        {
            private_cache.insert(*class_hash, compiled_class.clone());
            return Ok(compiled_class);
        }

        // I: CASM CONTRACT CLASS : CLASS_HASH
        if let Some(compiled_class_hash) =
            self.cache.class_hash_to_compiled_class_hash.get(class_hash)
        {
            if let Some(casm_class) = private_cache.get(compiled_class_hash) {
                return Ok(casm_class.clone());
            } else if let Some(casm_class) = self
                .contract_class_cache()
                .get_contract_class(*compiled_class_hash)
            {
                private_cache.insert(*class_hash, casm_class.clone());
                return Ok(casm_class);
            }
        }

        // II: FETCHING FROM STATE_READER
        let contract_class = self.state_reader.get_contract_class(class_hash)?;
        private_cache.insert(*class_hash, contract_class.clone());

        Ok(contract_class)
    }
}

impl<T: StateReader, C: ContractClassCache> State for CachedState<T, C> {
    /// Stores a contract class in the cache.
    fn set_contract_class(
        &mut self,
        class_hash: &ClassHash,
        contract_class: &CompiledClass,
    ) -> Result<(), StateError> {
        // `RefCell::get_mut()` provides a mutable reference without the borrowing overhead when we
        // have a mutable reference to the `RefCell` available.
        self.contract_class_cache_private
            .get_mut()
            .map_err(|_| StateError::FailedToReadContractClassCache)?
            .insert(*class_hash, contract_class.clone());

        Ok(())
    }

    /// Deploys a new contract and updates the cache.
    fn deploy_contract(
        &mut self,
        deploy_contract_address: Address,
        class_hash: ClassHash,
    ) -> Result<(), StateError> {
        if deploy_contract_address == Address(0.into()) {
            return Err(StateError::ContractAddressOutOfRangeAddress(
                deploy_contract_address.clone(),
            ));
        }

        match self.get_class_hash_at(&deploy_contract_address) {
            Ok(x) if x == [0; 32] => {}
            Ok(_) => {
                return Err(StateError::ContractAddressUnavailable(
                    deploy_contract_address.clone(),
                ))
            }
            _ => {}
        }

        self.cache
            .class_hash_writes
            .insert(deploy_contract_address.clone(), class_hash);
        Ok(())
    }

    fn increment_nonce(&mut self, contract_address: &Address) -> Result<(), StateError> {
        let new_nonce = self.get_nonce_at(contract_address)? + Felt252::from(1);
        self.cache
            .nonce_writes
            .insert(contract_address.clone(), new_nonce);
        Ok(())
    }

    fn set_storage_at(&mut self, storage_entry: &StorageEntry, value: Felt252) {
        self.cache
            .storage_writes
            .insert(storage_entry.clone(), value);
    }

    fn set_class_hash_at(
        &mut self,
        deploy_contract_address: Address,
        class_hash: ClassHash,
    ) -> Result<(), StateError> {
        if deploy_contract_address == Address(0.into()) {
            return Err(StateError::ContractAddressOutOfRangeAddress(
                deploy_contract_address,
            ));
        }

        self.cache
            .class_hash_writes
            .insert(deploy_contract_address, class_hash);
        Ok(())
    }

    fn set_compiled_class_hash(
        &mut self,
        class_hash: &Felt252,
        compiled_class_hash: &Felt252,
    ) -> Result<(), StateError> {
        let class_hash = class_hash.to_be_bytes();
        let compiled_class_hash = compiled_class_hash.to_be_bytes();

        self.cache
            .class_hash_to_compiled_class_hash
            .insert(class_hash, compiled_class_hash);
        Ok(())
    }

    fn apply_state_update(&mut self, state_updates: &StateDiff) -> Result<(), StateError> {
        let storage_updates = to_cache_state_storage_mapping(&state_updates.storage_updates);

        self.cache.update_writes(
            &state_updates.address_to_class_hash,
            &state_updates.class_hash_to_compiled_class,
            &state_updates.address_to_nonce,
            &storage_updates,
        );
        Ok(())
    }

    fn count_actual_state_changes(
        &mut self,
        fee_token_and_sender_address: Option<(&Address, &Address)>,
    ) -> Result<StateChangesCount, StateError> {
        self.update_initial_values_of_write_only_accesses()?;

        let mut storage_updates = subtract_mappings(
            &self.cache.storage_writes,
            &self.cache.storage_initial_values,
        );

        let storage_unique_updates = storage_updates.keys().map(|k| k.0.clone());

        let class_hash_updates: Vec<&Address> = subtract_mappings_keys(
            &self.cache.class_hash_writes,
            &self.cache.class_hash_initial_values,
        )
        .collect();
        let n_class_hash_updates = class_hash_updates.len();

        let compiled_class_hash_updates = subtract_mappings_keys(
            &self.cache.compiled_class_hash_writes,
            &self.cache.compiled_class_hash_initial_values,
        );

        let nonce_updates =
            subtract_mappings_keys(&self.cache.nonce_writes, &self.cache.nonce_initial_values);

        let mut modified_contracts: HashSet<Address> = HashSet::new();
        modified_contracts.extend(storage_unique_updates);
        modified_contracts.extend(class_hash_updates.into_iter().cloned());
        modified_contracts.extend(nonce_updates.cloned());

        // Add fee transfer storage update before actually charging it, as it needs to be included in the
        // calculation of the final fee.
        if let Some((fee_token_address, sender_address)) = fee_token_and_sender_address {
            let (sender_low_key, _) = get_erc20_balance_var_addresses(sender_address)?;
            storage_updates.insert(
                (fee_token_address.clone(), sender_low_key),
                Felt252::default(),
            );
            modified_contracts.remove(fee_token_address);
        }

        Ok(StateChangesCount {
            n_storage_updates: storage_updates.len(),
            n_class_hash_updates,
            n_compiled_class_hash_updates: compiled_class_hash_updates.count(),
            n_modified_contracts: modified_contracts.len(),
        })
    }

    /// Returns the class hash for a given contract address.
    /// Returns zero as default value if missing
    /// Adds the value to the cache's inital_values if not present
    fn get_class_hash_at(&mut self, contract_address: &Address) -> Result<ClassHash, StateError> {
        match self.cache.get_class_hash(contract_address).cloned() {
            Some(class_hash) => {
                self.add_hit();
                Ok(class_hash)
            }
            None => {
                self.add_miss();
                let class_hash = self.state_reader.get_class_hash_at(contract_address)?;
                self.cache
                    .class_hash_initial_values
                    .insert(contract_address.clone(), class_hash);
                Ok(class_hash)
            }
        }
    }

    fn get_nonce_at(&mut self, contract_address: &Address) -> Result<Felt252, StateError> {
        if self.cache.get_nonce(contract_address).is_none() {
            self.add_miss();
            let nonce = self.state_reader.get_nonce_at(contract_address)?;
            self.cache
                .nonce_initial_values
                .insert(contract_address.clone(), nonce);
        } else {
            self.add_hit();
        }
        Ok(self
            .cache
            .get_nonce(contract_address)
            .unwrap_or(&Felt252::zero())
            .clone())
    }

    /// Returns storage data for a given storage entry.
    /// Returns zero as default value if missing
    /// Adds the value to the cache's inital_values if not present
    fn get_storage_at(&mut self, storage_entry: &StorageEntry) -> Result<Felt252, StateError> {
        match self.cache.get_storage(storage_entry).cloned() {
            Some(value) => {
                self.add_hit();
                Ok(value)
            }
            None => {
                self.add_miss();
                let value = self.state_reader.get_storage_at(storage_entry)?;
                self.cache
                    .storage_initial_values
                    .insert(storage_entry.clone(), value.clone());
                Ok(value)
            }
        }
    }

    // TODO: check if that the proper way to store it (converting hash to address)
    fn get_compiled_class_hash(&mut self, class_hash: &ClassHash) -> Result<ClassHash, StateError> {
        match self
            .cache
            .class_hash_to_compiled_class_hash
            .get(class_hash)
            .cloned()
        {
            Some(hash) => {
                self.add_hit();
                Ok(hash)
            }
            None => {
                self.add_miss();
                let compiled_class_hash = self.state_reader.get_compiled_class_hash(class_hash)?;
                let address = Address(Felt252::from_bytes_be(&compiled_class_hash));
                self.cache
                    .class_hash_initial_values
                    .insert(address, compiled_class_hash);
                Ok(compiled_class_hash)
            }
        }
    }

    fn get_contract_class(&mut self, class_hash: &ClassHash) -> Result<CompiledClass, StateError> {
        // This method can receive both compiled_class_hash & class_hash and return both casm and deprecated contract classes
        //, which can be on the cache or on the state_reader, different cases will be described below:
        if class_hash == UNINITIALIZED_CLASS_HASH {
            return Err(StateError::UninitiaizedClassHash);
        }

        // I: FETCHING FROM CACHE
        // deprecated contract classes dont have compiled class hashes, so we only have one case
        // `RefCell::get_mut()` provides a mutable reference without the borrowing overhead when we
        // have a mutable reference to the `RefCell` available.
        if let Some(compiled_class) = self
            .contract_class_cache_private
            .get_mut()
            .map_err(|_| StateError::FailedToReadContractClassCache)?
            .get(class_hash)
            .cloned()
        {
            self.add_hit();
            return Ok(compiled_class);
        } else if let Some(compiled_class) =
            self.contract_class_cache().get_contract_class(*class_hash)
        {
            self.add_hit();
            self.contract_class_cache_private
                .get_mut()
                .map_err(|_| StateError::FailedToReadContractClassCache)?
                .insert(*class_hash, compiled_class.clone());
            return Ok(compiled_class);
        }

        // I: CASM CONTRACT CLASS : CLASS_HASH
        if let Some(compiled_class_hash) =
            self.cache.class_hash_to_compiled_class_hash.get(class_hash)
        {
            let write_guard = self
                .contract_class_cache_private
                .get_mut()
                .map_err(|_| StateError::FailedToReadContractClassCache)?;

            // `RefCell::get_mut()` provides a mutable reference without the borrowing overhead when
            // we have a mutable reference to the `RefCell` available.
            if let Some(casm_class) = write_guard.get(compiled_class_hash).cloned() {
                self.add_hit();
                return Ok(casm_class);
            } else if let Some(casm_class) = self
                .contract_class_cache()
                .get_contract_class(*compiled_class_hash)
            {
                self.add_hit();
                self.contract_class_cache_private
                    .get_mut()
                    .map_err(|_| StateError::FailedToReadContractClassCache)?
                    .insert(*class_hash, casm_class.clone());
                return Ok(casm_class);
            }
        }

        // if let Some(sierra_compiled_class) = self
        //     .sierra_programs
        //     .as_ref()
        //     .and_then(|x| x.get(class_hash))
        // {
        //     return Ok(CompiledClass::Sierra(Arc::new(
        //         sierra_compiled_class.clone(),
        //     )));
        // }
        // II: FETCHING FROM STATE_READER
        let contract = self.state_reader.get_contract_class(class_hash)?;
        match contract {
            CompiledClass::Casm(ref casm_class) => {
                // We call this method instead of state_reader's in order to update the cache's class_hash_initial_values map
                let compiled_class_hash = self.get_compiled_class_hash(class_hash)?;
                self.set_contract_class(
                    &compiled_class_hash,
                    &CompiledClass::Casm(casm_class.clone()),
                )?;
            }
            CompiledClass::Deprecated(ref contract) => {
                self.set_contract_class(class_hash, &CompiledClass::Deprecated(contract.clone()))?
            }
            CompiledClass::Sierra(ref sierra_compiled_class) => self.set_contract_class(
                class_hash,
                &CompiledClass::Sierra(sierra_compiled_class.clone()),
            )?,
        }
        Ok(contract)
    }

    fn set_sierra_program(
        &mut self,
        compiled_class_hash: &Felt252,
        _sierra_program: Vec<BigUintAsHex>,
    ) -> Result<(), StateError> {
        let _compiled_class_hash = compiled_class_hash.to_be_bytes();

        // TODO implement
        // self.sierra_programs
        //     .as_mut()
        //     .ok_or(StateError::MissingSierraProgramsCache)?
        //     .insert(compiled_class_hash, sierra_program);
        Ok(())
    }

    fn get_sierra_program(
        &mut self,
        _class_hash: &ClassHash,
    ) -> Result<Vec<cairo_lang_utils::bigint::BigUintAsHex>, StateError> {
        todo!()
    }
}

impl<T: StateReader, C: ContractClassCache> CachedState<T, C> {
    // Updates the cache's storage_initial_values according to those in storage_writes
    // If a key is present in the storage_writes but not in storage_initial_values,
    // the initial value for that key will be fetched from the state_reader and inserted into the cache's storage_initial_values
    // The same process is applied to class hash and nonce values.
    fn update_initial_values_of_write_only_accesses(&mut self) -> Result<(), StateError> {
        // Update storage_initial_values with keys in storage_writes
        for storage_entry in self.cache.storage_writes.keys() {
            if !self
                .cache
                .storage_initial_values
                .contains_key(storage_entry)
            {
                // This key was first accessed via write, so we need to cache its initial value
                self.cache.storage_initial_values.insert(
                    storage_entry.clone(),
                    self.state_reader.get_storage_at(storage_entry)?,
                );
            }
        }
        for address in self.cache.class_hash_writes.keys() {
            if !self.cache.class_hash_initial_values.contains_key(address) {
                // This key was first accessed via write, so we need to cache its initial value
                self.cache.class_hash_initial_values.insert(
                    address.clone(),
                    self.state_reader.get_class_hash_at(address)?,
                );
            }
        }
        for contract_address in self.cache.nonce_writes.keys() {
            if !self
                .cache
                .nonce_initial_values
                .contains_key(contract_address)
            {
                // This key was first accessed via write, so we need to cache its initial value
                self.cache.nonce_initial_values.insert(
                    contract_address.clone(),
                    self.state_reader.get_nonce_at(contract_address)?,
                );
            }
        }
        Ok(())
    }
}

#[cfg(test)]
mod tests {
    use super::*;
    use crate::{
        services::api::contract_classes::deprecated_contract_class::ContractClass,
        state::{
            contract_class_cache::PermanentContractClassCache,
            in_memory_state_reader::InMemoryStateReader,
        },
    };
    use num_traits::One;
    use std::collections::HashMap;

    /// Test checks if class hashes and nonces are correctly fetched from the state reader.
    /// It also tests the increment_nonce method.
    #[test]
    fn get_class_hash_and_nonce_from_state_reader() {
        let mut state_reader = InMemoryStateReader::new(
            HashMap::new(),
            HashMap::new(),
            HashMap::new(),
            HashMap::new(),
            HashMap::new(),
        );

        let contract_address = Address(4242.into());
        let class_hash = [3; 32];
        let nonce = Felt252::new(47602);
        let storage_entry = (contract_address.clone(), [101; 32]);
        let storage_value = Felt252::new(1);

        state_reader
            .address_to_class_hash_mut()
            .insert(contract_address.clone(), class_hash);
        state_reader
            .address_to_nonce_mut()
            .insert(contract_address.clone(), nonce.clone());
        state_reader
            .address_to_storage_mut()
            .insert(storage_entry, storage_value);

        let mut cached_state = CachedState::new(
            Arc::new(state_reader),
            Arc::new(PermanentContractClassCache::default()),
        );

        assert_eq!(
            cached_state.get_class_hash_at(&contract_address).unwrap(),
            class_hash
        );
        assert_eq!(cached_state.get_nonce_at(&contract_address).unwrap(), nonce);
        cached_state.increment_nonce(&contract_address).unwrap();
        assert_eq!(
            cached_state.get_nonce_at(&contract_address).unwrap(),
            nonce + Felt252::new(1)
        );
    }

    /// This test checks if the contract class is correctly fetched from the state reader.
    #[test]
    fn get_contract_class_from_state_reader() {
        let mut state_reader = InMemoryStateReader::new(
            HashMap::new(),
            HashMap::new(),
            HashMap::new(),
            HashMap::new(),
            HashMap::new(),
        );
        let contract_class =
            ContractClass::from_path("starknet_programs/raw_contract_classes/class_with_abi.json")
                .unwrap();

        state_reader
            .class_hash_to_compiled_class
            .insert([1; 32], CompiledClass::Deprecated(Arc::new(contract_class)));

        let cached_state = CachedState::new(
            Arc::new(state_reader),
            Arc::new(PermanentContractClassCache::default()),
        );

        assert_eq!(
            cached_state.get_contract_class(&[1; 32]).unwrap(),
            cached_state
                .state_reader
                .get_contract_class(&[1; 32])
                .unwrap()
        );
    }

    /// This test verifies the correct handling of storage in the cached state.
    #[test]
    fn cached_state_storage_test() {
        let mut cached_state = CachedState::new(
            Arc::new(InMemoryStateReader::default()),
            Arc::new(PermanentContractClassCache::default()),
        );

        let storage_entry: StorageEntry = (Address(31.into()), [0; 32]);
        let value = Felt252::new(10);
        cached_state.set_storage_at(&storage_entry, value.clone());

        assert_eq!(cached_state.get_storage_at(&storage_entry).unwrap(), value);

        let storage_entry_2: StorageEntry = (Address(150.into()), [1; 32]);
        assert!(cached_state
            .get_storage_at(&storage_entry_2)
            .unwrap()
            .is_zero());
    }

    /// This test checks if deploying a contract works as expected.
    #[test]
    fn cached_state_deploy_contract_test() {
        let state_reader = Arc::new(InMemoryStateReader::default());

        let contract_address = Address(32123.into());

        let mut cached_state = CachedState::new(
            state_reader,
            Arc::new(PermanentContractClassCache::default()),
        );

        assert!(cached_state
            .deploy_contract(contract_address, [10; 32])
            .is_ok());
    }

    /// This test verifies the set and get storage values in the cached state.
    #[test]
    fn get_and_set_storage() {
        let state_reader = Arc::new(InMemoryStateReader::default());

        let contract_address = Address(31.into());
        let storage_key = [18; 32];
        let value = Felt252::new(912);

        let mut cached_state = CachedState::new(
            state_reader,
            Arc::new(PermanentContractClassCache::default()),
        );

        // set storage_key
        cached_state.set_storage_at(&(contract_address.clone(), storage_key), value.clone());
        let result = cached_state.get_storage_at(&(contract_address.clone(), storage_key));

        assert_eq!(result.unwrap(), value);

        // rewrite storage_key
        let new_value = value + 3_usize;

        cached_state.set_storage_at(&(contract_address.clone(), storage_key), new_value.clone());

        let new_result = cached_state.get_storage_at(&(contract_address, storage_key));

        assert_eq!(new_result.unwrap(), new_value);
    }

    /// This test ensures that an error is thrown if a contract address is out of range.
    #[test]
    fn deploy_contract_address_out_of_range_error_test() {
        let state_reader = InMemoryStateReader::new(
            HashMap::new(),
            HashMap::new(),
            HashMap::new(),
            HashMap::new(),
            HashMap::new(),
        );

        let contract_address = Address(0.into());

        let mut cached_state = CachedState::new(
            Arc::new(state_reader),
            Arc::new(PermanentContractClassCache::default()),
        );

        let result = cached_state
            .deploy_contract(contract_address.clone(), [10; 32])
            .unwrap_err();

        assert_matches!(
            result,
            StateError::ContractAddressOutOfRangeAddress(addr) if addr == contract_address
        );
    }

    /// This test ensures that an error is thrown if a contract address is already in use.
    #[test]
    fn deploy_contract_address_in_use_error_test() {
        let state_reader = InMemoryStateReader::new(
            HashMap::new(),
            HashMap::new(),
            HashMap::new(),
            HashMap::new(),
            HashMap::new(),
        );

        let contract_address = Address(42.into());

        let mut cached_state = CachedState::new(
            Arc::new(state_reader),
            Arc::new(PermanentContractClassCache::default()),
        );

        cached_state
            .deploy_contract(contract_address.clone(), [10; 32])
            .unwrap();
        let result = cached_state
            .deploy_contract(contract_address.clone(), [10; 32])
            .unwrap_err();

        assert_matches!(
            result,
            StateError::ContractAddressUnavailable(addr) if addr == contract_address
        );
    }

    /// This test checks if replacing a contract in the cached state works correctly.
    #[test]
    fn cached_state_replace_contract_test() {
        let state_reader = InMemoryStateReader::new(
            HashMap::new(),
            HashMap::new(),
            HashMap::new(),
            HashMap::new(),
            HashMap::new(),
        );

        let contract_address = Address(32123.into());

        let mut cached_state = CachedState::new(
            Arc::new(state_reader),
            Arc::new(PermanentContractClassCache::default()),
        );

        cached_state
            .deploy_contract(contract_address.clone(), [10; 32])
            .unwrap();

        assert!(cached_state
            .set_class_hash_at(contract_address.clone(), [12; 32])
            .is_ok());

        assert_matches!(
            cached_state.get_class_hash_at(&contract_address),
            Ok(class_hash) if class_hash == [12u8; 32]
        );
    }

    /// This test verifies  if the cached state's internal structures are correctly updated after applying a state update.
    #[test]
    fn cached_state_apply_state_update() {
        let state_reader = InMemoryStateReader::new(
            HashMap::new(),
            HashMap::new(),
            HashMap::new(),
            HashMap::new(),
            HashMap::new(),
        );

        let address_one = Address(Felt252::one());

        let mut cached_state = CachedState::new(
            Arc::new(state_reader),
            Arc::new(PermanentContractClassCache::default()),
        );

        let state_diff = StateDiff {
            address_to_class_hash: HashMap::from([(
                address_one.clone(),
                Felt252::one().to_be_bytes(),
            )]),
            address_to_nonce: HashMap::from([(address_one.clone(), Felt252::one())]),
            class_hash_to_compiled_class: HashMap::new(),
            storage_updates: HashMap::new(),
        };
        assert!(cached_state.apply_state_update(&state_diff).is_ok());
        assert!(cached_state
            .cache
            .nonce_writes
            .get(&address_one)
            .unwrap()
            .is_one());
        assert!(Felt252::from_bytes_be(
            cached_state
                .cache
                .class_hash_writes
                .get(&address_one)
                .unwrap()
        )
        .is_one());
        assert!(cached_state.cache.storage_writes.is_empty());
        assert!(cached_state.cache.nonce_initial_values.is_empty());
        assert!(cached_state.cache.class_hash_initial_values.is_empty());
    }

    /// This test calculate the number of actual storage changes.
    #[test]
    fn count_actual_state_changes_test() {
        let state_reader = InMemoryStateReader::default();
        let mut cached_state = CachedState::new(
            Arc::new(state_reader),
            Arc::new(PermanentContractClassCache::default()),
        );

        let address_one = Address(1.into());
        let address_two = Address(2.into());
        let storage_key_one = Felt252::from(1).to_be_bytes();
        let storage_key_two = Felt252::from(2).to_be_bytes();

        cached_state.cache.storage_initial_values =
            HashMap::from([((address_one.clone(), storage_key_one), Felt252::from(1))]);
        cached_state.cache.storage_writes = HashMap::from([
            ((address_one.clone(), storage_key_one), Felt252::from(1)),
            ((address_one.clone(), storage_key_two), Felt252::from(1)),
            ((address_two.clone(), storage_key_one), Felt252::from(1)),
            ((address_two.clone(), storage_key_two), Felt252::from(1)),
        ]);

        let fee_token_address = Address(123.into());
        let sender_address = Address(321.into());

        let expected_changes = StateChangesCount {
            n_storage_updates: 3 + 1, // + 1 fee transfer balance update,
            n_class_hash_updates: 0,
            n_compiled_class_hash_updates: 0,
            n_modified_contracts: 2,
        };

        let changes = cached_state
            .count_actual_state_changes(Some((&fee_token_address, &sender_address)))
            .unwrap();

        assert_eq!(changes, expected_changes);

        // Check that the initial values were updated when counting changes
        assert_eq!(
            cached_state.cache.storage_initial_values,
            HashMap::from([
                ((address_one.clone(), storage_key_one), Felt252::from(1)),
                ((address_one, storage_key_two), Felt252::from(0)),
                ((address_two.clone(), storage_key_one), Felt252::from(0)),
                ((address_two, storage_key_two), Felt252::from(0)),
            ])
        )
    }

    #[cfg(feature = "metrics")]
    #[test]
    fn test_cache_hit_miss_counter() {
        let state_reader = Arc::new(InMemoryStateReader::default());
        let mut cached_state = CachedState::new(
            state_reader,
            Arc::new(PermanentContractClassCache::default()),
        );

        let address = Address(1.into());

        // Simulate a cache miss by querying an address not in the cache.
        let _ = <CachedState<_, _> as State>::get_class_hash_at(&mut cached_state, &address);
        assert_eq!(cached_state.cache_misses, 1);
        assert_eq!(cached_state.cache_hits, 0);

        // Simulate a cache hit by adding the address to the cache and querying it again.
        cached_state
            .cache
            .class_hash_writes
            .insert(address.clone(), [0; 32]);
        let _ = <CachedState<_, _> as State>::get_class_hash_at(&mut cached_state, &address);
        assert_eq!(cached_state.cache_misses, 1);
        assert_eq!(cached_state.cache_hits, 1);

        // Simulate another cache hit.
        let _ = <CachedState<_, _> as State>::get_class_hash_at(&mut cached_state, &address);
        assert_eq!(cached_state.cache_misses, 1);
        assert_eq!(cached_state.cache_hits, 2);

        // Simulate another cache miss.
        let other_address = Address(2.into());
        let _ = <CachedState<_, _> as State>::get_class_hash_at(&mut cached_state, &other_address);
        assert_eq!(cached_state.cache_misses, 2);
        assert_eq!(cached_state.cache_hits, 2);
    }
}<|MERGE_RESOLUTION|>--- conflicted
+++ resolved
@@ -1,10 +1,6 @@
 use super::{
-<<<<<<< HEAD
+    contract_class_cache::ContractClassCache,
     state_api::{State, StateChangesCount, StateReader},
-=======
-    contract_class_cache::ContractClassCache,
-    state_api::{State, StateReader},
->>>>>>> 860ae061
     state_cache::{StateCache, StorageEntry},
 };
 use crate::{
@@ -25,13 +21,6 @@
     sync::{Arc, RwLock},
 };
 
-<<<<<<< HEAD
-pub type SierraProgramCache =
-    HashMap<ClassHash, cairo_lang_starknet::contract_class::ContractClass>;
-pub type ContractClassCache = HashMap<ClassHash, CompiledClass>;
-
-=======
->>>>>>> 860ae061
 pub const UNINITIALIZED_CLASS_HASH: &ClassHash = &[0u8; 32];
 
 /// Represents a cached state of contract classes with optional caches.
@@ -97,18 +86,10 @@
     pub fn new_for_testing(
         state_reader: Arc<T>,
         cache: StateCache,
-<<<<<<< HEAD
-        _contract_classes: ContractClassCache,
-    ) -> Self {
-        Self {
-            cache,
-            contract_classes: HashMap::new(),
-=======
         contract_classes: Arc<C>,
     ) -> Self {
         Self {
             cache,
->>>>>>> 860ae061
             state_reader,
             contract_class_cache: contract_classes,
             contract_class_cache_private: RwLock::new(HashMap::new()),
