use super::cached_state::SierraContractClass;
use crate::{
    core::errors::state_errors::StateError,
    services::api::contract_classes::compiled_class::CompiledClass,
    state::{
        cached_state::UNINITIALIZED_CLASS_HASH, state_api::StateReader, state_cache::StorageEntry,
    },
    utils::{Address, ClassHash, CompiledClassHash},
};
use cairo_vm::felt::Felt252;
use getset::{Getters, MutGetters};
use num_traits::Zero;
use std::collections::HashMap;

/// A [StateReader] that holds all the data in memory.
///
/// This implementation is used for testing and debugging.
/// It uses HashMaps to store the data.
#[derive(Debug, MutGetters, Getters, PartialEq, Eq, Clone, Default)]
pub struct InMemoryStateReader {
    #[getset(get_mut = "pub")]
    pub address_to_class_hash: HashMap<Address, ClassHash>,
    #[getset(get_mut = "pub")]
    pub address_to_nonce: HashMap<Address, Felt252>,
    #[getset(get_mut = "pub")]
    pub address_to_storage: HashMap<StorageEntry, Felt252>,
    #[getset(get_mut = "pub")]
    pub class_hash_to_compiled_class: HashMap<ClassHash, CompiledClass>,
    #[getset(get_mut = "pub")]
    pub(crate) class_hash_to_compiled_class_hash: HashMap<ClassHash, CompiledClassHash>,
    #[getset(get_mut = "pub")]
    pub(crate) sierra_programs: HashMap<ClassHash, SierraContractClass>,
}

impl InMemoryStateReader {
    /// Creates a new InMemoryStateReader.
    ///
    /// # Parameters
    /// - `address_to_class_hash` - A HashMap from contract addresses to their class hashes.
    /// - `address_to_nonce` - A HashMap from contract addresses to their nonces.
    /// - `address_to_storage` - A HashMap from storage entries to their values.
    /// - `class_hash_to_contract_class` - A HashMap from class hashes to their contract classes.
    /// - `casm_contract_classes` - A [CasmClassCache].
    /// - `class_hash_to_compiled_class_hash` - A HashMap from class hashes to their compiled class hashes.
    pub const fn new(
        address_to_class_hash: HashMap<Address, ClassHash>,
        address_to_nonce: HashMap<Address, Felt252>,
        address_to_storage: HashMap<StorageEntry, Felt252>,
        class_hash_to_compiled_class: HashMap<ClassHash, CompiledClass>,
        class_hash_to_compiled_class_hash: HashMap<ClassHash, CompiledClassHash>,
        sierra_programs: HashMap<ClassHash, SierraContractClass>,
    ) -> Self {
        Self {
            address_to_class_hash,
            address_to_nonce,
            address_to_storage,
            class_hash_to_compiled_class,
            class_hash_to_compiled_class_hash,
            sierra_programs,
        }
    }

    /// Gets the [CompiledClass] with the given [CompiledClassHash].
    ///
    /// It looks for the [CompiledClass] both in the cache and the storage.
    ///
    /// # Parameters
    /// - `compiled_class_hash` - The [CompiledClassHash] of the [CompiledClass] to get.
    ///
    /// # Errors
    /// - [StateError::NoneCompiledClass] - If the [CompiledClass] is not found.
    ///
    /// # Returns
    /// The [CompiledClass] with the given [CompiledClassHash].
    fn get_compiled_class(
        &self,
        compiled_class_hash: &CompiledClassHash,
    ) -> Result<CompiledClass, StateError> {
        match self.class_hash_to_compiled_class.get(compiled_class_hash) {
            Some(compiled_class) => Ok(compiled_class.clone()),
            None => Err(StateError::NoneCompiledClass(*compiled_class_hash)),
        }
    }
}

impl StateReader for InMemoryStateReader {
    fn get_class_hash_at(&self, contract_address: &Address) -> Result<ClassHash, StateError> {
        let class_hash = self
            .address_to_class_hash
            .get(contract_address)
            .ok_or_else(|| StateError::NoneContractState(contract_address.clone()));
        class_hash.cloned()
    }

    fn get_nonce_at(&self, contract_address: &Address) -> Result<Felt252, StateError> {
        let default = Felt252::zero();
        let nonce = self
            .address_to_nonce
            .get(contract_address)
            .unwrap_or(&default);
        Ok(nonce.clone())
    }

    fn get_storage_at(&self, storage_entry: &StorageEntry) -> Result<Felt252, StateError> {
        let storage = self
            .address_to_storage
            .get(storage_entry)
            .ok_or_else(|| StateError::NoneStorage(storage_entry.clone()));
        storage.cloned()
    }

    fn get_compiled_class_hash(
        &self,
        class_hash: &ClassHash,
    ) -> Result<CompiledClassHash, StateError> {
        self.class_hash_to_compiled_class_hash
            .get(class_hash)
            .ok_or(StateError::NoneCompiledHash(*class_hash))
            .copied()
    }

    fn get_contract_class(&self, class_hash: &ClassHash) -> Result<CompiledClass, StateError> {
        // Deprecated contract classes dont have a compiled_class_hash, we dont need to fetch it
        if let Some(compiled_class) = self.class_hash_to_compiled_class.get(class_hash) {
            return Ok(compiled_class.clone());
        }

        let compiled_class_hash = self.get_compiled_class_hash(class_hash)?;
        if compiled_class_hash != *UNINITIALIZED_CLASS_HASH {
            let compiled_class = self.get_compiled_class(&compiled_class_hash)?;
            Ok(compiled_class)
        } else {
            Err(StateError::MissingCasmClass(compiled_class_hash))
        }
    }

    fn get_sierra_program(
        &self,
        class_hash: &ClassHash,
    ) -> Result<super::cached_state::SierraContractClass, StateError> {
        self.sierra_programs
            .get(class_hash)
            .ok_or(StateError::NoneSierraProgram(*class_hash))
            .cloned()
    }
}

#[cfg(test)]
mod tests {
    use super::*;
    use crate::services::api::contract_classes::deprecated_contract_class::ContractClass;
    use std::sync::Arc;

    #[test]
    fn get_contract_state_test() {
        let mut state_reader = InMemoryStateReader::new(
            HashMap::new(),
            HashMap::new(),
            HashMap::new(),
            HashMap::new(),
            HashMap::new(),
<<<<<<< HEAD
            HashMap::new(),
            HashMap::new(),
=======
>>>>>>> a5aa449b
        );

        let contract_address = Address(37810.into());
        let class_hash = [1; 32];
        let nonce = Felt252::new(109);
        let storage_entry = (contract_address.clone(), [8; 32]);
        let storage_value = Felt252::new(800);

        state_reader
            .address_to_class_hash
            .insert(contract_address.clone(), class_hash);
        state_reader
            .address_to_nonce
            .insert(contract_address.clone(), nonce.clone());
        state_reader
            .address_to_storage
            .insert(storage_entry.clone(), storage_value.clone());

        assert_eq!(
            state_reader.get_class_hash_at(&contract_address).unwrap(),
            class_hash
        );
        assert_eq!(state_reader.get_nonce_at(&contract_address).unwrap(), nonce);
        assert_eq!(
            state_reader.get_storage_at(&storage_entry).unwrap(),
            storage_value
        );
    }

    #[test]
    fn get_contract_class_test() {
        let mut state_reader = InMemoryStateReader::new(
            HashMap::new(),
            HashMap::new(),
            HashMap::new(),
            HashMap::new(),
            HashMap::new(),
<<<<<<< HEAD
            HashMap::new(),
            HashMap::new(),
=======
>>>>>>> a5aa449b
        );

        let contract_class_key = [0; 32];
        let contract_class =
            ContractClass::from_path("starknet_programs/raw_contract_classes/class_with_abi.json")
                .unwrap();

        state_reader.class_hash_to_compiled_class.insert(
            [0; 32],
            CompiledClass::Deprecated(Arc::new(contract_class.clone())),
        );
        assert_eq!(
            state_reader
                .get_contract_class(&contract_class_key)
                .unwrap()
                .try_into(),
            Ok(contract_class)
        )
    }
}<|MERGE_RESOLUTION|>--- conflicted
+++ resolved
@@ -159,11 +159,7 @@
             HashMap::new(),
             HashMap::new(),
             HashMap::new(),
-<<<<<<< HEAD
-            HashMap::new(),
-            HashMap::new(),
-=======
->>>>>>> a5aa449b
+            HashMap::new(),
         );
 
         let contract_address = Address(37810.into());
@@ -201,11 +197,7 @@
             HashMap::new(),
             HashMap::new(),
             HashMap::new(),
-<<<<<<< HEAD
-            HashMap::new(),
-            HashMap::new(),
-=======
->>>>>>> a5aa449b
+            HashMap::new(),
         );
 
         let contract_class_key = [0; 32];
