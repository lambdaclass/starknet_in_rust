use crate::{
    core::errors::state_errors::StateError,
    services::api::contract_classes::compiled_class::CompiledClass,
    state::{
        cached_state::UNINITIALIZED_CLASS_HASH, state_api::StateReader, state_cache::StorageEntry,
    },
    utils::{Address, ClassHash, CompiledClassHash},
};
use cairo_vm::felt::Felt252;
use getset::{Getters, MutGetters};
use std::collections::HashMap;

/// A [StateReader] that holds all the data in memory.
///
/// This implementation is used for testing and debugging.
/// It uses HashMaps to store the data.
#[derive(Debug, MutGetters, Getters, PartialEq, Eq, Clone, Default)]
pub struct InMemoryStateReader {
    #[getset(get_mut = "pub")]
    pub address_to_class_hash: HashMap<Address, ClassHash>,
    #[getset(get_mut = "pub")]
    pub address_to_nonce: HashMap<Address, Felt252>,
    #[getset(get_mut = "pub")]
    pub address_to_storage: HashMap<StorageEntry, Felt252>,
    #[getset(get_mut = "pub")]
    pub class_hash_to_compiled_class: HashMap<ClassHash, CompiledClass>,
    #[getset(get_mut = "pub")]
    pub(crate) class_hash_to_compiled_class_hash: HashMap<ClassHash, CompiledClassHash>,
}

impl InMemoryStateReader {
    /// Creates a new InMemoryStateReader.
    ///
    /// # Parameters
    /// - `address_to_class_hash` - A HashMap from contract addresses to their class hashes.
    /// - `address_to_nonce` - A HashMap from contract addresses to their nonces.
    /// - `address_to_storage` - A HashMap from storage entries to their values.
    /// - `class_hash_to_contract_class` - A HashMap from class hashes to their contract classes.
    /// - `casm_contract_classes` - A [CasmClassCache].
    /// - `class_hash_to_compiled_class_hash` - A HashMap from class hashes to their compiled class hashes.
    pub const fn new(
        address_to_class_hash: HashMap<Address, ClassHash>,
        address_to_nonce: HashMap<Address, Felt252>,
        address_to_storage: HashMap<StorageEntry, Felt252>,
        class_hash_to_compiled_class: HashMap<ClassHash, CompiledClass>,
        class_hash_to_compiled_class_hash: HashMap<ClassHash, CompiledClassHash>,
    ) -> Self {
        Self {
            address_to_class_hash,
            address_to_nonce,
            address_to_storage,
            class_hash_to_compiled_class,
            class_hash_to_compiled_class_hash,
        }
    }

    /// Gets the [CompiledClass] with the given [CompiledClassHash].
    ///
    /// It looks for the [CompiledClass] both in the cache and the storage.
    ///
    /// # Parameters
    /// - `compiled_class_hash` - The [CompiledClassHash] of the [CompiledClass] to get.
    ///
    /// # Errors
    /// - [StateError::NoneCompiledClass] - If the [CompiledClass] is not found.
    ///
    /// # Returns
    /// The [CompiledClass] with the given [CompiledClassHash].
    fn get_compiled_class(
        &self,
        compiled_class_hash: &CompiledClassHash,
    ) -> Result<CompiledClass, StateError> {
        match self.class_hash_to_compiled_class.get(compiled_class_hash) {
            Some(compiled_class) => Ok(compiled_class.clone()),
            None => Err(StateError::NoneCompiledClass(*compiled_class_hash)),
        }
    }
}

impl StateReader for InMemoryStateReader {
    fn get_class_hash_at(&self, contract_address: &Address) -> Result<ClassHash, StateError> {
        Ok(self
            .address_to_class_hash
            .get(contract_address)
            .cloned()
            .unwrap_or_default())
    }

    fn get_nonce_at(&self, contract_address: &Address) -> Result<Felt252, StateError> {
        Ok(self
            .address_to_nonce
            .get(contract_address)
            .cloned()
            .unwrap_or_default())
    }

    fn get_storage_at(&self, storage_entry: &StorageEntry) -> Result<Felt252, StateError> {
        Ok(self
            .address_to_storage
            .get(storage_entry)
            .cloned()
            .unwrap_or_default())
    }

    fn get_compiled_class_hash(
        &self,
        class_hash: &ClassHash,
    ) -> Result<CompiledClassHash, StateError> {
        self.class_hash_to_compiled_class_hash
            .get(class_hash)
            .ok_or(StateError::NoneCompiledHash(*class_hash))
            .copied()
    }

    fn get_contract_class(&self, class_hash: &ClassHash) -> Result<CompiledClass, StateError> {
        // Deprecated contract classes dont have a compiled_class_hash, we dont need to fetch it
        if let Some(compiled_class) = self.class_hash_to_compiled_class.get(class_hash) {
            return Ok(compiled_class.clone());
        }

        let compiled_class_hash = self.get_compiled_class_hash(class_hash)?;
        if compiled_class_hash != *UNINITIALIZED_CLASS_HASH {
            let compiled_class = self.get_compiled_class(&compiled_class_hash)?;
            Ok(compiled_class)
        } else {
            Err(StateError::MissingCasmClass(compiled_class_hash))
        }
    }
}

#[cfg(test)]
mod tests {
<<<<<<< HEAD
    use num_traits::One;
=======
    use num_traits::{One, Zero};
>>>>>>> b22ecce5

    use super::*;
    use crate::services::api::contract_classes::deprecated_contract_class::ContractClass;
    use std::sync::Arc;

    #[test]
<<<<<<< HEAD
    fn get_storage_returns_zero_if_missing() {
        let state_reader = InMemoryStateReader::default();
        assert!(state_reader
            .get_storage_at(&(Address(Felt252::one()), Felt252::one().to_be_bytes()))
            .unwrap()
            .is_zero())
=======
    fn get_class_hash_at_returns_zero_if_missing() {
        let state_reader = InMemoryStateReader::default();
        assert!(Felt252::from_bytes_be(
            &state_reader
                .get_class_hash_at(&Address(Felt252::one()))
                .unwrap()
        )
        .is_zero())
>>>>>>> b22ecce5
    }

    #[test]
    fn get_contract_state_test() {
        let mut state_reader = InMemoryStateReader::new(
            HashMap::new(),
            HashMap::new(),
            HashMap::new(),
            HashMap::new(),
            HashMap::new(),
        );

        let contract_address = Address(37810.into());
        let class_hash = [1; 32];
        let nonce = Felt252::new(109);
        let storage_entry = (contract_address.clone(), [8; 32]);
        let storage_value = Felt252::new(800);

        state_reader
            .address_to_class_hash
            .insert(contract_address.clone(), class_hash);
        state_reader
            .address_to_nonce
            .insert(contract_address.clone(), nonce.clone());
        state_reader
            .address_to_storage
            .insert(storage_entry.clone(), storage_value.clone());

        assert_eq!(
            state_reader.get_class_hash_at(&contract_address).unwrap(),
            class_hash
        );
        assert_eq!(state_reader.get_nonce_at(&contract_address).unwrap(), nonce);
        assert_eq!(
            state_reader.get_storage_at(&storage_entry).unwrap(),
            storage_value
        );
    }

    #[test]
    fn get_contract_class_test() {
        let mut state_reader = InMemoryStateReader::new(
            HashMap::new(),
            HashMap::new(),
            HashMap::new(),
            HashMap::new(),
            HashMap::new(),
        );

        let contract_class_key = [0; 32];
        let contract_class =
            ContractClass::from_path("starknet_programs/raw_contract_classes/class_with_abi.json")
                .unwrap();

        state_reader.class_hash_to_compiled_class.insert(
            [0; 32],
            CompiledClass::Deprecated(Arc::new(contract_class.clone())),
        );
        assert_eq!(
            state_reader
                .get_contract_class(&contract_class_key)
                .unwrap()
                .try_into(),
            Ok(contract_class)
        )
    }
}<|MERGE_RESOLUTION|>--- conflicted
+++ resolved
@@ -130,25 +130,22 @@
 
 #[cfg(test)]
 mod tests {
-<<<<<<< HEAD
-    use num_traits::One;
-=======
     use num_traits::{One, Zero};
->>>>>>> b22ecce5
 
     use super::*;
     use crate::services::api::contract_classes::deprecated_contract_class::ContractClass;
     use std::sync::Arc;
 
     #[test]
-<<<<<<< HEAD
     fn get_storage_returns_zero_if_missing() {
         let state_reader = InMemoryStateReader::default();
         assert!(state_reader
             .get_storage_at(&(Address(Felt252::one()), Felt252::one().to_be_bytes()))
             .unwrap()
             .is_zero())
-=======
+    }
+
+    #[test]
     fn get_class_hash_at_returns_zero_if_missing() {
         let state_reader = InMemoryStateReader::default();
         assert!(Felt252::from_bytes_be(
@@ -157,7 +154,6 @@
                 .unwrap()
         )
         .is_zero())
->>>>>>> b22ecce5
     }
 
     #[test]
