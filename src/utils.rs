use std::{
    collections::{HashMap, HashSet},
    hash::Hash,
    iter::zip,
    ops::Add,
};

use crate::{
    business_logic::{
<<<<<<< HEAD
        execution::execution_errors::ExecutionError,
        state::{
            state_api::{State, StateReader},
            state_cache::StorageEntry,
=======
        execution::{
            execution_errors::ExecutionError, gas_usage::calculate_tx_gas_usage, objects::CallInfo,
            os_usage::get_additional_os_resources,
        },
        fact_state::state::{
            calculate_additional_resources, filter_unused_builtins, ExecutionResourcesManager,
        },
        state::{
            state_api::{State, StateReader},
            state_cache::StorageEntry,
            update_tracker_state::UpdatesTrackerState,
>>>>>>> e479e709
        },
    },
    core::errors::{state_errors::StateError, syscall_handler_errors::SyscallHandlerError},
    definitions::transaction_type::TransactionType,
    services::api::contract_class::EntryPointType,
};
use cairo_rs::{types::relocatable::Relocatable, vm::vm_core::VirtualMachine};
use felt::{felt_str, Felt, FeltOps, NewFelt};
use num_traits::ToPrimitive;

//* -------------------
//*      Address
//* -------------------

#[derive(Debug, Clone, PartialEq, Hash, Eq, Default)]
pub struct Address(pub Felt);

//* -------------------
//*  Helper Functions
//* -------------------

pub fn get_integer(
    vm: &VirtualMachine,
    syscall_ptr: &Relocatable,
) -> Result<usize, SyscallHandlerError> {
    vm.get_integer(syscall_ptr)
        .map_err(|_| SyscallHandlerError::SegmentationFault)?
        .as_ref()
        .to_usize()
        .ok_or(SyscallHandlerError::FeltToUsizeFail)
}

pub fn get_big_int(
    vm: &VirtualMachine,
    syscall_ptr: &Relocatable,
) -> Result<Felt, SyscallHandlerError> {
    Ok(vm
        .get_integer(syscall_ptr)
        .map_err(|_| SyscallHandlerError::SegmentationFault)?
        .into_owned())
}

pub fn get_relocatable(
    vm: &VirtualMachine,
    syscall_ptr: &Relocatable,
) -> Result<Relocatable, SyscallHandlerError> {
    vm.get_relocatable(syscall_ptr)
        .map_err(|_| SyscallHandlerError::SegmentationFault)
}

pub fn get_integer_range(
    vm: &VirtualMachine,
    addr: &Relocatable,
    size: usize,
) -> Result<Vec<Felt>, SyscallHandlerError> {
    Ok(vm
        .get_integer_range(addr, size)
        .map_err(|_| SyscallHandlerError::SegmentationFault)?
        .into_iter()
        .map(|c| c.into_owned())
        .collect::<Vec<Felt>>())
}

pub fn felt_to_field_element(value: &Felt) -> Result<FieldElement, SyscallHandlerError> {
    FieldElement::from_dec_str(&value.to_str_radix(10))
        .map_err(|_| SyscallHandlerError::FailToComputeHash)
}

pub fn field_element_to_felt(felt: &FieldElement) -> Felt {
    Felt::from_bytes_be(&felt.to_bytes_be())
}

// -------------------
//    STATE UTILS
// -------------------

/// Converts CachedState storage mapping to StateDiff storage mapping.
/// See to_cached_state_storage_mapping documentation.

pub fn to_state_diff_storage_mapping(
    storage_writes: HashMap<StorageEntry, Felt>,
) -> Result<HashMap<Felt, HashMap<[u8; 32], Address>>, StateError> {
    let mut storage_updates: HashMap<Felt, HashMap<[u8; 32], Address>> = HashMap::new();
    for ((address, key), value) in storage_writes {
        if storage_updates.contains_key(&address.0) {
            let mut map = storage_updates
                .get(&address.0)
                .ok_or(StateError::EmptyKeyInStorage)?
                .to_owned();
            map.insert(key, Address(value));
            storage_updates.insert(address.0, map);
        } else {
            let mut new_map: HashMap<[u8; 32], Address> = HashMap::new();
            new_map.insert(key, Address(value));
            storage_updates.insert(address.0, new_map);
        }
    }

    Ok(storage_updates)
}

/// Returns the total resources needed to include the most recent transaction in a StarkNet batch
/// (recent w.r.t. application on the given state) i.e., L1 gas usage and Cairo execution resources.
/// Used for transaction fee; calculation is made as if the transaction is the first in batch, for
/// consistency.

pub fn get_call_n_deployments(call_info: CallInfo) -> usize {
    call_info
        .gen_call_topology()
        .into_iter()
        .fold(0, |acc, c| match c.entry_point_type {
            Some(EntryPointType::Constructor) => acc + 1,
            _ => acc,
        })
}

pub fn calculate_tx_resources<S: State + StateReader>(
    resources_manager: ExecutionResourcesManager,
    call_info: &[Option<CallInfo>],
    tx_type: TransactionType,
    state: UpdatesTrackerState<S>,
    l1_handler_payload_size: Option<usize>,
) -> Result<HashMap<String, usize>, ExecutionError> {
    let (n_modified_contracts, n_storage_changes) = state.count_actual_storage_changes();

    let non_optional_calls: Vec<CallInfo> = call_info.iter().flatten().cloned().collect();
    let n_deployments = non_optional_calls
        .clone()
        .into_iter()
        .fold(0, |acc, c| get_call_n_deployments(c));

    let mut l2_to_l1_messages = Vec::new();

    for call_info in non_optional_calls {
        l2_to_l1_messages.extend(call_info.get_sorted_l2_to_l1_messages()?)
    }

    let l1_gas_usage = calculate_tx_gas_usage(
        l2_to_l1_messages,
        n_modified_contracts,
        n_storage_changes,
        l1_handler_payload_size,
        n_deployments,
    );

    let cairo_usage = resources_manager.cairo_usage.clone();
    let tx_syscall_counter = resources_manager.syscall_counter;

    // Add additional Cairo resources needed for the OS to run the transaction.
    let additional_resources = get_additional_os_resources(tx_syscall_counter, tx_type);
    let new_resources = calculate_additional_resources(cairo_usage, additional_resources);
    let filtered_builtins = filter_unused_builtins(new_resources);

    let mut resources: HashMap<String, usize> = HashMap::new();
    resources.insert("l1_gas_usage".to_string(), l1_gas_usage);
    for (builtin, value) in filtered_builtins.builtin_instance_counter {
        resources.insert(builtin, value);
    }

    Ok(resources)
}

/// Returns a mapping containing key-value pairs from a that are not included in b (if
/// a key appears in b with a different value, it will be part of the output).
/// Uses to take only updated cells from a mapping.

fn contained_and_not_updated<K, V>(key: &K, value: &V, map: HashMap<K, V>) -> bool
where
    K: Hash + Eq,
    V: PartialEq + Clone,
{
    let val = map.get(key);
    !(map.contains_key(key) && (Some(value) == val))
}

pub fn subtract_mappings<K, V>(map_a: HashMap<K, V>, map_b: HashMap<K, V>) -> HashMap<K, V>
where
    K: Hash + Eq + Clone,
    V: PartialEq + Clone,
{
    map_a
        .into_iter()
        .filter(|(k, v)| contained_and_not_updated(k, v, map_b.clone()))
        .collect()
}

/// Converts StateDiff storage mapping (addresses map to a key-value mapping) to CachedState
/// storage mapping (Tuple of address and key map to the associated value).

pub fn to_cache_state_storage_mapping(
    map: HashMap<Felt, HashMap<[u8; 32], Address>>,
) -> HashMap<StorageEntry, Felt> {
    let mut storage_writes = HashMap::new();
    for (address, contract_storage) in map {
        for (key, value) in contract_storage {
            storage_writes.insert((Address(address.clone()), key), value.0);
        }
    }
    storage_writes
}

// get a vector of keys from two hashmaps

pub fn get_keys<K, V>(map_a: HashMap<K, V>, map_b: HashMap<K, V>) -> Vec<K>
where
    K: Hash + Eq,
{
    let mut keys1: HashSet<K> = map_a.into_keys().collect();
    let keys2: HashSet<K> = map_b.into_keys().collect();

    keys1.extend(keys2);

    keys1.into_iter().collect()
}

<<<<<<< HEAD
//* ----------------------------
//* Execution entry point utils
//* ----------------------------

// TODO: make the check UNINITIALIZED_CLASS_HASH = b"\x00" * HASH_BYTES

pub fn get_deployed_address_class_hash_at_address<S: State + StateReader>(
    state: S,
    contract_address: Address,
) -> Result<Option<[u8; 32]>, ExecutionError> {
    let class_hash: [u8; 32] = state
        .get_class_hash_at(&contract_address)
        .map_err(|_| ExecutionError::FailToReadClassHash)?
        .to_owned()
        .try_into()
        .map_err(|_| {
            ExecutionError::ErrorInDataConversion("Vec<u8>".to_string(), "[u8;32]".to_string())
        })?;

    Ok(Some(class_hash))
}

=======
>>>>>>> e479e709
//* -------------------
//*      Macros
//* -------------------

use starknet_crypto::FieldElement;

#[cfg(test)]
#[macro_use]
pub mod test_utils {

    #[macro_export]
    macro_rules! any_box {
        ($val : expr) => {
            Box::new($val) as Box<dyn Any>
        };
    }
    pub(crate) use any_box;

    macro_rules! references {
        ($num: expr) => {{
            let mut references = HashMap::<
                usize,
                cairo_rs::hint_processor::hint_processor_definition::HintReference,
            >::new();
            for i in 0..$num {
                references.insert(
                    i as usize,
                    cairo_rs::hint_processor::hint_processor_definition::HintReference::new_simple(
                        (i as i32),
                    ),
                );
            }
            references
        }};
    }
    pub(crate) use references;

    macro_rules! ids_data {
        ( $( $name: expr ),* ) => {
            {
                let ids_names = vec![$( $name ),*];
                let references = $crate::utils::test_utils::references!(ids_names.len() as i32);
                let mut ids_data = HashMap::<String, cairo_rs::hint_processor::hint_processor_definition::HintReference>::new();
                for (i, name) in ids_names.iter().enumerate() {
                    ids_data.insert(name.to_string(), references.get(&i).unwrap().clone());
                }
                ids_data
            }
        };
    }
    pub(crate) use ids_data;

    macro_rules! vm {
        () => {{
            use felt::{Felt, NewFelt};
            VirtualMachine::new(false)
        }};

        ($use_trace:expr) => {{
            VirtualMachine::new($use_trace, Vec::new())
        }};
    }
    pub(crate) use vm;

    #[macro_export]
    macro_rules! add_segments {
        ($vm:expr, $n:expr) => {
            for _ in 0..$n {
                $vm.add_memory_segment();
            }
        };
    }
    pub(crate) use add_segments;

    #[macro_export]
    macro_rules! memory_insert {
        ($vm:expr, [ $( (($si:expr, $off:expr), $val:tt) ),* ] ) => {
            $( $crate::allocate_values!($vm, $si, $off, $val); )*
        };
    }
    pub(crate) use memory_insert;

    #[macro_export]
    macro_rules! allocate_values {
        ($vm: expr, $si:expr, $off:expr, ($sival:expr, $offval:expr)) => {
            let k = $crate::relocatable_value!($si, $off);
            let v = $crate::relocatable_value!($sival, $offval);
            $vm.insert_value(&k, &v).unwrap();
        };
        ($vm: expr, $si:expr, $off:expr, $val:expr) => {
            let v: felt::Felt = $val.into();
            let k = $crate::relocatable_value!($si, $off);
            $vm.insert_value(&k, v).unwrap();
        };
    }
    pub(crate) use allocate_values;

    #[macro_export]
    macro_rules! allocate_selector {
        ($vm: expr, (($si:expr, $off:expr), $val:expr)) => {
            use felt::FeltOps;
            let v = felt::Felt::from_bytes_be($val);
            let k = $crate::relocatable_value!($si, $off);
            $vm.insert_value(&k, v).unwrap();
        };
    }
    pub(crate) use allocate_selector;

    #[macro_export]
    macro_rules! relocatable_value {
        ($val1 : expr, $val2 : expr) => {
            Relocatable {
                segment_index: ($val1),
                offset: ($val2),
            }
        };
    }
    pub(crate) use relocatable_value;

    #[macro_export]
    macro_rules! exec_scopes_ref {
        () => {
            &mut ExecutionScopes::new()
        };
    }
    pub(crate) use exec_scopes_ref;

    #[macro_export]
    macro_rules! run_hint {
        ($vm:expr, $ids_data:expr, $hint_code:expr, $exec_scopes:expr, $constants:expr) => {{
            let hint_data = HintProcessorData::new_default($hint_code.to_string(), $ids_data);
            let hint_processor = BuiltinHintProcessor::new_empty();
            hint_processor.execute_hint(&mut $vm, $exec_scopes, &any_box!(hint_data), $constants)
        }};
        ($vm:expr, $ids_data:expr, $hint_code:expr, $exec_scopes:expr) => {{
            let hint_data = HintProcessorData::new_default($hint_code.to_string(), $ids_data);
            let hint_processor = BuiltinHintProcessor::new_empty();
            hint_processor.execute_hint(
                &mut $vm,
                $exec_scopes,
                &any_box!(hint_data),
                &HashMap::new(),
            )
        }};
        ($vm:expr, $ids_data:expr, $hint_code:expr) => {{
            let hint_data = HintProcessorData::new_default($hint_code.to_string(), $ids_data);
            let mut hint_processor = BuiltinHintProcessor::new_empty();
            hint_processor.execute_hint(
                &mut $vm,
                exec_scopes_ref!(),
                &any_box!(hint_data),
                &HashMap::new(),
            )
        }};
    }
    pub(crate) use run_hint;

    #[macro_export]
    macro_rules! run_syscall_hint {
        ($vm:expr, $ids_data:expr, $hint_code:expr, $exec_scopes:expr, $constants:expr) => {{
            let hint_data = HintProcessorData::new_default($hint_code.to_string(), $ids_data);
            let hint_processor = BuiltinHintProcessor::new_empty();
            hint_processor.execute_hint(&mut $vm, $exec_scopes, &any_box!(hint_data), $constants)
        }};
        ($vm:expr, $ids_data:expr, $hint_code:expr, $exec_scopes:expr) => {{
            let hint_data = HintProcessorData::new_default($hint_code.to_string(), $ids_data);
            let hint_processor = BuiltinHintProcessor::new_empty();
            hint_processor.execute_hint(
                &mut $vm,
                $exec_scopes,
                &any_box!(hint_data),
                &HashMap::new(),
            )
        }};
        ($vm:expr, $ids_data:expr, $hint_code:expr) => {{
            let hint_data = HintProcessorData::new_default($hint_code.to_string(), $ids_data);
            let mut hint_processor = SyscallHintProcessor::new_empty().unwrap();
            hint_processor.execute_hint(
                &mut $vm,
                exec_scopes_ref!(),
                &any_box!(hint_data),
                &HashMap::new(),
            )
        }};
    }
    pub(crate) use run_syscall_hint;

    macro_rules! storage_key {
        ( $key:literal ) => {{
            assert_eq!($key.len(), 64, "keys must be 64 nibbles in length.");
            let key: [u8; 32] = $key
                .as_bytes()
                .chunks_exact(2)
                .map(|x| {
                    u8::from_str_radix(std::str::from_utf8(x).unwrap(), 16)
                        .expect("Key contains non-hexadecimal characters.")
                })
                .collect::<Vec<u8>>()
                .try_into()
                .unwrap();

            key
        }};
    }
    pub(crate) use storage_key;
}

#[cfg(test)]
mod test {
    use felt::Felt;
    use std::{collections::HashMap, hash::Hash};

    use crate::utils::{subtract_mappings, Address};

    use super::{
        test_utils::storage_key, to_cache_state_storage_mapping, to_state_diff_storage_mapping,
    };

    #[test]
    fn to_state_diff_storage_mapping_test() {
        let mut storage: HashMap<(Address, [u8; 32]), Felt> = HashMap::new();
        let address1: Address = Address(1.into());
        let key1 = [0; 32];
        let value1: Felt = 2.into();

        let address2: Address = Address(3.into());
        let key2 = [1; 32];

        let value2: Felt = 4.into();

        storage.insert((address1.clone(), key1), value1.clone());
        storage.insert((address2.clone(), key2), value2.clone());

        let map = to_state_diff_storage_mapping(storage).unwrap();

        assert_eq!(
            *map.get(&address1.0).unwrap().get(&key1).unwrap(),
            Address(value1)
        );
        assert_eq!(
            *map.get(&address2.0).unwrap().get(&key2).unwrap(),
            Address(value2)
        );
    }

    #[test]

    fn subtract_mappings_test() {
        let mut a = HashMap::new();
        let mut b = HashMap::new();

        a.insert("a", 2);
        a.insert("b", 3);

        b.insert("c", 2);
        b.insert("d", 4);
        b.insert("a", 3);

        let res = [("a", 2), ("b", 3)]
            .into_iter()
            .collect::<HashMap<&str, i32>>();

        assert_eq!(subtract_mappings(a, b), res);

        let mut c = HashMap::new();
        let mut d = HashMap::new();

        c.insert(1, 2);
        c.insert(3, 4);
        c.insert(6, 7);

        d.insert(1, 3);
        d.insert(3, 5);
        d.insert(6, 8);

        let res = [(1, 2), (3, 4), (6, 7)]
            .into_iter()
            .collect::<HashMap<i32, i32>>();

        assert_eq!(subtract_mappings(c, d), res);

        let mut e = HashMap::new();
        let mut f = HashMap::new();
        e.insert(1, 2);
        e.insert(3, 4);
        e.insert(6, 7);

        f.insert(1, 2);
        f.insert(3, 4);
        f.insert(6, 7);

        assert_eq!(subtract_mappings(e, f), HashMap::new())
    }

    #[test]

    fn to_cache_state_storage_mapping_test() {
        let mut storage: HashMap<(Address, [u8; 32]), Felt> = HashMap::new();
        let address1: Address = Address(1.into());
        let key1 = [0; 32];
        let value1: Felt = 2.into();

        let address2: Address = Address(3.into());
        let key2 = [1; 32];

        let value2: Felt = 4.into();

        storage.insert((address1.clone(), key1), value1.clone());
        storage.insert((address2.clone(), key2), value2.clone());

        let state_dff = to_state_diff_storage_mapping(storage).unwrap();
        let cache_storage = to_cache_state_storage_mapping(state_dff);

        let mut expected_res = HashMap::new();

        expected_res.insert((Address(address1.0), key1), value1);
        expected_res.insert((Address(address2.0), key2), value2);

        assert_eq!(cache_storage, expected_res)
    }
}<|MERGE_RESOLUTION|>--- conflicted
+++ resolved
@@ -7,12 +7,6 @@
 
 use crate::{
     business_logic::{
-<<<<<<< HEAD
-        execution::execution_errors::ExecutionError,
-        state::{
-            state_api::{State, StateReader},
-            state_cache::StorageEntry,
-=======
         execution::{
             execution_errors::ExecutionError, gas_usage::calculate_tx_gas_usage, objects::CallInfo,
             os_usage::get_additional_os_resources,
@@ -24,7 +18,6 @@
             state_api::{State, StateReader},
             state_cache::StorageEntry,
             update_tracker_state::UpdatesTrackerState,
->>>>>>> e479e709
         },
     },
     core::errors::{state_errors::StateError, syscall_handler_errors::SyscallHandlerError},
@@ -240,7 +233,6 @@
     keys1.into_iter().collect()
 }
 
-<<<<<<< HEAD
 //* ----------------------------
 //* Execution entry point utils
 //* ----------------------------
@@ -263,8 +255,6 @@
     Ok(Some(class_hash))
 }
 
-=======
->>>>>>> e479e709
 //* -------------------
 //*      Macros
 //* -------------------
