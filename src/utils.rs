use crate::core::errors::hash_errors::HashError;
use crate::services::api::contract_classes::deprecated_contract_class::EntryPointType;
use crate::state::state_api::State;
use crate::{
    definitions::transaction_type::TransactionType,
    execution::{
        gas_usage::calculate_tx_gas_usage, os_usage::get_additional_os_resources, CallInfo,
    },
    state::ExecutionResourcesManager,
    state::{cached_state::UNINITIALIZED_CLASS_HASH, state_cache::StorageEntry},
    syscalls::syscall_handler_errors::SyscallHandlerError,
    transaction::error::TransactionError,
};
use cairo_vm::vm::runners::builtin_runner::SEGMENT_ARENA_BUILTIN_NAME;
use cairo_vm::{
    felt::Felt252, serde::deserialize_program::BuiltinName, vm::runners::builtin_runner,
};
use cairo_vm::{types::relocatable::Relocatable, vm::vm_core::VirtualMachine};
use core::fmt;
use num_integer::Integer;
use num_traits::{Num, ToPrimitive};
use serde::{Deserialize, Serialize};
use serde_json::Value;
use sha3::{Digest, Keccak256};
use starknet::core::types::FromByteArrayError;
use starknet_api::core::L2_ADDRESS_UPPER_BOUND;
use starknet_crypto::{pedersen_hash, FieldElement};
use std::fmt;
use std::{
    collections::{HashMap, HashSet},
    hash::Hash,
};

#[derive(Clone, PartialEq, Hash, Default, Serialize, Deserialize, Copy)]
pub struct ClassHash(pub [u8; 32]);

impl ClassHash {
    pub fn new(bytes: [u8; 32]) -> Self {
        ClassHash(bytes)
    }

    pub fn to_bytes_be(&self) -> &[u8] {
        &self.0
    }

    pub fn as_slice(&self) -> [u8; 32] {
        self.0
    }
}

impl fmt::Display for ClassHash {
    fn fmt(&self, f: &mut fmt::Formatter) -> fmt::Result {
        for byte in self.0.iter() {
            write!(f, "{:02x}", byte)?;
        }
        Ok(())
    }
}

impl fmt::Debug for ClassHash {
    fn fmt(&self, f: &mut fmt::Formatter<'_>) -> fmt::Result {
        write!(f, "{}", self)
    }
}

impl From<Felt252> for ClassHash {
    fn from(felt: Felt252) -> Self {
        felt_to_hash(&felt)
    }
}

impl From<[u8; 32]> for ClassHash {
    fn from(bytes: [u8; 32]) -> Self {
        ClassHash(bytes)
    }
}

impl Eq for ClassHash {}

impl PartialEq<[u8; 32]> for ClassHash {
    fn eq(&self, other: &[u8; 32]) -> bool {
        &self.0 == other
    }
}

pub type CompiledClassHash = ClassHash;

//* -------------------
//*      Address
//* -------------------

#[derive(Clone, PartialEq, Hash, Eq, Default, Serialize, Deserialize)]
pub struct Address(pub Felt252);

<<<<<<< HEAD
impl From<[u8; 32]> for Address {
    fn from(bytes: [u8; 32]) -> Self {
        Address(Felt252::from_bytes_be(&bytes))
=======
impl fmt::Display for Address {
    fn fmt(&self, f: &mut fmt::Formatter) -> fmt::Result {
        write!(f, "0x{}", self.0.to_str_radix(16))
    }
}

impl fmt::Debug for Address {
    fn fmt(&self, f: &mut fmt::Formatter<'_>) -> fmt::Result {
        write!(f, "{}", self)
>>>>>>> 996a4126
    }
}

//* -------------------
//*  Helper Functions
//* -------------------

pub fn get_integer(
    vm: &VirtualMachine,
    syscall_ptr: Relocatable,
) -> Result<usize, SyscallHandlerError> {
    vm.get_integer(syscall_ptr)?
        .as_ref()
        .to_usize()
        .ok_or(SyscallHandlerError::Conversion(
            "Felt252".to_string(),
            "usize".to_string(),
        ))
}

pub fn get_big_int(
    vm: &VirtualMachine,
    syscall_ptr: Relocatable,
) -> Result<Felt252, SyscallHandlerError> {
    Ok(vm.get_integer(syscall_ptr)?.into_owned())
}

pub fn get_relocatable(
    vm: &VirtualMachine,
    syscall_ptr: Relocatable,
) -> Result<Relocatable, SyscallHandlerError> {
    Ok(vm.get_relocatable(syscall_ptr)?)
}

pub fn get_integer_range(
    vm: &VirtualMachine,
    addr: Relocatable,
    size: usize,
) -> Result<Vec<Felt252>, SyscallHandlerError> {
    Ok(vm
        .get_integer_range(addr, size)?
        .into_iter()
        .map(|c| c.into_owned())
        .collect::<Vec<Felt252>>())
}

pub fn get_felt_range(
    vm: &VirtualMachine,
    start_addr: Relocatable,
    end_addr: Relocatable,
) -> Result<Vec<Felt252>, SyscallHandlerError> {
    if start_addr.segment_index != end_addr.segment_index {
        return Err(SyscallHandlerError::InconsistentSegmentIndices);
    }

    if start_addr.offset > end_addr.offset {
        return Err(SyscallHandlerError::StartOffsetGreaterThanEndOffset);
    }

    let size = end_addr.offset - start_addr.offset;
    get_integer_range(vm, start_addr, size)
}

pub fn felt_to_field_element(value: &Felt252) -> Result<FieldElement, SyscallHandlerError> {
    FieldElement::from_dec_str(&value.to_str_radix(10))
        .map_err(|e| SyscallHandlerError::HashError(HashError::FailedToComputeHash(e.to_string())))
}

pub fn field_element_to_felt(felt: &FieldElement) -> Felt252 {
    Felt252::from_bytes_be(&felt.to_bytes_be())
}

pub fn felt_to_hash(value: &Felt252) -> ClassHash {
    let mut output = [0; 32];

    let bytes = value.to_bytes_be();
    output[32 - bytes.len()..].copy_from_slice(&bytes);

    ClassHash(output)
}

pub fn string_to_hash(class_string: &String) -> ClassHash {
    let parsed_felt = Felt252::from_str_radix(
        if &class_string[..2] == "0x" {
            &class_string[2..]
        } else {
            class_string
        },
        16,
    );
    felt_to_hash(&parsed_felt.unwrap())
}

// -------------------
//    STATE UTILS
// -------------------

/// Converts CachedState storage mapping to StateDiff storage mapping.
pub fn to_state_diff_storage_mapping(
    storage_writes: &HashMap<StorageEntry, Felt252>,
) -> HashMap<Address, HashMap<Felt252, Felt252>> {
    let mut storage_updates: HashMap<Address, HashMap<Felt252, Felt252>> = HashMap::new();
    for ((address, key), value) in storage_writes.iter() {
        storage_updates
            .entry(address.clone())
            .and_modify(|updates_for_address: &mut HashMap<Felt252, Felt252>| {
                let key_fe = Felt252::from_bytes_be(key);
                updates_for_address.insert(key_fe, value.clone());
            })
            .or_insert_with(|| HashMap::from([(Felt252::from_bytes_be(key), value.clone())]));
    }
    storage_updates
}

/// Returns the total resources needed to include the most recent transaction in a StarkNet batch
/// (recent w.r.t. application on the given state) i.e., L1 gas usage and Cairo execution resources.
/// Used for transaction fee; calculation is made as if the transaction is the first in batch, for
/// consistency.

pub fn get_call_n_deployments(call_info: &CallInfo) -> usize {
    call_info
        .gen_call_topology()
        .iter()
        .fold(0, |acc, c| match c.entry_point_type {
            Some(EntryPointType::Constructor) => acc + 1,
            _ => acc,
        })
}

pub fn calculate_tx_resources(
    resources_manager: ExecutionResourcesManager,
    call_info: &[Option<CallInfo>],
    tx_type: TransactionType,
    storage_changes: (usize, usize),
    l1_handler_payload_size: Option<usize>,
    n_reverted_steps: usize,
) -> Result<HashMap<String, usize>, TransactionError> {
    let (n_modified_contracts, n_storage_changes) = storage_changes;

    let non_optional_calls: Vec<CallInfo> = call_info.iter().flatten().cloned().collect();
    let n_deployments = non_optional_calls.iter().map(get_call_n_deployments).sum();

    let mut l2_to_l1_messages = Vec::new();

    for call_info in non_optional_calls {
        l2_to_l1_messages.extend(call_info.get_sorted_l2_to_l1_messages()?)
    }

    let l1_gas_usage = calculate_tx_gas_usage(
        l2_to_l1_messages,
        n_modified_contracts,
        n_storage_changes,
        l1_handler_payload_size,
        n_deployments,
    );

    let cairo_usage = resources_manager.cairo_usage.clone();
    let tx_syscall_counter = resources_manager.syscall_counter;

    // Add additional Cairo resources needed for the OS to run the transaction.
    let additional_resources = get_additional_os_resources(tx_syscall_counter, &tx_type)?;
    let new_resources = &cairo_usage + &additional_resources;
    let mut filtered_builtins = new_resources.filter_unused_builtins();

    let n_steps = new_resources.n_steps
        + n_reverted_steps
        + 10 * filtered_builtins
            .builtin_instance_counter
            .remove(SEGMENT_ARENA_BUILTIN_NAME)
            .unwrap_or(0);

    let mut resources: HashMap<String, usize> = HashMap::new();
    resources.insert("l1_gas_usage".to_string(), l1_gas_usage);
    resources.insert(
        "n_steps".to_string(),
        n_steps + filtered_builtins.n_memory_holes,
    );
    for (builtin, value) in filtered_builtins.builtin_instance_counter {
        resources.insert(builtin, value);
    }

    Ok(resources)
}

/// Returns a mapping containing key-value pairs from a that are not included in b (if
/// a key appears in b with a different value, it will be part of the output).
/// Uses to take only updated cells from a mapping.

fn contained_and_not_updated<K, V>(key: &K, value: &V, map: &HashMap<K, V>) -> bool
where
    K: Hash + Eq,
    V: PartialEq + Clone,
{
    let val = map.get(key);
    Some(value) != val
}

pub fn subtract_mappings<'a, K, V>(
    map_a: &'a HashMap<K, V>,
    map_b: &'a HashMap<K, V>,
) -> HashMap<K, V>
where
    K: Hash + Eq + Clone,
    V: PartialEq + Clone,
{
    map_a
        .iter()
        .filter(|(k, v)| contained_and_not_updated(*k, *v, map_b))
        .map(|(k, v)| (k.clone(), v.clone()))
        .collect()
}

pub fn subtract_mappings_keys<'a, K, V>(
    map_a: &'a HashMap<K, V>,
    map_b: &'a HashMap<K, V>,
) -> impl Iterator<Item = &'a K>
where
    K: Hash + Eq + Clone,
    V: PartialEq + Clone,
{
    map_a
        .iter()
        .filter(|(k, v)| contained_and_not_updated(*k, *v, map_b))
        .map(|x| x.0)
}

/// Converts StateDiff storage mapping (addresses map to a key-value mapping) to CachedState
/// storage mapping (Tuple of address and key map to the associated value).
pub fn to_cache_state_storage_mapping(
    map: &HashMap<Address, HashMap<Felt252, Felt252>>,
) -> HashMap<StorageEntry, Felt252> {
    let mut storage_writes = HashMap::new();
    for (address, contract_storage) in map {
        for (key, value) in contract_storage {
            storage_writes.insert((address.clone(), key.to_be_bytes()), value.clone());
        }
    }
    storage_writes
}

// get a vector of keys from two hashmaps

pub fn get_keys<'a, K, V>(map_a: &'a HashMap<K, V>, map_b: &'a HashMap<K, V>) -> Vec<&'a K>
where
    K: Hash + Eq,
{
    let mut keys1: HashSet<&K> = map_a.keys().collect();
    let keys2: HashSet<&K> = map_b.keys().collect();

    keys1.extend(keys2);

    keys1.into_iter().collect()
}

/// Returns the storage address of a StarkNet storage variable given its name and arguments.
pub fn get_storage_var_address(
    storage_var_name: &str,
    args: &[Felt252],
) -> Result<Felt252, FromByteArrayError> {
    let felt_to_field_element = |felt: &Felt252| -> Result<FieldElement, FromByteArrayError> {
        FieldElement::from_bytes_be(&felt.to_be_bytes())
    };

    let args = args
        .iter()
        .map(felt_to_field_element)
        .collect::<Result<Vec<_>, _>>()?;

    let storage_var_name_hash =
        FieldElement::from_bytes_be(&calculate_sn_keccak(storage_var_name.as_bytes()))?;
    let storage_key_hash = args
        .iter()
        .fold(storage_var_name_hash, |res, arg| pedersen_hash(&res, arg));

    let storage_key = field_element_to_felt(&storage_key_hash).mod_floor(&Felt252::from_bytes_be(
        &L2_ADDRESS_UPPER_BOUND.to_bytes_be(),
    ));

    Ok(storage_key)
}

/// Gets storage keys for a Uint256 storage variable.
pub fn get_uint256_storage_var_addresses(
    storage_var_name: &str,
    args: &[Felt252],
) -> Result<(Felt252, Felt252), FromByteArrayError> {
    let low_key = get_storage_var_address(storage_var_name, args)?;
    let high_key = &low_key + &Felt252::from(1);
    Ok((low_key, high_key))
}

pub fn get_erc20_balance_var_addresses(
    contract_address: &Address,
) -> Result<([u8; 32], [u8; 32]), FromByteArrayError> {
    let (felt_low, felt_high) =
        get_uint256_storage_var_addresses("ERC20_balances", &[contract_address.clone().0])?;
    Ok((felt_low.to_be_bytes(), felt_high.to_be_bytes()))
}

//* ----------------------------
//* Execution entry point utils
//* ----------------------------

pub fn get_deployed_address_class_hash_at_address<S: State>(
    state: &mut S,
    contract_address: &Address,
) -> Result<ClassHash, TransactionError> {
    let class_hash: ClassHash = state
        .get_class_hash_at(contract_address)
        .map_err(|_| TransactionError::FailToReadClassHash)?
        .to_owned();

    if class_hash == *UNINITIALIZED_CLASS_HASH {
        return Err(TransactionError::NotDeployedContract(felt_to_hash(
            &contract_address.0,
        )));
    }
    Ok(class_hash)
}

pub fn validate_contract_deployed<S: State>(
    state: &mut S,
    contract_address: &Address,
) -> Result<ClassHash, TransactionError> {
    get_deployed_address_class_hash_at_address(state, contract_address)
}

//* ----------------------------
//* Internal objects utils
//* ----------------------------

pub(crate) fn verify_no_calls_to_other_contracts(
    call_info: &CallInfo,
) -> Result<(), TransactionError> {
    let invoked_contract_address = call_info.contract_address.clone();
    for internal_call in call_info.gen_call_topology() {
        if internal_call.contract_address != invoked_contract_address {
            return Err(TransactionError::UnauthorizedActionOnValidate);
        }
    }
    Ok(())
}
pub fn calculate_sn_keccak(data: &[u8]) -> [u8; 32] {
    let mut hasher = Keccak256::default();
    hasher.update(data);
    let mut result: [u8; 32] = hasher.finalize().into();
    // Only the first 250 bits from the hash are used.
    result[0] &= 0b0000_0011;
    result
}

//* ------------------------
//*      Other utils
//* ------------------------

pub(crate) fn parse_builtin_names(
    builtin_strings: &[String],
) -> Result<Vec<BuiltinName>, TransactionError> {
    builtin_strings
        .iter()
        .map(|n| format!("{n}_builtin"))
        .map(|s| match &*s {
            builtin_runner::OUTPUT_BUILTIN_NAME => Ok(BuiltinName::output),
            builtin_runner::RANGE_CHECK_BUILTIN_NAME => Ok(BuiltinName::range_check),
            builtin_runner::HASH_BUILTIN_NAME => Ok(BuiltinName::pedersen),
            builtin_runner::SIGNATURE_BUILTIN_NAME => Ok(BuiltinName::ecdsa),
            builtin_runner::KECCAK_BUILTIN_NAME => Ok(BuiltinName::keccak),
            builtin_runner::BITWISE_BUILTIN_NAME => Ok(BuiltinName::bitwise),
            builtin_runner::EC_OP_BUILTIN_NAME => Ok(BuiltinName::ec_op),
            builtin_runner::POSEIDON_BUILTIN_NAME => Ok(BuiltinName::poseidon),
            builtin_runner::SEGMENT_ARENA_BUILTIN_NAME => Ok(BuiltinName::segment_arena),
            s => Err(TransactionError::InvalidBuiltinContractClass(s.to_string())),
        })
        .collect()
}

/// Parses an array of strings representing Felt252 as hex
pub fn parse_felt_array(felt_strings: &[Value]) -> Vec<Felt252> {
    let mut felts = vec![];

    for felt in felt_strings {
        let felt_string = felt.as_str().unwrap();
        felts.push(match felt_string.starts_with("0x") {
            true => Felt252::parse_bytes(felt_string[2..].as_bytes(), 16).unwrap(),
            false => Felt252::parse_bytes(felt_string.as_bytes(), 16).unwrap(),
        })
    }

    felts
}

//* -------------------
//*      Macros
//* -------------------

#[cfg(test)]
#[macro_use]
pub mod test_utils {
    #![allow(unused_imports)]

    use crate::{
        definitions::{
            block_context::{BlockContext, StarknetChainId, StarknetOsConfig},
            constants::DEFAULT_CAIRO_RESOURCE_FEE_WEIGHTS,
        },
        services::api::contract_classes::{
            compiled_class::CompiledClass, deprecated_contract_class::ContractClass,
        },
        state::{
            cached_state::CachedState, in_memory_state_reader::InMemoryStateReader,
            state_cache::StorageEntry, BlockInfo,
        },
        utils::Address,
    };
    use cairo_vm::felt::{felt_str, Felt252};
    use num_traits::Zero;
    use std::{collections::HashMap, sync::Arc};

    use super::{felt_to_hash, ClassHash};

    #[macro_export]
    macro_rules! any_box {
        ($val : expr) => {
            Box::new($val) as Box<dyn Any>
        };
    }

    pub(crate) use any_box;

    macro_rules! references {
        ($num: expr) => {{
            let mut references = HashMap::<
                usize,
                cairo_vm::hint_processor::hint_processor_definition::HintReference,
            >::new();
            for i in 0..$num {
                references.insert(
                    i as usize,
                    cairo_vm::hint_processor::hint_processor_definition::HintReference::new_simple(
                        (i as i32),
                    ),
                );
            }
            references
        }};
    }

    pub(crate) use references;

    macro_rules! ids_data {
        ( $( $name: expr ),* ) => {
            {
                #[allow(clippy::useless_vec)]
                let ids_names = vec![$( $name ),*];
                let references = $crate::utils::test_utils::references!(ids_names.len() as i32);
                let mut ids_data = HashMap::<String, cairo_vm::hint_processor::hint_processor_definition::HintReference>::new();
                for (i, name) in ids_names.iter().enumerate() {
                    ids_data.insert(name.to_string(), references.get(&i).unwrap().clone());
                }
                ids_data
            }
        };
    }
    pub(crate) use ids_data;

    macro_rules! vm {
        () => {
            VirtualMachine::new(false)
        };

        ($use_trace:expr) => {
            VirtualMachine::new($use_trace, Vec::new())
        };
    }
    pub(crate) use vm;

    #[macro_export]
    macro_rules! add_segments {
        ($vm:expr, $n:expr) => {
            for _ in 0..$n {
                $vm.add_memory_segment();
            }
        };
    }
    pub(crate) use add_segments;

    #[macro_export]
    macro_rules! memory_insert {
        ($vm:expr, [ $( (($si:expr, $off:expr), $val:tt) ),* ] ) => {
            $( $crate::allocate_values!($vm, $si, $off, $val); )*
        };
    }
    pub(crate) use memory_insert;

    #[macro_export]
    macro_rules! allocate_values {
        ($vm: expr, $si:expr, $off:expr, ($sival:expr, $offval:expr)) => {
            let k = $crate::relocatable_value!($si, $off);
            let v = $crate::relocatable_value!($sival, $offval);
            $vm.insert_value(k, &v).unwrap();
        };
        ($vm: expr, $si:expr, $off:expr, $val:expr) => {
            let v: cairo_vm::felt::Felt252 = $val.into();
            let k = $crate::relocatable_value!($si, $off);
            $vm.insert_value(k, v).unwrap();
        };
    }
    pub(crate) use allocate_values;

    #[macro_export]
    macro_rules! allocate_selector {
        ($vm: expr, (($si:expr, $off:expr), $val:expr)) => {
            let v = cairo_vm::felt::Felt252::from_bytes_be($val);
            let k = $crate::relocatable_value!($si, $off);
            $vm.insert_value(k, v).unwrap();
        };
    }
    pub(crate) use allocate_selector;

    #[macro_export]
    macro_rules! relocatable_value {
        ($val1 : expr, $val2 : expr) => {
            Relocatable {
                segment_index: ($val1),
                offset: ($val2),
            }
        };
    }
    pub(crate) use relocatable_value;

    #[macro_export]
    macro_rules! exec_scopes_ref {
        () => {
            &mut ExecutionScopes::new()
        };
    }
    pub(crate) use exec_scopes_ref;

    #[macro_export]
    macro_rules! run_hint {
        ($vm:expr, $ids_data:expr, $hint_code:expr, $exec_scopes:expr, $constants:expr) => {{
            let hint_data = HintProcessorData::new_default($hint_code.to_string(), $ids_data);
            let hint_processor = BuiltinHintProcessor::new_empty();
            hint_processor.execute_hint(&mut $vm, $exec_scopes, &any_box!(hint_data), $constants)
        }};
        ($vm:expr, $ids_data:expr, $hint_code:expr, $exec_scopes:expr) => {{
            let hint_data = HintProcessorData::new_default($hint_code.to_string(), $ids_data);
            let hint_processor = BuiltinHintProcessor::new_empty();
            hint_processor.execute_hint(
                &mut $vm,
                $exec_scopes,
                &any_box!(hint_data),
                &HashMap::new(),
            )
        }};
        ($vm:expr, $ids_data:expr, $hint_code:expr) => {{
            let hint_data = HintProcessorData::new_default($hint_code.to_string(), $ids_data);
            let mut hint_processor = BuiltinHintProcessor::new_empty();
            hint_processor.execute_hint(
                &mut $vm,
                exec_scopes_ref!(),
                &any_box!(hint_data),
                &HashMap::new(),
            )
        }};
    }
    pub(crate) use run_hint;

    #[macro_export]
    macro_rules! run_syscall_hint {
        ($vm:expr, $ids_data:expr, $hint_code:expr, $exec_scopes:expr, $constants:expr) => {{
            let hint_data = HintProcessorData::new_default($hint_code.to_string(), $ids_data);
            let hint_processor = BuiltinHintProcessor::new_empty();
            hint_processor.execute_hint(&mut $vm, $exec_scopes, &any_box!(hint_data), $constants)
        }};
        ($vm:expr, $ids_data:expr, $hint_code:expr, $exec_scopes:expr) => {{
            let hint_data = HintProcessorData::new_default($hint_code.to_string(), $ids_data);
            let hint_processor = BuiltinHintProcessor::new_empty();
            hint_processor.execute_hint(
                &mut $vm,
                $exec_scopes,
                &any_box!(hint_data),
                &HashMap::new(),
            )
        }};
        ($vm:expr, $ids_data:expr, $hint_code:expr) => {{
            let hint_data = HintProcessorData::new_default($hint_code.to_string(), $ids_data);
            let mut state = CachedState::<InMemoryStateReader>::default();
            let mut hint_processor = $crate::core::syscalls::syscall_handler::SyscallHintProcessor::<
                $crate::core::syscalls::business_logic_syscall_handler::DeprecatedBLSyscallHandler::<
                    $crate::state::cached_state::CachedState<
                        $crate::state::in_memory_state_reader::InMemoryStateReader,
                    >,
                >,
            >::new(DeprecatedBLSyscallHandler::default_with(&mut state));
            hint_processor.execute_hint(
                &mut $vm,
                exec_scopes_ref!(),
                &any_box!(hint_data),
                &HashMap::new(),
            )
        }};
    }
    pub(crate) use run_syscall_hint;

    pub(crate) const ACCOUNT_CONTRACT_PATH: &str =
        "starknet_programs/account_without_validation.json";
    pub(crate) const ERC20_CONTRACT_PATH: &str = "starknet_programs/ERC20.json";
    pub(crate) const TEST_CONTRACT_PATH: &str = "starknet_programs/fibonacci.json";

    lazy_static::lazy_static! {
        // Addresses.
        pub(crate) static ref TEST_ACCOUNT_CONTRACT_ADDRESS: Address = Address(felt_str!("257"));
        pub(crate) static ref TEST_CONTRACT_ADDRESS: Address = Address(felt_str!("256"));
        pub(crate) static ref TEST_SEQUENCER_ADDRESS: Address =
        Address(felt_str!("4096"));
        pub(crate) static ref TEST_ERC20_CONTRACT_ADDRESS: Address =
        Address(felt_str!("4097"));


        // Class hashes.
        pub(crate) static ref TEST_ACCOUNT_CONTRACT_CLASS_HASH: Felt252 = felt_str!("273");
        pub(crate) static ref TEST_CLASS_HASH: Felt252 = felt_str!("272");
        pub(crate) static ref TEST_EMPTY_CONTRACT_CLASS_HASH: Felt252 = felt_str!("274");
        pub(crate) static ref TEST_ERC20_CONTRACT_CLASS_HASH: Felt252 = felt_str!("4112");
        pub(crate) static ref TEST_FIB_COMPILED_CONTRACT_CLASS_HASH: Felt252 = felt_str!("1948962768849191111780391610229754715773924969841143100991524171924131413970");

        // Storage keys.
        pub(crate) static ref TEST_ERC20_ACCOUNT_BALANCE_KEY: Felt252 =
            felt_str!("1192211877881866289306604115402199097887041303917861778777990838480655617515");
        pub(crate) static ref TEST_ERC20_SEQUENCER_BALANCE_KEY: Felt252 =
            felt_str!("3229073099929281304021185011369329892856197542079132996799046100564060768274");
        pub(crate) static ref TEST_ERC20_BALANCE_KEY_1: Felt252 =
            felt_str!("1192211877881866289306604115402199097887041303917861778777990838480655617516");
        pub(crate) static ref TEST_ERC20_BALANCE_KEY_2: Felt252 =
            felt_str!("3229073099929281304021185011369329892856197542079132996799046100564060768275");

        pub(crate) static ref TEST_ERC20_DEPLOYED_ACCOUNT_BALANCE_KEY: Felt252 =
            felt_str!("2542253978940891427830343982984992363331567580652119103860970381451088310289");

        // Others.
        // Blockifier had this value hardcoded to 2.
        pub(crate) static ref ACTUAL_FEE: Felt252 = Felt252::from(10000000);
    }

    pub(crate) fn new_starknet_block_context_for_testing() -> BlockContext {
        BlockContext::new(
            StarknetOsConfig::new(
                StarknetChainId::TestNet.to_felt(),
                TEST_ERC20_CONTRACT_ADDRESS.clone(),
                1,
            ),
            0,
            0,
            DEFAULT_CAIRO_RESOURCE_FEE_WEIGHTS.clone(),
            1_000_000,
            0,
            BlockInfo::empty(TEST_SEQUENCER_ADDRESS.clone()),
            HashMap::default(),
            true,
        )
    }

    pub(crate) fn create_account_tx_test_state(
    ) -> Result<(BlockContext, CachedState<InMemoryStateReader>), Box<dyn std::error::Error>> {
        let block_context = new_starknet_block_context_for_testing();

        let test_contract_class_hash = felt_to_hash(&TEST_CLASS_HASH.clone());
        let test_account_contract_class_hash =
            felt_to_hash(&TEST_ACCOUNT_CONTRACT_CLASS_HASH.clone());
        let test_erc20_class_hash = felt_to_hash(&TEST_ERC20_CONTRACT_CLASS_HASH.clone());
        let class_hash_to_class = HashMap::from([
            (
                test_account_contract_class_hash,
                ContractClass::from_path(ACCOUNT_CONTRACT_PATH)?,
            ),
            (
                test_contract_class_hash,
                ContractClass::from_path(TEST_CONTRACT_PATH)?,
            ),
            (
                test_erc20_class_hash,
                ContractClass::from_path(ERC20_CONTRACT_PATH)?,
            ),
        ]);

        let test_contract_address = TEST_CONTRACT_ADDRESS.clone();
        let test_account_contract_address = TEST_ACCOUNT_CONTRACT_ADDRESS.clone();
        let test_erc20_address = block_context
            .starknet_os_config()
            .fee_token_address()
            .clone();
        let address_to_class_hash = HashMap::from([
            (test_contract_address, test_contract_class_hash),
            (
                test_account_contract_address,
                test_account_contract_class_hash,
            ),
            (test_erc20_address.clone(), test_erc20_class_hash),
        ]);

        let test_erc20_account_balance_key = TEST_ERC20_ACCOUNT_BALANCE_KEY.clone();

        let storage_view = HashMap::from([(
            (test_erc20_address, test_erc20_account_balance_key),
            ACTUAL_FEE.clone(),
        )]);

        let cached_state = CachedState::new(
            {
                let mut state_reader = InMemoryStateReader::default();
                for (contract_address, class_hash) in address_to_class_hash {
                    let storage_keys: HashMap<(Address, [u8; 32]), Felt252> = storage_view
                        .iter()
                        .filter_map(|((address, storage_key), storage_value)| {
                            (address == &contract_address).then_some((
                                (address.clone(), felt_to_hash(storage_key).0),
                                storage_value.clone(),
                            ))
                        })
                        .collect();

                    let stored: HashMap<StorageEntry, Felt252> = storage_keys;

                    state_reader
                        .address_to_class_hash_mut()
                        .insert(contract_address.clone(), class_hash);

                    state_reader
                        .address_to_nonce_mut()
                        .insert(contract_address.clone(), Felt252::zero());
                    state_reader.address_to_storage_mut().extend(stored);
                }
                for (class_hash, contract_class) in class_hash_to_class {
                    state_reader.class_hash_to_compiled_class_mut().insert(
                        class_hash,
                        CompiledClass::Deprecated(Arc::new(contract_class)),
                    );
                }
                Arc::new(state_reader)
            },
            HashMap::new(),
        );

        Ok((block_context, cached_state))
    }
}

#[cfg(test)]
mod test {
    use super::*;
    use cairo_vm::felt::{felt_str, Felt252};
    use num_traits::{One, Zero};
    use std::collections::HashMap;

    #[test]
    fn to_state_diff_storage_mapping_test() {
        let mut storage: HashMap<(Address, [u8; 32]), Felt252> = HashMap::new();
        let address1: Address = Address(1.into());
        let key1 = [0; 32];
        let value1: Felt252 = 2.into();

        let address2: Address = Address(3.into());
        let key2 = [1; 32];

        let value2: Felt252 = 4.into();

        storage.insert((address1.clone(), key1), value1.clone());
        storage.insert((address2.clone(), key2), value2.clone());

        let map = to_state_diff_storage_mapping(&storage);

        let key1_fe = Felt252::from_bytes_be(key1.as_slice());
        let key2_fe = Felt252::from_bytes_be(key2.as_slice());
        assert_eq!(*map.get(&address1).unwrap().get(&key1_fe).unwrap(), value1);
        assert_eq!(*map.get(&address2).unwrap().get(&key2_fe).unwrap(), value2);
    }

    #[test]
    fn subtract_mappings_test() {
        let mut a = HashMap::new();
        let mut b = HashMap::new();

        a.insert("a", 2);
        a.insert("b", 3);

        b.insert("c", 2);
        b.insert("d", 4);
        b.insert("a", 3);

        let res = [("a", 2), ("b", 3)]
            .into_iter()
            .collect::<HashMap<&str, i32>>();

        assert_eq!(subtract_mappings(&a, &b), res);

        let mut c = HashMap::new();
        let mut d = HashMap::new();

        c.insert(1, 2);
        c.insert(3, 4);
        c.insert(6, 7);

        d.insert(1, 3);
        d.insert(3, 5);
        d.insert(6, 8);

        let res = [(1, 2), (3, 4), (6, 7)]
            .into_iter()
            .collect::<HashMap<i32, i32>>();

        assert_eq!(subtract_mappings(&c, &d), res);

        let mut e = HashMap::new();
        let mut f = HashMap::new();
        e.insert(1, 2);
        e.insert(3, 4);
        e.insert(6, 7);

        f.insert(1, 2);
        f.insert(3, 4);
        f.insert(6, 7);

        assert_eq!(subtract_mappings(&e, &f), HashMap::new())
    }

    #[test]
    fn to_cache_state_storage_mapping_test() {
        let mut storage: HashMap<(Address, [u8; 32]), Felt252> = HashMap::new();
        let address1: Address = Address(1.into());
        let key1 = [0; 32];
        let value1: Felt252 = 2.into();

        let address2: Address = Address(3.into());
        let key2 = [1; 32];

        let value2: Felt252 = 4.into();

        storage.insert((address1.clone(), key1), value1.clone());
        storage.insert((address2.clone(), key2), value2.clone());

        let state_dff = to_state_diff_storage_mapping(&storage);
        let cache_storage = to_cache_state_storage_mapping(&state_dff);

        let mut expected_res = HashMap::new();

        expected_res.insert((Address(address1.0), key1), value1);
        expected_res.insert((Address(address2.0), key2), value2);

        assert_eq!(cache_storage, expected_res)
    }

    #[test]
    fn test_felt_to_hash() {
        assert_eq!(felt_to_hash(&Felt252::zero()), [0; 32]);
        assert_eq!(
            felt_to_hash(&Felt252::one()),
            [
                0, 0, 0, 0, 0, 0, 0, 0, 0, 0, 0, 0, 0, 0, 0, 0, 0, 0, 0, 0, 0, 0, 0, 0, 0, 0, 0, 0,
                0, 0, 0, 1
            ],
        );
        assert_eq!(
            felt_to_hash(&257.into()),
            [
                0, 0, 0, 0, 0, 0, 0, 0, 0, 0, 0, 0, 0, 0, 0, 0, 0, 0, 0, 0, 0, 0, 0, 0, 0, 0, 0, 0,
                0, 0, 1, 1
            ],
        );

        assert_eq!(
            felt_to_hash(&felt_str!(
                "2151680050850558576753658069693146429350618838199373217695410689374331200218"
            )),
            [
                4, 193, 206, 200, 202, 13, 38, 110, 16, 37, 89, 67, 39, 3, 185, 128, 123, 117, 218,
                224, 80, 72, 144, 143, 109, 237, 203, 41, 241, 37, 226, 218
            ],
        );
    }

    #[test]
    fn test_address_display() {
        let address = Address(Felt252::from(123456789));
        assert_eq!(format!("{}", address), "0x75bcd15".to_string());
    }
}<|MERGE_RESOLUTION|>--- conflicted
+++ resolved
@@ -25,7 +25,6 @@
 use starknet::core::types::FromByteArrayError;
 use starknet_api::core::L2_ADDRESS_UPPER_BOUND;
 use starknet_crypto::{pedersen_hash, FieldElement};
-use std::fmt;
 use std::{
     collections::{HashMap, HashSet},
     hash::Hash,
@@ -50,9 +49,9 @@
 
 impl fmt::Display for ClassHash {
     fn fmt(&self, f: &mut fmt::Formatter) -> fmt::Result {
-        for byte in self.0.iter() {
-            write!(f, "{:02x}", byte)?;
-        }
+        let hex_string = hex::encode(self.0);
+        let trimmed_hex_string = hex_string.trim_start_matches('0');
+        write!(f, "0x{}", trimmed_hex_string)?;
         Ok(())
     }
 }
@@ -92,11 +91,6 @@
 #[derive(Clone, PartialEq, Hash, Eq, Default, Serialize, Deserialize)]
 pub struct Address(pub Felt252);
 
-<<<<<<< HEAD
-impl From<[u8; 32]> for Address {
-    fn from(bytes: [u8; 32]) -> Self {
-        Address(Felt252::from_bytes_be(&bytes))
-=======
 impl fmt::Display for Address {
     fn fmt(&self, f: &mut fmt::Formatter) -> fmt::Result {
         write!(f, "0x{}", self.0.to_str_radix(16))
@@ -106,7 +100,6 @@
 impl fmt::Debug for Address {
     fn fmt(&self, f: &mut fmt::Formatter<'_>) -> fmt::Result {
         write!(f, "{}", self)
->>>>>>> 996a4126
     }
 }
 
@@ -993,4 +986,10 @@
         let address = Address(Felt252::from(123456789));
         assert_eq!(format!("{}", address), "0x75bcd15".to_string());
     }
+
+    #[test]
+    pub fn test_class_hash_display() {
+        let class_hash = ClassHash::from(Felt252::from(123456789));
+        assert_eq!(format!("{}", class_hash), "0x75bcd15".to_string());
+    }
 }