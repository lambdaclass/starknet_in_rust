--- conflicted
+++ resolved
@@ -4,19 +4,13 @@
             execution_errors::ExecutionError, gas_usage::calculate_tx_gas_usage, objects::CallInfo,
             os_usage::get_additional_os_resources,
         },
-        fact_state::{
-            in_memory_state_reader::InMemoryStateReader, state::ExecutionResourcesManager,
-        },
+        fact_state::state::ExecutionResourcesManager,
         state::{
-            cached_state::{CachedState, UNINITIALIZED_CLASS_HASH},
+            cached_state::UNINITIALIZED_CLASS_HASH,
             state_api::{State, StateReader},
             state_cache::StorageEntry,
         },
-<<<<<<< HEAD
-        transaction::transaction_errors::TransactionError,
-=======
         transaction::error::TransactionError,
->>>>>>> 4a9498d1
     },
     core::errors::syscall_handler_errors::SyscallHandlerError,
     definitions::transaction_type::TransactionType,
