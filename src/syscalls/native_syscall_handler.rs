--- conflicted
+++ resolved
@@ -127,7 +127,6 @@
 
     fn replace_class(
         &mut self,
-<<<<<<< HEAD
         class_hash: Felt252,
         _remaining_gas: &mut u128,
     ) -> SyscallResult<()> {
@@ -136,14 +135,6 @@
             .starknet_storage_state
             .state
             .set_class_hash_at(self.contract_address.clone(), class_hash.to_be_bytes());
-=======
-        class_hash: cairo_vm::felt::Felt252,
-        gas: &mut u128,
-    ) -> SyscallResult<()> {
-        println!("Called `replace_class({class_hash})` from MLIR.");
-
-        self.handle_syscall_request(gas, "replace_class")?;
->>>>>>> 6346a0cf
         Ok(())
     }
 
