use cairo_native::starknet::{
    BlockInfo, ExecutionInfo, StarkNetSyscallHandler, SyscallResult, TxInfo, U256,
};
use cairo_vm::felt::Felt252;
use num_traits::Zero;

use crate::definitions::constants::CONSTRUCTOR_ENTRY_POINT_SELECTOR;
use crate::execution::CallResult;
use crate::hash_utils::calculate_contract_address;
use crate::services::api::contract_class_errors::ContractClassError;
use crate::services::api::contract_classes::compiled_class::CompiledClass;
use crate::state::state_api::State;
use crate::utils::felt_to_hash;
use crate::utils::ClassHash;
use crate::{
    core::errors::state_errors::StateError,
    definitions::block_context::BlockContext,
    execution::{
        execution_entry_point::{ExecutionEntryPoint, ExecutionResult},
        CallInfo, CallType, OrderedEvent, OrderedL2ToL1Message, TransactionExecutionContext,
    },
    state::{
        contract_storage_state::ContractStorageState, state_api::StateReader,
        ExecutionResourcesManager,
    },
    syscalls::business_logic_syscall_handler::{SYSCALL_BASE, SYSCALL_GAS_COST},
    utils::Address,
    EntryPointType,
};

#[derive(Debug)]
pub struct NativeSyscallHandler<'a, S>
where
    S: StateReader,
{
    pub(crate) starknet_storage_state: ContractStorageState<'a, S>,
    pub(crate) contract_address: Address,
    pub(crate) caller_address: Address,
    pub(crate) entry_point_selector: Felt252,
    pub(crate) events: Vec<OrderedEvent>,
    pub(crate) l2_to_l1_messages: Vec<OrderedL2ToL1Message>,
    pub(crate) tx_execution_context: TransactionExecutionContext,
    pub(crate) block_context: BlockContext,
    pub(crate) internal_calls: Vec<CallInfo>,
    pub(crate) resources_manager: ExecutionResourcesManager,
}

impl<'a, S: StateReader> NativeSyscallHandler<'a, S> {
    /// Generic code that needs to be run on all syscalls.
    fn handle_syscall_request(&mut self, gas: &mut u128, syscall_name: &str) -> SyscallResult<()> {
        let required_gas = SYSCALL_GAS_COST
            .get(syscall_name)
            .map(|&x| x.saturating_sub(SYSCALL_BASE))
            .unwrap_or(0);

        if *gas < required_gas {
            let out_of_gas_felt = Felt252::from_bytes_be("Out of gas".as_bytes());
            println!("out of gas!: {:?} < {:?}", *gas, required_gas); // TODO: remove once all other prints are removed
            return Err(vec![out_of_gas_felt.clone()]);
        }

        *gas = gas.saturating_sub(required_gas);

        self.resources_manager
            .increment_syscall_counter(syscall_name, 1);

        Ok(())
    }
}

impl<'a, S: StateReader> StarkNetSyscallHandler for NativeSyscallHandler<'a, S> {
    fn get_block_hash(
        &mut self,
        block_number: u64,
        gas: &mut u128,
    ) -> SyscallResult<cairo_vm::felt::Felt252> {
        println!("Called `get_block_hash({block_number})` from MLIR.");
<<<<<<< HEAD
        let key: Felt252 = block_number.into();
        let block_hash_address = Address(1.into());

        match self
            .starknet_storage_state
            .state
            .get_storage_at(&(block_hash_address, key.to_be_bytes()))
        {
            Ok(value) => Ok(value),
            Err(_) => Ok(Felt252::zero()),
        }
=======

        self.handle_syscall_request(gas, "get_block_hash")?;

        Ok(Felt252::from_bytes_be(b"get_block_hash ok"))
>>>>>>> 21124291
    }

    fn get_execution_info(
        &mut self,
        gas: &mut u128,
    ) -> SyscallResult<cairo_native::starknet::ExecutionInfo> {
        println!("Called `get_execution_info()` from MLIR.");

        self.handle_syscall_request(gas, "get_execution_info")?;

        Ok(ExecutionInfo {
            block_info: BlockInfo {
                block_number: self.block_context.block_info.block_number,
                block_timestamp: self.block_context.block_info.block_timestamp,
                sequencer_address: self.block_context.block_info.sequencer_address.0.clone(),
            },
            tx_info: TxInfo {
                version: self.tx_execution_context.version.clone(),
                account_contract_address: self
                    .tx_execution_context
                    .account_contract_address
                    .0
                    .clone(),
                max_fee: self.tx_execution_context.max_fee,
                signature: self.tx_execution_context.signature.clone(),
                transaction_hash: self.tx_execution_context.transaction_hash.clone(),
                chain_id: self.block_context.starknet_os_config.chain_id.clone(),
                nonce: self.tx_execution_context.nonce.clone(),
            },
            caller_address: self.caller_address.0.clone(),
            contract_address: self.contract_address.0.clone(),
            entry_point_selector: self.entry_point_selector.clone(),
        })
    }

    fn deploy(
        &mut self,
        class_hash: cairo_vm::felt::Felt252,
        contract_address_salt: cairo_vm::felt::Felt252,
        calldata: &[cairo_vm::felt::Felt252],
        deploy_from_zero: bool,
        gas: &mut u128,
    ) -> SyscallResult<(cairo_vm::felt::Felt252, Vec<cairo_vm::felt::Felt252>)> {
        self.handle_syscall_request(gas, "deploy")?;

        let deployer_address = if deploy_from_zero {
            Address::default()
        } else {
            self.contract_address.clone()
        };

        let contract_address = Address(
            calculate_contract_address(
                &contract_address_salt,
                &class_hash,
                calldata,
                deployer_address,
            )
            .map_err(|_| {
                vec![Felt252::from_bytes_be(
                    b"FAILED_TO_CALCULATE_CONTRACT_ADDRESS",
                )]
            })?,
        );
        // Initialize the contract.
        let class_hash_bytes: ClassHash = felt_to_hash(&class_hash);

        self.starknet_storage_state
            .state
            .deploy_contract(contract_address.clone(), class_hash_bytes)
            .map_err(|_| vec![Felt252::from_bytes_be(b"CONTRACT_ADDRESS_UNAVAILABLE")])?;

        let result = self
            .execute_constructor_entry_point(
                &contract_address,
                class_hash_bytes,
                calldata.to_vec(),
                *gas,
            )
            .map_err(|_| vec![Felt252::from_bytes_be(b"CONSTRUCTOR_ENTRYPOINT_FAILURE")])?;

        *gas = gas.saturating_sub(result.gas_consumed);

        Ok((
            contract_address.0,
            result
                .retdata
                .iter()
                .map(|mb| mb.get_int_ref().cloned().unwrap_or_default())
                .collect(),
        ))
    }

    fn replace_class(
        &mut self,
        class_hash: cairo_vm::felt::Felt252,
        gas: &mut u128,
    ) -> SyscallResult<()> {
        println!("Called `replace_class({class_hash})` from MLIR.");

        self.handle_syscall_request(gas, "replace_class")?;
        Ok(())
    }

    fn library_call(
        &mut self,
        class_hash: cairo_vm::felt::Felt252,
        function_selector: cairo_vm::felt::Felt252,
        calldata: &[cairo_vm::felt::Felt252],
        gas: &mut u128,
    ) -> SyscallResult<Vec<cairo_vm::felt::Felt252>> {
        println!(
            "Called `library_call({class_hash}, {function_selector}, {calldata:?})` from MLIR."
        );

        self.handle_syscall_request(gas, "library_call")?;

        Ok(calldata.iter().map(|x| x * &Felt252::new(3)).collect())
    }

    fn call_contract(
        &mut self,
        address: cairo_vm::felt::Felt252,
        entrypoint_selector: cairo_vm::felt::Felt252,
        calldata: &[cairo_vm::felt::Felt252],
        gas: &mut u128,
    ) -> SyscallResult<Vec<cairo_vm::felt::Felt252>> {
        println!(
            "Called `call_contract({address}, {entrypoint_selector}, {calldata:?})` from MLIR."
        );

        self.handle_syscall_request(gas, "call_contract")?;

        let address = Address(address);
        let exec_entry_point = ExecutionEntryPoint::new(
            address,
            calldata.to_vec(),
            entrypoint_selector,
            self.caller_address.clone(),
            EntryPointType::External,
            Some(CallType::Call),
            None,
            *gas,
        );

        let ExecutionResult { call_info, .. } = exec_entry_point
            .execute(
                self.starknet_storage_state.state,
                // TODO: This fields dont make much sense in the Cairo Native context,
                // they are only dummy values for the `execute` method.
                &self.block_context,
                &mut self.resources_manager,
                &mut self.tx_execution_context,
                false,
                self.block_context.invoke_tx_max_n_steps,
            )
            .unwrap();

        let call_info = call_info.unwrap();

        *gas = gas.saturating_sub(call_info.gas_consumed);

        // update syscall handler information
        self.starknet_storage_state
            .read_values
            .extend(call_info.storage_read_values.clone());
        self.starknet_storage_state
            .accessed_keys
            .extend(call_info.accessed_storage_keys.clone());

        let retdata = call_info.retdata.clone();
        self.internal_calls.push(call_info);

        Ok(retdata)
    }

    fn storage_read(
        &mut self,
        address_domain: u32,
        address: cairo_vm::felt::Felt252,
        gas: &mut u128,
    ) -> SyscallResult<cairo_vm::felt::Felt252> {
        println!("Called `storage_read({address_domain}, {address})` from MLIR.");

        self.handle_syscall_request(gas, "storage_read")?;

        let value = match self.starknet_storage_state.read(&address.to_be_bytes()) {
            Ok(value) => Ok(value),
            Err(_e @ StateError::Io(_)) => todo!(),
            Err(_) => Ok(Felt252::zero()),
        };

        println!(" = {value:?}` from MLIR.");

        value
    }

    fn storage_write(
        &mut self,
        address_domain: u32,
        address: cairo_vm::felt::Felt252,
        value: cairo_vm::felt::Felt252,
        gas: &mut u128,
    ) -> SyscallResult<()> {
        println!("Called `storage_write({address_domain}, {address}, {value})` from MLIR.");

        self.handle_syscall_request(gas, "storage_write")?;

        self.starknet_storage_state
            .write(&address.to_be_bytes(), value);
        Ok(())
    }

    fn emit_event(
        &mut self,
        keys: &[cairo_vm::felt::Felt252],
        data: &[cairo_vm::felt::Felt252],
        gas: &mut u128,
    ) -> SyscallResult<()> {
        let order = self.tx_execution_context.n_emitted_events;
        println!("Called `emit_event(KEYS: {keys:?}, DATA: {data:?})` from MLIR.");

        self.handle_syscall_request(gas, "emit_event")?;

        self.events
            .push(OrderedEvent::new(order, keys.to_vec(), data.to_vec()));
        self.tx_execution_context.n_emitted_events += 1;
        Ok(())
    }

    fn send_message_to_l1(
        &mut self,
        to_address: cairo_vm::felt::Felt252,
        payload: &[cairo_vm::felt::Felt252],
        gas: &mut u128,
    ) -> SyscallResult<()> {
        println!("Called `send_message_to_l1({to_address}, {payload:?})` from MLIR.");

        self.handle_syscall_request(gas, "send_message_to_l1")?;

        let addr = Address(to_address);
        self.l2_to_l1_messages.push(OrderedL2ToL1Message::new(
            self.tx_execution_context.n_sent_messages,
            addr,
            payload.to_vec(),
        ));

        // Update messages count.
        self.tx_execution_context.n_sent_messages += 1;

        Ok(())
    }

    fn keccak(
        &mut self,
        input: &[u64],
        gas: &mut u128,
    ) -> SyscallResult<cairo_native::starknet::U256> {
        println!("Called `keccak({input:?})` from MLIR.");

        self.handle_syscall_request(gas, "keccak")?;

        Ok(U256(Felt252::from(1234567890).to_le_bytes()))
    }

    fn secp256k1_add(
        &mut self,
        _p0: cairo_native::starknet::Secp256k1Point,
        _p1: cairo_native::starknet::Secp256k1Point,
        _gas: &mut u128,
    ) -> SyscallResult<Option<cairo_native::starknet::Secp256k1Point>> {
        todo!()
    }

    fn secp256k1_get_point_from_x(
        &self,
        _x: cairo_native::starknet::U256,
        _y_parity: bool,
        _gas: &mut u128,
    ) -> SyscallResult<Option<cairo_native::starknet::Secp256k1Point>> {
        todo!()
    }

    fn secp256k1_get_xy(
        &self,
        _p: cairo_native::starknet::Secp256k1Point,
        _gas: &mut u128,
    ) -> SyscallResult<(cairo_native::starknet::U256, cairo_native::starknet::U256)> {
        todo!()
    }

    fn secp256k1_mul(
        &self,
        _p: cairo_native::starknet::Secp256k1Point,
        _m: cairo_native::starknet::U256,
        _gas: &mut u128,
    ) -> SyscallResult<Option<cairo_native::starknet::Secp256k1Point>> {
        todo!()
    }

    fn secp256k1_new(
        &self,
        _x: cairo_native::starknet::U256,
        _y: cairo_native::starknet::U256,
        _gas: &mut u128,
    ) -> SyscallResult<Option<cairo_native::starknet::Secp256k1Point>> {
        todo!()
    }

    fn secp256r1_add(
        &self,
        _p0: cairo_native::starknet::Secp256k1Point,
        _p1: cairo_native::starknet::Secp256k1Point,
        _gas: &mut u128,
    ) -> SyscallResult<Option<cairo_native::starknet::Secp256k1Point>> {
        todo!()
    }

    fn secp256r1_get_point_from_x(
        &self,
        _x: cairo_native::starknet::U256,
        _y_parity: bool,
        _gas: &mut u128,
    ) -> SyscallResult<Option<cairo_native::starknet::Secp256k1Point>> {
        todo!()
    }

    fn secp256r1_get_xy(
        &self,
        _p: cairo_native::starknet::Secp256k1Point,
        _gas: &mut u128,
    ) -> SyscallResult<(cairo_native::starknet::U256, cairo_native::starknet::U256)> {
        todo!()
    }

    fn secp256r1_mul(
        &self,
        _p: cairo_native::starknet::Secp256k1Point,
        _m: cairo_native::starknet::U256,
        _gas: &mut u128,
    ) -> SyscallResult<Option<cairo_native::starknet::Secp256k1Point>> {
        todo!()
    }

    fn secp256r1_new(
        &mut self,
        _x: cairo_native::starknet::U256,
        _y: cairo_native::starknet::U256,
        _gas: &mut u128,
    ) -> SyscallResult<Option<cairo_native::starknet::Secp256k1Point>> {
        todo!()
    }

    fn pop_log(&mut self) {
        todo!()
    }

    fn set_account_contract_address(&mut self, contract_address: cairo_vm::felt::Felt252) {
        self.tx_execution_context.account_contract_address = Address(contract_address);
    }

    fn set_block_number(&mut self, block_number: u64) {
        self.block_context.block_info.block_number = block_number;
    }

    fn set_block_timestamp(&mut self, block_timestamp: u64) {
        self.block_context.block_info.block_timestamp = block_timestamp;
    }

    fn set_caller_address(&mut self, address: cairo_vm::felt::Felt252) {
        self.caller_address = Address(address);
    }

    fn set_chain_id(&mut self, chain_id: cairo_vm::felt::Felt252) {
        self.block_context.starknet_os_config.chain_id = chain_id;
    }

    fn set_contract_address(&mut self, address: cairo_vm::felt::Felt252) {
        self.contract_address = Address(address);
    }

    fn set_max_fee(&mut self, max_fee: u128) {
        self.tx_execution_context.max_fee = max_fee;
    }

    fn set_nonce(&mut self, nonce: cairo_vm::felt::Felt252) {
        self.tx_execution_context.nonce = nonce;
    }

    fn set_sequencer_address(&mut self, _address: cairo_vm::felt::Felt252) {
        todo!()
    }

    fn set_signature(&mut self, signature: &[cairo_vm::felt::Felt252]) {
        self.tx_execution_context.signature = signature.to_vec();
    }

    fn set_transaction_hash(&mut self, transaction_hash: cairo_vm::felt::Felt252) {
        self.tx_execution_context.transaction_hash = transaction_hash;
    }

    fn set_version(&mut self, version: cairo_vm::felt::Felt252) {
        self.tx_execution_context.version = version;
    }
}

impl<'a, S> NativeSyscallHandler<'a, S>
where
    S: StateReader,
{
    fn execute_constructor_entry_point(
        &mut self,
        contract_address: &Address,
        class_hash_bytes: ClassHash,
        constructor_calldata: Vec<Felt252>,
        remaining_gas: u128,
    ) -> Result<CallResult, StateError> {
        let compiled_class = if let Ok(compiled_class) = self
            .starknet_storage_state
            .state
            .get_contract_class(&class_hash_bytes)
        {
            compiled_class
        } else {
            return Ok(CallResult {
                gas_consumed: 0,
                is_success: false,
                retdata: vec![Felt252::from_bytes_be(b"CLASS_HASH_NOT_FOUND").into()],
            });
        };

        if self.constructor_entry_points_empty(compiled_class)? {
            if !constructor_calldata.is_empty() {
                return Err(StateError::ConstructorCalldataEmpty());
            }

            let call_info = CallInfo::empty_constructor_call(
                contract_address.clone(),
                self.contract_address.clone(),
                Some(class_hash_bytes),
            );
            self.internal_calls.push(call_info.clone());

            return Ok(call_info.result());
        }

        let call = ExecutionEntryPoint::new(
            contract_address.clone(),
            constructor_calldata,
            CONSTRUCTOR_ENTRY_POINT_SELECTOR.clone(),
            self.contract_address.clone(),
            EntryPointType::Constructor,
            Some(CallType::Call),
            None,
            remaining_gas,
        );

        let ExecutionResult { call_info, .. } = call
            .execute(
                self.starknet_storage_state.state,
                &self.block_context,
                &mut self.resources_manager,
                &mut self.tx_execution_context,
                false,
                u64::MAX,
            )
            .map_err(|_| StateError::ExecutionEntryPoint())?;

        let call_info = call_info.ok_or(StateError::CustomError("Execution error".to_string()))?;

        self.internal_calls.push(call_info.clone());

        Ok(call_info.result())
    }

    fn constructor_entry_points_empty(
        &self,
        contract_class: CompiledClass,
    ) -> Result<bool, StateError> {
        match contract_class {
            CompiledClass::Deprecated(class) => Ok(class
                .entry_points_by_type
                .get(&EntryPointType::Constructor)
                .ok_or(ContractClassError::NoneEntryPointType)?
                .is_empty()),
            CompiledClass::Casm(class) => Ok(class.entry_points_by_type.constructor.is_empty()),
            CompiledClass::Sierra(class) => Ok(class.entry_points_by_type.constructor.is_empty()),
        }
    }
}<|MERGE_RESOLUTION|>--- conflicted
+++ resolved
@@ -75,7 +75,9 @@
         gas: &mut u128,
     ) -> SyscallResult<cairo_vm::felt::Felt252> {
         println!("Called `get_block_hash({block_number})` from MLIR.");
-<<<<<<< HEAD
+
+        self.handle_syscall_request(gas, "get_block_hash")?;
+
         let key: Felt252 = block_number.into();
         let block_hash_address = Address(1.into());
 
@@ -87,12 +89,6 @@
             Ok(value) => Ok(value),
             Err(_) => Ok(Felt252::zero()),
         }
-=======
-
-        self.handle_syscall_request(gas, "get_block_hash")?;
-
-        Ok(Felt252::from_bytes_be(b"get_block_hash ok"))
->>>>>>> 21124291
     }
 
     fn get_execution_info(
