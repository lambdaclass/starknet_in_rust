--- conflicted
+++ resolved
@@ -261,15 +261,9 @@
         address: cairo_vm::felt::Felt252,
         gas: &mut u128,
     ) -> SyscallResult<cairo_vm::felt::Felt252> {
-<<<<<<< HEAD
+        tracing::debug!("Called `storage_read({address_domain}, {address})` from Cairo Native");
+        self.handle_syscall_request(gas, "storage_read")?;
         let value = match self.starknet_storage_state.read(Address(address.clone())) {
-=======
-        println!("Called `storage_read({address_domain}, {address})` from MLIR.");
-
-        self.handle_syscall_request(gas, "storage_read")?;
-
-        let value = match self.starknet_storage_state.read(&address.to_be_bytes()) {
->>>>>>> 21124291
             Ok(value) => Ok(value),
             Err(_e @ StateError::Io(_)) => todo!(),
             Err(_) => Ok(Felt252::zero()),
@@ -288,15 +282,8 @@
         gas: &mut u128,
     ) -> SyscallResult<()> {
         println!("Called `storage_write({address_domain}, {address}, {value})` from MLIR.");
-<<<<<<< HEAD
+        self.handle_syscall_request(gas, "storage_write")?;
         self.starknet_storage_state.write(Address(address), value);
-=======
-
-        self.handle_syscall_request(gas, "storage_write")?;
-
-        self.starknet_storage_state
-            .write(&address.to_be_bytes(), value);
->>>>>>> 21124291
         Ok(())
     }
 
