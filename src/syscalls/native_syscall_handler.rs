use cairo_native::starknet::{
    BlockInfo, ExecutionInfo, StarkNetSyscallHandler, SyscallResult, TxInfo, U256,
};
use cairo_vm::felt::Felt252;
use num_traits::Zero;

use crate::definitions::constants::CONSTRUCTOR_ENTRY_POINT_SELECTOR;
use crate::execution::CallResult;
use crate::hash_utils::calculate_contract_address;
use crate::services::api::contract_class_errors::ContractClassError;
use crate::services::api::contract_classes::compiled_class::CompiledClass;
use crate::state::state_api::State;
use crate::utils::felt_to_hash;
use crate::utils::ClassHash;
use crate::{
    core::errors::state_errors::StateError,
    definitions::block_context::BlockContext,
    execution::{
        execution_entry_point::{ExecutionEntryPoint, ExecutionResult},
        CallInfo, CallType, OrderedEvent, OrderedL2ToL1Message, TransactionExecutionContext,
    },
    state::{
        contract_storage_state::ContractStorageState,
        state_api::{State, StateReader},
        ExecutionResourcesManager,
    },
    syscalls::business_logic_syscall_handler::{SYSCALL_BASE, SYSCALL_GAS_COST},
    utils::Address,
    EntryPointType,
};

#[derive(Debug)]
pub struct NativeSyscallHandler<'a, S>
where
    S: StateReader,
{
    pub(crate) starknet_storage_state: ContractStorageState<'a, S>,
    pub(crate) contract_address: Address,
    pub(crate) caller_address: Address,
    pub(crate) entry_point_selector: Felt252,
    pub(crate) events: Vec<OrderedEvent>,
    pub(crate) l2_to_l1_messages: Vec<OrderedL2ToL1Message>,
    pub(crate) tx_execution_context: TransactionExecutionContext,
    pub(crate) block_context: BlockContext,
    pub(crate) internal_calls: Vec<CallInfo>,
    pub(crate) resources_manager: ExecutionResourcesManager,
}

impl<'a, S: StateReader> NativeSyscallHandler<'a, S> {
    /// Generic code that needs to be run on all syscalls.
    fn handle_syscall_request(&mut self, gas: &mut u128, syscall_name: &str) -> SyscallResult<()> {
        let required_gas = SYSCALL_GAS_COST
            .get(syscall_name)
            .map(|&x| x.saturating_sub(SYSCALL_BASE))
            .unwrap_or(0);

        if *gas < required_gas {
            let out_of_gas_felt = Felt252::from_bytes_be("Out of gas".as_bytes());
            println!("out of gas!: {:?} < {:?}", *gas, required_gas); // TODO: remove once all other prints are removed
            return Err(vec![out_of_gas_felt.clone()]);
        }

        *gas = gas.saturating_sub(required_gas);

        self.resources_manager
            .increment_syscall_counter(syscall_name, 1);

        Ok(())
    }
}

impl<'a, S: StateReader> StarkNetSyscallHandler for NativeSyscallHandler<'a, S> {
    fn get_block_hash(
        &mut self,
        block_number: u64,
        gas: &mut u128,
    ) -> SyscallResult<cairo_vm::felt::Felt252> {
        println!("Called `get_block_hash({block_number})` from MLIR.");

        self.handle_syscall_request(gas, "get_block_hash")?;

        Ok(Felt252::from_bytes_be(b"get_block_hash ok"))
    }

    fn get_execution_info(
        &mut self,
        gas: &mut u128,
    ) -> SyscallResult<cairo_native::starknet::ExecutionInfo> {
        println!("Called `get_execution_info()` from MLIR.");

        self.handle_syscall_request(gas, "get_execution_info")?;

        Ok(ExecutionInfo {
            block_info: BlockInfo {
                block_number: self.block_context.block_info.block_number,
                block_timestamp: self.block_context.block_info.block_timestamp,
                sequencer_address: self.block_context.block_info.sequencer_address.0.clone(),
            },
            tx_info: TxInfo {
                version: self.tx_execution_context.version.clone(),
                account_contract_address: self
                    .tx_execution_context
                    .account_contract_address
                    .0
                    .clone(),
                max_fee: self.tx_execution_context.max_fee,
                signature: self.tx_execution_context.signature.clone(),
                transaction_hash: self.tx_execution_context.transaction_hash.clone(),
                chain_id: self.block_context.starknet_os_config.chain_id.clone(),
                nonce: self.tx_execution_context.nonce.clone(),
            },
            caller_address: self.caller_address.0.clone(),
            contract_address: self.contract_address.0.clone(),
            entry_point_selector: self.entry_point_selector.clone(),
        })
    }

    fn deploy(
        &mut self,
        class_hash: cairo_vm::felt::Felt252,
        contract_address_salt: cairo_vm::felt::Felt252,
        calldata: &[cairo_vm::felt::Felt252],
        deploy_from_zero: bool,
        gas: &mut u128,
    ) -> SyscallResult<(cairo_vm::felt::Felt252, Vec<cairo_vm::felt::Felt252>)> {
<<<<<<< HEAD
        println!("Called `deploy({class_hash}, {contract_address_salt}, {calldata:?}, {deploy_from_zero})` from MLIR.");

        self.handle_syscall_request(gas, "deploy")?;

=======
        self.handle_syscall_request(gas, "deploy")?;

        let deployer_address = if deploy_from_zero {
            Address::default()
        } else {
            self.contract_address.clone()
        };

        let contract_address = Address(
            calculate_contract_address(
                &contract_address_salt,
                &class_hash,
                calldata,
                deployer_address,
            )
            .map_err(|_| {
                vec![Felt252::from_bytes_be(
                    b"FAILED_TO_CALCULATE_CONTRACT_ADDRESS",
                )]
            })?,
        );
        // Initialize the contract.
        let class_hash_bytes: ClassHash = felt_to_hash(&class_hash);

        self.starknet_storage_state
            .state
            .deploy_contract(contract_address.clone(), class_hash_bytes)
            .map_err(|_| vec![Felt252::from_bytes_be(b"CONTRACT_ADDRESS_UNAVAILABLE")])?;

        let result = self
            .execute_constructor_entry_point(
                &contract_address,
                class_hash_bytes,
                calldata.to_vec(),
                *gas,
            )
            .map_err(|_| vec![Felt252::from_bytes_be(b"CONSTRUCTOR_ENTRYPOINT_FAILURE")])?;

        *gas = gas.saturating_sub(result.gas_consumed);

>>>>>>> 21124291
        Ok((
            contract_address.0,
            result
                .retdata
                .iter()
                .map(|mb| mb.get_int_ref().cloned().unwrap_or_default())
                .collect(),
        ))
    }

<<<<<<< HEAD
    fn replace_class(&mut self, class_hash: Felt252, gas: &mut u128) -> SyscallResult<()> {
        println!("Called `replace_class({class_hash})` from MLIR.");
        self.handle_syscall_request(gas, "replace_class")?;
        match self
            .starknet_storage_state
            .state
            .set_class_hash_at(self.contract_address.clone(), class_hash.to_be_bytes())
        {
            Ok(_) => Ok(()),
            Err(e) => {
                let replace_class_felt = Felt252::from_bytes_be(e.to_string().as_bytes());
                Err(vec![replace_class_felt.clone()])
            }
        }
=======
    fn replace_class(
        &mut self,
        class_hash: cairo_vm::felt::Felt252,
        gas: &mut u128,
    ) -> SyscallResult<()> {
        println!("Called `replace_class({class_hash})` from MLIR.");

        self.handle_syscall_request(gas, "replace_class")?;
        Ok(())
>>>>>>> 21124291
    }

    fn library_call(
        &mut self,
        class_hash: cairo_vm::felt::Felt252,
        function_selector: cairo_vm::felt::Felt252,
        calldata: &[cairo_vm::felt::Felt252],
        gas: &mut u128,
    ) -> SyscallResult<Vec<cairo_vm::felt::Felt252>> {
        println!(
            "Called `library_call({class_hash}, {function_selector}, {calldata:?})` from MLIR."
        );

        self.handle_syscall_request(gas, "library_call")?;

        Ok(calldata.iter().map(|x| x * &Felt252::new(3)).collect())
    }

    fn call_contract(
        &mut self,
        address: cairo_vm::felt::Felt252,
        entrypoint_selector: cairo_vm::felt::Felt252,
        calldata: &[cairo_vm::felt::Felt252],
        gas: &mut u128,
    ) -> SyscallResult<Vec<cairo_vm::felt::Felt252>> {
        println!(
            "Called `call_contract({address}, {entrypoint_selector}, {calldata:?})` from MLIR."
        );

        self.handle_syscall_request(gas, "call_contract")?;

        let address = Address(address);
        let exec_entry_point = ExecutionEntryPoint::new(
            address,
            calldata.to_vec(),
            entrypoint_selector,
            self.caller_address.clone(),
            EntryPointType::External,
            Some(CallType::Call),
            None,
            *gas,
        );

        let ExecutionResult { call_info, .. } = exec_entry_point
            .execute(
                self.starknet_storage_state.state,
                // TODO: This fields dont make much sense in the Cairo Native context,
                // they are only dummy values for the `execute` method.
                &self.block_context,
                &mut self.resources_manager,
                &mut self.tx_execution_context,
                false,
                self.block_context.invoke_tx_max_n_steps,
            )
            .unwrap();

        let call_info = call_info.unwrap();

        *gas = gas.saturating_sub(call_info.gas_consumed);

        // update syscall handler information
        self.starknet_storage_state
            .read_values
            .extend(call_info.storage_read_values.clone());
        self.starknet_storage_state
            .accessed_keys
            .extend(call_info.accessed_storage_keys.clone());

        let retdata = call_info.retdata.clone();
        self.internal_calls.push(call_info);

        Ok(retdata)
    }

    fn storage_read(
        &mut self,
        address_domain: u32,
        address: cairo_vm::felt::Felt252,
        gas: &mut u128,
    ) -> SyscallResult<cairo_vm::felt::Felt252> {
        println!("Called `storage_read({address_domain}, {address})` from MLIR.");

        self.handle_syscall_request(gas, "storage_read")?;

        let value = match self.starknet_storage_state.read(&address.to_be_bytes()) {
            Ok(value) => Ok(value),
            Err(_e @ StateError::Io(_)) => todo!(),
            Err(_) => Ok(Felt252::zero()),
        };

        println!(" = {value:?}` from MLIR.");

        value
    }

    fn storage_write(
        &mut self,
        address_domain: u32,
        address: cairo_vm::felt::Felt252,
        value: cairo_vm::felt::Felt252,
        gas: &mut u128,
    ) -> SyscallResult<()> {
        println!("Called `storage_write({address_domain}, {address}, {value})` from MLIR.");

        self.handle_syscall_request(gas, "storage_write")?;

        self.starknet_storage_state
            .write(&address.to_be_bytes(), value);
        Ok(())
    }

    fn emit_event(
        &mut self,
        keys: &[cairo_vm::felt::Felt252],
        data: &[cairo_vm::felt::Felt252],
        gas: &mut u128,
    ) -> SyscallResult<()> {
        let order = self.tx_execution_context.n_emitted_events;
        println!("Called `emit_event(KEYS: {keys:?}, DATA: {data:?})` from MLIR.");

        self.handle_syscall_request(gas, "emit_event")?;

        self.events
            .push(OrderedEvent::new(order, keys.to_vec(), data.to_vec()));
        self.tx_execution_context.n_emitted_events += 1;
        Ok(())
    }

    fn send_message_to_l1(
        &mut self,
        to_address: cairo_vm::felt::Felt252,
        payload: &[cairo_vm::felt::Felt252],
        gas: &mut u128,
    ) -> SyscallResult<()> {
        println!("Called `send_message_to_l1({to_address}, {payload:?})` from MLIR.");

        self.handle_syscall_request(gas, "send_message_to_l1")?;

        let addr = Address(to_address);
        self.l2_to_l1_messages.push(OrderedL2ToL1Message::new(
            self.tx_execution_context.n_sent_messages,
            addr,
            payload.to_vec(),
        ));

        // Update messages count.
        self.tx_execution_context.n_sent_messages += 1;

        Ok(())
    }

    fn keccak(
        &mut self,
        input: &[u64],
        gas: &mut u128,
    ) -> SyscallResult<cairo_native::starknet::U256> {
        println!("Called `keccak({input:?})` from MLIR.");

        self.handle_syscall_request(gas, "keccak")?;

        Ok(U256(Felt252::from(1234567890).to_le_bytes()))
    }

    fn secp256k1_add(
        &mut self,
        _p0: cairo_native::starknet::Secp256k1Point,
        _p1: cairo_native::starknet::Secp256k1Point,
        _gas: &mut u128,
    ) -> SyscallResult<Option<cairo_native::starknet::Secp256k1Point>> {
        todo!()
    }

    fn secp256k1_get_point_from_x(
        &self,
        _x: cairo_native::starknet::U256,
        _y_parity: bool,
        _gas: &mut u128,
    ) -> SyscallResult<Option<cairo_native::starknet::Secp256k1Point>> {
        todo!()
    }

    fn secp256k1_get_xy(
        &self,
        _p: cairo_native::starknet::Secp256k1Point,
        _gas: &mut u128,
    ) -> SyscallResult<(cairo_native::starknet::U256, cairo_native::starknet::U256)> {
        todo!()
    }

    fn secp256k1_mul(
        &self,
        _p: cairo_native::starknet::Secp256k1Point,
        _m: cairo_native::starknet::U256,
        _gas: &mut u128,
    ) -> SyscallResult<Option<cairo_native::starknet::Secp256k1Point>> {
        todo!()
    }

    fn secp256k1_new(
        &self,
        _x: cairo_native::starknet::U256,
        _y: cairo_native::starknet::U256,
        _gas: &mut u128,
    ) -> SyscallResult<Option<cairo_native::starknet::Secp256k1Point>> {
        todo!()
    }

    fn secp256r1_add(
        &self,
        _p0: cairo_native::starknet::Secp256k1Point,
        _p1: cairo_native::starknet::Secp256k1Point,
        _gas: &mut u128,
    ) -> SyscallResult<Option<cairo_native::starknet::Secp256k1Point>> {
        todo!()
    }

    fn secp256r1_get_point_from_x(
        &self,
        _x: cairo_native::starknet::U256,
        _y_parity: bool,
        _gas: &mut u128,
    ) -> SyscallResult<Option<cairo_native::starknet::Secp256k1Point>> {
        todo!()
    }

    fn secp256r1_get_xy(
        &self,
        _p: cairo_native::starknet::Secp256k1Point,
        _gas: &mut u128,
    ) -> SyscallResult<(cairo_native::starknet::U256, cairo_native::starknet::U256)> {
        todo!()
    }

    fn secp256r1_mul(
        &self,
        _p: cairo_native::starknet::Secp256k1Point,
        _m: cairo_native::starknet::U256,
        _gas: &mut u128,
    ) -> SyscallResult<Option<cairo_native::starknet::Secp256k1Point>> {
        todo!()
    }

    fn secp256r1_new(
        &mut self,
        _x: cairo_native::starknet::U256,
        _y: cairo_native::starknet::U256,
        _gas: &mut u128,
    ) -> SyscallResult<Option<cairo_native::starknet::Secp256k1Point>> {
        todo!()
    }

    fn pop_log(&mut self) {
        todo!()
    }

    fn set_account_contract_address(&mut self, contract_address: cairo_vm::felt::Felt252) {
        self.tx_execution_context.account_contract_address = Address(contract_address);
    }

    fn set_block_number(&mut self, block_number: u64) {
        self.block_context.block_info.block_number = block_number;
    }

    fn set_block_timestamp(&mut self, block_timestamp: u64) {
        self.block_context.block_info.block_timestamp = block_timestamp;
    }

    fn set_caller_address(&mut self, address: cairo_vm::felt::Felt252) {
        self.caller_address = Address(address);
    }

    fn set_chain_id(&mut self, chain_id: cairo_vm::felt::Felt252) {
        self.block_context.starknet_os_config.chain_id = chain_id;
    }

    fn set_contract_address(&mut self, address: cairo_vm::felt::Felt252) {
        self.contract_address = Address(address);
    }

    fn set_max_fee(&mut self, max_fee: u128) {
        self.tx_execution_context.max_fee = max_fee;
    }

    fn set_nonce(&mut self, nonce: cairo_vm::felt::Felt252) {
        self.tx_execution_context.nonce = nonce;
    }

    fn set_sequencer_address(&mut self, _address: cairo_vm::felt::Felt252) {
        todo!()
    }

    fn set_signature(&mut self, signature: &[cairo_vm::felt::Felt252]) {
        self.tx_execution_context.signature = signature.to_vec();
    }

    fn set_transaction_hash(&mut self, transaction_hash: cairo_vm::felt::Felt252) {
        self.tx_execution_context.transaction_hash = transaction_hash;
    }

    fn set_version(&mut self, version: cairo_vm::felt::Felt252) {
        self.tx_execution_context.version = version;
    }
}

impl<'a, S> NativeSyscallHandler<'a, S>
where
    S: StateReader,
{
    fn execute_constructor_entry_point(
        &mut self,
        contract_address: &Address,
        class_hash_bytes: ClassHash,
        constructor_calldata: Vec<Felt252>,
        remaining_gas: u128,
    ) -> Result<CallResult, StateError> {
        let compiled_class = if let Ok(compiled_class) = self
            .starknet_storage_state
            .state
            .get_contract_class(&class_hash_bytes)
        {
            compiled_class
        } else {
            return Ok(CallResult {
                gas_consumed: 0,
                is_success: false,
                retdata: vec![Felt252::from_bytes_be(b"CLASS_HASH_NOT_FOUND").into()],
            });
        };

        if self.constructor_entry_points_empty(compiled_class)? {
            if !constructor_calldata.is_empty() {
                return Err(StateError::ConstructorCalldataEmpty());
            }

            let call_info = CallInfo::empty_constructor_call(
                contract_address.clone(),
                self.contract_address.clone(),
                Some(class_hash_bytes),
            );
            self.internal_calls.push(call_info.clone());

            return Ok(call_info.result());
        }

        let call = ExecutionEntryPoint::new(
            contract_address.clone(),
            constructor_calldata,
            CONSTRUCTOR_ENTRY_POINT_SELECTOR.clone(),
            self.contract_address.clone(),
            EntryPointType::Constructor,
            Some(CallType::Call),
            None,
            remaining_gas,
        );

        let ExecutionResult { call_info, .. } = call
            .execute(
                self.starknet_storage_state.state,
                &self.block_context,
                &mut self.resources_manager,
                &mut self.tx_execution_context,
                false,
                u64::MAX,
            )
            .map_err(|_| StateError::ExecutionEntryPoint())?;

        let call_info = call_info.ok_or(StateError::CustomError("Execution error".to_string()))?;

        self.internal_calls.push(call_info.clone());

        Ok(call_info.result())
    }

    fn constructor_entry_points_empty(
        &self,
        contract_class: CompiledClass,
    ) -> Result<bool, StateError> {
        match contract_class {
            CompiledClass::Deprecated(class) => Ok(class
                .entry_points_by_type
                .get(&EntryPointType::Constructor)
                .ok_or(ContractClassError::NoneEntryPointType)?
                .is_empty()),
            CompiledClass::Casm(class) => Ok(class.entry_points_by_type.constructor.is_empty()),
            CompiledClass::Sierra(class) => Ok(class.entry_points_by_type.constructor.is_empty()),
        }
    }
}<|MERGE_RESOLUTION|>--- conflicted
+++ resolved
@@ -20,8 +20,7 @@
         CallInfo, CallType, OrderedEvent, OrderedL2ToL1Message, TransactionExecutionContext,
     },
     state::{
-        contract_storage_state::ContractStorageState,
-        state_api::{State, StateReader},
+        contract_storage_state::ContractStorageState, state_api::StateReader,
         ExecutionResourcesManager,
     },
     syscalls::business_logic_syscall_handler::{SYSCALL_BASE, SYSCALL_GAS_COST},
@@ -123,12 +122,6 @@
         deploy_from_zero: bool,
         gas: &mut u128,
     ) -> SyscallResult<(cairo_vm::felt::Felt252, Vec<cairo_vm::felt::Felt252>)> {
-<<<<<<< HEAD
-        println!("Called `deploy({class_hash}, {contract_address_salt}, {calldata:?}, {deploy_from_zero})` from MLIR.");
-
-        self.handle_syscall_request(gas, "deploy")?;
-
-=======
         self.handle_syscall_request(gas, "deploy")?;
 
         let deployer_address = if deploy_from_zero {
@@ -169,7 +162,6 @@
 
         *gas = gas.saturating_sub(result.gas_consumed);
 
->>>>>>> 21124291
         Ok((
             contract_address.0,
             result
@@ -180,7 +172,6 @@
         ))
     }
 
-<<<<<<< HEAD
     fn replace_class(&mut self, class_hash: Felt252, gas: &mut u128) -> SyscallResult<()> {
         println!("Called `replace_class({class_hash})` from MLIR.");
         self.handle_syscall_request(gas, "replace_class")?;
@@ -195,17 +186,6 @@
                 Err(vec![replace_class_felt.clone()])
             }
         }
-=======
-    fn replace_class(
-        &mut self,
-        class_hash: cairo_vm::felt::Felt252,
-        gas: &mut u128,
-    ) -> SyscallResult<()> {
-        println!("Called `replace_class({class_hash})` from MLIR.");
-
-        self.handle_syscall_request(gas, "replace_class")?;
-        Ok(())
->>>>>>> 21124291
     }
 
     fn library_call(
