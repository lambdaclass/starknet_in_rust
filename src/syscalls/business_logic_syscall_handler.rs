#![allow(clippy::absurd_extreme_comparisons)]

use std::collections::HashMap;
use std::ops::Add;

use super::syscall_handler_errors::SyscallHandlerError;
use super::syscall_request::{
    EmitEventRequest, FromPtr, GetBlockHashRequest, GetBlockTimestampRequest, KeccakRequest,
    StorageReadRequest, StorageWriteRequest,
};
use super::syscall_response::{
    DeployResponse, GetBlockHashResponse, GetBlockTimestampResponse, KeccakResponse,
    SyscallResponse,
};
use super::{
    syscall_info::get_syscall_size_from_name,
    syscall_request::{
        CallContractRequest, DeployRequest, LibraryCallRequest, ReplaceClassRequest,
        SendMessageToL1Request, SyscallRequest,
    },
    syscall_response::{CallContractResponse, FailureReason, ResponseBody},
};
use crate::definitions::block_context::BlockContext;
use crate::definitions::constants::BLOCK_HASH_CONTRACT_ADDRESS;
use crate::execution::execution_entry_point::ExecutionResult;
use crate::services::api::contract_classes::compiled_class::CompiledClass;
use crate::state::cached_state::CachedState;
use crate::state::BlockInfo;
use crate::transaction::error::TransactionError;
use crate::utils::calculate_sn_keccak;
use crate::{
    core::errors::state_errors::StateError,
    definitions::constants::CONSTRUCTOR_ENTRY_POINT_SELECTOR,
    execution::{
        execution_entry_point::ExecutionEntryPoint, CallInfo, CallResult, CallType, OrderedEvent,
        OrderedL2ToL1Message, TransactionExecutionContext,
    },
    hash_utils::calculate_contract_address,
    services::api::contract_class_errors::ContractClassError,
    state::ExecutionResourcesManager,
    state::{
        contract_storage_state::ContractStorageState,
        state_api::{State, StateReader},
    },
    utils::{felt_to_hash, get_big_int, get_felt_range, Address, ClassHash},
};
use cairo_vm::felt::Felt252;
use cairo_vm::{
    types::{
        errors::math_errors::MathError,
        relocatable::{MaybeRelocatable, Relocatable},
    },
    vm::{errors::memory_errors::MemoryError, vm_core::VirtualMachine},
};
use lazy_static::lazy_static;

use crate::services::api::contract_classes::deprecated_contract_class::EntryPointType;
use num_traits::{One, ToPrimitive, Zero};

<<<<<<< HEAD
const STEP: u128 = 100;
const SYSCALL_BASE: u128 = 100 * STEP;
pub(crate) const KECCAK_ROUND_COST: u128 = 180000;
=======
pub(crate) const STEP: u128 = 100;
pub(crate) const SYSCALL_BASE: u128 = 100 * STEP;
pub(crate) const KECCAK_ROUND_COST: u128 = 180000;

>>>>>>> 3522ab5e
lazy_static! {
    /// Felt->syscall map that was extracted from new_syscalls.json (Cairo 1.0 syscalls)
    static ref SELECTOR_TO_SYSCALL: HashMap<Felt252, &'static str> = {
            let mut map: HashMap<Felt252, &'static str> = HashMap::with_capacity(9);

            map.insert(92376026794327011772951660_u128.into(), "library_call");
            map.insert(25500403217443378527601783667_u128.into(), "replace_class");
            map.insert(
                94901967946959054011942058057773508207_u128.into(),
                "get_execution_info",
            );
            map.insert(100890693370601760042082660_u128.into(), "storage_read");
            map.insert(20853273475220472486191784820_u128.into(), "call_contract");
            map.insert(
                433017908768303439907196859243777073_u128.into(),
                "send_message_to_l1",
            );
            map.insert(75202468540281_u128.into(), "deploy");
            map.insert(1280709301550335749748_u128.into(), "emit_event");
            map.insert(25828017502874050592466629733_u128.into(), "storage_write");
            map.insert(Felt252::from_bytes_be(&calculate_sn_keccak("get_block_timestamp".as_bytes())), "get_block_timestamp");
            map.insert(Felt252::from_bytes_be(&calculate_sn_keccak("get_block_number".as_bytes())), "get_block_number");
            map.insert(Felt252::from_bytes_be("Keccak".as_bytes()), "keccak");

            map
    };

    // TODO: There is no reason why this could not be in the syscall enum itself AFAICT
    // Taken from starkware/starknet/constants.py in cairo-lang
    // See further documentation on cairo_programs/constants.cairo
    /// Maps syscall name to gas costs
    pub(crate) static ref SYSCALL_GAS_COST: HashMap<&'static str, u128> = {
        let mut map = HashMap::new();

        map.insert("initial", 100_000_000 * STEP);
        map.insert("entry_point_initial_budget", 100 * STEP);

        map.insert("entry_point", map["entry_point_initial_budget"] + 500 * STEP);
        map.insert("fee_transfer", map["entry_point"] + 100 * STEP);
        map.insert("transaction", 2 * map["entry_point"] + map["fee_transfer"] + 100 * STEP);

        map.insert("call_contract", SYSCALL_BASE + 10 * STEP + map["entry_point"]);
        map.insert("deploy", SYSCALL_BASE + 200 * STEP + map["entry_point"]);
        map.insert("get_execution_info", SYSCALL_BASE + 10 * STEP);
        map.insert("library_call", map["call_contract"]);
        map.insert("replace_class", SYSCALL_BASE + 50 * STEP);
        map.insert("storage_read", SYSCALL_BASE + 50 * STEP);
        map.insert("storage_write", SYSCALL_BASE + 50 * STEP);
        map.insert("emit_event", SYSCALL_BASE + 10 * STEP);
        map.insert("send_message_to_l1", SYSCALL_BASE + 50 * STEP);
        map.insert("get_block_timestamp", 0);
        map.insert("keccak", 0);

        map
    };
}

#[derive(Debug)]
pub struct BusinessLogicSyscallHandler<'a, S: StateReader> {
    pub(crate) events: Vec<OrderedEvent>,
    pub(crate) expected_syscall_ptr: Relocatable,
    pub(crate) resources_manager: ExecutionResourcesManager,
    pub(crate) tx_execution_context: TransactionExecutionContext,
    pub(crate) l2_to_l1_messages: Vec<OrderedL2ToL1Message>,
    pub(crate) contract_address: Address,
    pub(crate) caller_address: Address,
    pub(crate) read_only_segments: Vec<(Relocatable, MaybeRelocatable)>,
    pub(crate) internal_calls: Vec<CallInfo>,
    pub(crate) block_context: BlockContext,
    pub(crate) starknet_storage_state: ContractStorageState<'a, S>,
    pub(crate) support_reverted: bool,
    pub(crate) entry_point_selector: Felt252,
    pub(crate) selector_to_syscall: &'a HashMap<Felt252, &'static str>,
    pub(crate) execution_info_ptr: Option<Relocatable>,
}

// TODO: execution entry point may no be a parameter field, but there is no way to generate a default for now

impl<'a, S: StateReader> BusinessLogicSyscallHandler<'a, S> {
    #[allow(clippy::too_many_arguments)]
    pub fn new(
        tx_execution_context: TransactionExecutionContext,
        state: &'a mut CachedState<S>,
        resources_manager: ExecutionResourcesManager,
        caller_address: Address,
        contract_address: Address,
        block_context: BlockContext,
        syscall_ptr: Relocatable,
        support_reverted: bool,
        entry_point_selector: Felt252,
    ) -> Self {
        let events = Vec::new();
        let read_only_segments = Vec::new();
        let l2_to_l1_messages = Vec::new();
        let starknet_storage_state = ContractStorageState::new(state, contract_address.clone());
        let internal_calls = Vec::new();

        BusinessLogicSyscallHandler {
            tx_execution_context,
            events,
            read_only_segments,
            resources_manager,
            contract_address,
            caller_address,
            l2_to_l1_messages,
            block_context,
            starknet_storage_state,
            internal_calls,
            expected_syscall_ptr: syscall_ptr,
            support_reverted,
            entry_point_selector,
            selector_to_syscall: &SELECTOR_TO_SYSCALL,
            execution_info_ptr: None,
        }
    }
    pub fn default_with_state(state: &'a mut CachedState<S>) -> Self {
        BusinessLogicSyscallHandler::new_for_testing(
            BlockInfo::default(),
            Default::default(),
            state,
        )
    }

    pub fn new_for_testing(
        block_info: BlockInfo,
        _contract_address: Address,
        state: &'a mut CachedState<S>,
    ) -> Self {
        let syscalls = Vec::from([
            "emit_event".to_string(),
            "deploy".to_string(),
            "get_tx_info".to_string(),
            "send_message_to_l1".to_string(),
            "library_call".to_string(),
            "get_caller_address".to_string(),
            "get_contract_address".to_string(),
            "get_sequencer_address".to_string(),
            "get_block_timestamp".to_string(),
        ]);
        let events = Vec::new();
        let tx_execution_context = Default::default();
        let read_only_segments = Vec::new();
        let resources_manager = ExecutionResourcesManager::new(syscalls, Default::default());
        let contract_address = Address(1.into());
        let caller_address = Address(0.into());
        let l2_to_l1_messages = Vec::new();
        let mut block_context = BlockContext::default();
        block_context.block_info = block_info;
        let starknet_storage_state = ContractStorageState::new(state, contract_address.clone());

        let internal_calls = Vec::new();
        let expected_syscall_ptr = Relocatable::from((0, 0));
        let entry_point_selector = 333.into();

        BusinessLogicSyscallHandler {
            tx_execution_context,
            events,
            read_only_segments,
            resources_manager,
            contract_address,
            caller_address,
            l2_to_l1_messages,
            block_context,
            starknet_storage_state,
            internal_calls,
            expected_syscall_ptr,
            support_reverted: false,
            entry_point_selector,
            selector_to_syscall: &SELECTOR_TO_SYSCALL,
            execution_info_ptr: None,
        }
    }

    /// Increments the syscall count for a given `syscall_name` by 1.
    fn increment_syscall_count(&mut self, syscall_name: &str) {
        self.resources_manager
            .increment_syscall_counter(syscall_name, 1);
    }

    fn call_contract_helper(
        &mut self,
        vm: &mut VirtualMachine,
        remaining_gas: u128,
        execution_entry_point: ExecutionEntryPoint,
    ) -> Result<SyscallResponse, SyscallHandlerError> {
        let ExecutionResult {
            call_info,
            revert_error,
            ..
        } = execution_entry_point
            .execute(
                self.starknet_storage_state.state,
                &self.block_context,
                &mut self.resources_manager,
                &mut self.tx_execution_context,
                false,
                self.block_context.invoke_tx_max_n_steps,
            )
            .map_err(|err| SyscallHandlerError::ExecutionError(err.to_string()))?;

        let call_info = call_info.ok_or(SyscallHandlerError::ExecutionError(
            revert_error.unwrap_or_else(|| "Execution error".to_string()),
        ))?;

        let retdata_maybe_reloc = call_info
            .retdata
            .clone()
            .into_iter()
            .map(|item| MaybeRelocatable::from(Felt252::new(item)))
            .collect::<Vec<MaybeRelocatable>>();

        let retdata_start = self.allocate_segment(vm, retdata_maybe_reloc)?;
        let retdata_end = (retdata_start + call_info.retdata.len())?;

        let remaining_gas = remaining_gas.saturating_sub(call_info.gas_consumed);

        let gas = remaining_gas;
        let body = if call_info.failure_flag {
            Some(ResponseBody::Failure(FailureReason {
                retdata_start,
                retdata_end,
            }))
        } else {
            Some(ResponseBody::CallContract(CallContractResponse {
                retdata_start,
                retdata_end,
            }))
        };

        // update syscall handler information
        self.starknet_storage_state
            .read_values
            .extend(call_info.storage_read_values.clone());
        self.starknet_storage_state
            .accessed_keys
            .extend(call_info.accessed_storage_keys.clone());

        self.internal_calls.push(call_info);

        Ok(SyscallResponse { gas, body })
    }

    fn constructor_entry_points_empty(
        &self,
        contract_class: CompiledClass,
    ) -> Result<bool, StateError> {
        match contract_class {
            CompiledClass::Deprecated(class) => Ok(class
                .entry_points_by_type
                .get(&EntryPointType::Constructor)
                .ok_or(ContractClassError::NoneEntryPointType)?
                .is_empty()),
            CompiledClass::Casm(class) => Ok(class.entry_points_by_type.constructor.is_empty()),
            CompiledClass::Sierra(_) => todo!(),
        }
    }

    fn execute_constructor_entry_point(
        &mut self,
        contract_address: &Address,
        class_hash_bytes: ClassHash,
        constructor_calldata: Vec<Felt252>,
        remaining_gas: u128,
    ) -> Result<CallResult, StateError> {
        let compiled_class = if let Ok(compiled_class) = self
            .starknet_storage_state
            .state
            .get_contract_class(&class_hash_bytes)
        {
            compiled_class
        } else {
            return Ok(CallResult {
                gas_consumed: 0,
                is_success: false,
                retdata: vec![Felt252::from_bytes_be(b"CLASS_HASH_NOT_FOUND").into()],
            });
        };

        if self.constructor_entry_points_empty(compiled_class)? {
            if !constructor_calldata.is_empty() {
                return Err(StateError::ConstructorCalldataEmpty());
            }

            let call_info = CallInfo::empty_constructor_call(
                contract_address.clone(),
                self.contract_address.clone(),
                Some(class_hash_bytes),
            );
            self.internal_calls.push(call_info.clone());

            return Ok(call_info.result());
        }

        let call = ExecutionEntryPoint::new(
            contract_address.clone(),
            constructor_calldata,
            CONSTRUCTOR_ENTRY_POINT_SELECTOR.clone(),
            self.contract_address.clone(),
            EntryPointType::Constructor,
            Some(CallType::Call),
            None,
            remaining_gas,
        );

        let ExecutionResult {
            call_info,
            revert_error,
            ..
        } = call
            .execute(
                self.starknet_storage_state.state,
                &self.block_context,
                &mut self.resources_manager,
                &mut self.tx_execution_context,
                self.support_reverted,
                self.block_context.invoke_tx_max_n_steps,
            )
            .map_err(|_| StateError::ExecutionEntryPoint())?;

        let call_info = call_info.ok_or(StateError::CustomError(
            revert_error.unwrap_or_else(|| "Execution error".to_string()),
        ))?;

        self.internal_calls.push(call_info.clone());

        Ok(call_info.result())
    }

    fn syscall_storage_write(&mut self, key: Felt252, value: Felt252) {
        self.starknet_storage_state.write(&key.to_be_bytes(), value)
    }

    pub fn syscall(
        &mut self,
        vm: &mut VirtualMachine,
        syscall_ptr: Relocatable,
    ) -> Result<(), SyscallHandlerError> {
        let selector = get_big_int(vm, syscall_ptr)?;
        let syscall_name = self.selector_to_syscall.get(&selector).ok_or(
            SyscallHandlerError::SelectorNotInHandlerMap(selector.to_string()),
        )?;

        let initial_gas: Felt252 = get_big_int(vm, (syscall_ptr + 1)?)?;
        let initial_gas = initial_gas
            .to_u128()
            .ok_or(MathError::Felt252ToU64Conversion(Box::new(initial_gas)))?;

        // Advance SyscallPointer as the first two cells contain the selector & gas
        let mut syscall_ptr: Relocatable =
            (syscall_ptr + 2_usize).map_err(SyscallHandlerError::from)?;

        let request = self.read_and_validate_syscall_request(vm, &mut syscall_ptr, syscall_name)?;

        // Check and reduce gas (after validating the syscall selector for consistency wth the OS).
        let required_gas = SYSCALL_GAS_COST
            .get(syscall_name)
            .map(|&x| x.saturating_sub(SYSCALL_BASE))
            .ok_or(SyscallHandlerError::SelectorDoesNotHaveAssociatedGas(
                selector.to_string(),
            ))?;

        let response = if initial_gas < required_gas {
            let out_of_gas_felt = Felt252::from_bytes_be("Out of gas".as_bytes());
            let retdata_start =
                self.allocate_segment(vm, vec![MaybeRelocatable::from(out_of_gas_felt)])?;
            let response_body = ResponseBody::Failure(FailureReason {
                retdata_start,
                retdata_end: (retdata_start + 1)?,
            });

            SyscallResponse {
                gas: initial_gas,
                body: Some(response_body),
            }
        } else {
            // Execute with remaining gas.
            let remaining_gas = initial_gas - required_gas;
            self.execute_syscall(request, remaining_gas, vm)?
        };

        // Write response to the syscall segment.
        self.expected_syscall_ptr = vm
            .write_arg(syscall_ptr, &response.to_cairo_compatible_args())?
            .get_relocatable()
            .ok_or(MemoryError::WriteArg)?;

        Ok(())
    }

    fn execute_syscall(
        &mut self,
        request: SyscallRequest,
        remaining_gas: u128,
        vm: &mut VirtualMachine,
    ) -> Result<SyscallResponse, SyscallHandlerError> {
        match request {
            SyscallRequest::LibraryCall(req) => self.library_call(vm, req, remaining_gas),
            SyscallRequest::CallContract(req) => self.call_contract(vm, req, remaining_gas),
            SyscallRequest::Deploy(req) => self.deploy(vm, req, remaining_gas),
            SyscallRequest::StorageRead(req) => self.storage_read(vm, req, remaining_gas),
            SyscallRequest::StorageWrite(req) => self.storage_write(vm, req, remaining_gas),
            SyscallRequest::GetExecutionInfo => self.get_execution_info(vm, remaining_gas),
            SyscallRequest::SendMessageToL1(req) => self.send_message_to_l1(vm, req, remaining_gas),
            SyscallRequest::EmitEvent(req) => self.emit_event(vm, req, remaining_gas),
            SyscallRequest::GetBlockNumber => self.get_block_number(vm, remaining_gas),
            SyscallRequest::GetBlockTimestamp(req) => {
                self.get_block_timestamp(vm, req, remaining_gas)
            }
            SyscallRequest::GetBlockHash(req) => self.get_block_hash(vm, req, remaining_gas),
            SyscallRequest::ReplaceClass(req) => self.replace_class(vm, req, remaining_gas),
            SyscallRequest::Keccak(req) => self.keccak(vm, req, remaining_gas),
        }
    }

    fn get_block_hash(
        &mut self,
        vm: &mut VirtualMachine,
        request: GetBlockHashRequest,
        remaining_gas: u128,
    ) -> Result<SyscallResponse, SyscallHandlerError> {
        let block_number = request.block_number;
        let current_block_number = self.block_context.block_info.block_number;

        if block_number > current_block_number - 10 {
            let out_of_range_felt = Felt252::from_bytes_be("Block number out of range".as_bytes());
            let retdata_start =
                self.allocate_segment(vm, vec![MaybeRelocatable::from(out_of_range_felt)])?;
            let failure = FailureReason {
                retdata_start,
                retdata_end: (retdata_start + 1)?,
            };

            return Ok(SyscallResponse {
                gas: remaining_gas,
                body: Some(ResponseBody::Failure(failure)),
            });
        }

        // FIXME: Update this after release.
        const V_0_12_0_FIRST_BLOCK: u64 = 0;
        let block_hash = if block_number < V_0_12_0_FIRST_BLOCK {
            Felt252::zero()
        } else {
            self.starknet_storage_state.state.get_storage_at(&(
                BLOCK_HASH_CONTRACT_ADDRESS.clone(),
                Felt252::new(block_number).to_be_bytes(),
            ))?
        };

        Ok(SyscallResponse {
            gas: remaining_gas,
            body: Some(ResponseBody::GetBlockHash(GetBlockHashResponse {
                block_hash,
            })),
        })
    }

    pub(crate) fn post_run(
        &self,
        runner: &mut VirtualMachine,
        syscall_stop_ptr: Relocatable,
    ) -> Result<(), TransactionError> {
        let expected_stop_ptr = self.expected_syscall_ptr;
        if syscall_stop_ptr != expected_stop_ptr {
            return Err(TransactionError::InvalidStopPointer(
                expected_stop_ptr,
                syscall_stop_ptr,
            ));
        }
        self.validate_read_only_segments(runner)
    }

    /// Validates that there were no out of bounds writes to read-only segments and marks
    /// them as accessed.
    pub(crate) fn validate_read_only_segments(
        &self,
        vm: &mut VirtualMachine,
    ) -> Result<(), TransactionError> {
        for (segment_ptr, segment_size) in self.read_only_segments.clone() {
            let used_size = vm
                .get_segment_used_size(segment_ptr.segment_index as usize)
                .ok_or(TransactionError::InvalidSegmentSize)?;

            let seg_size = match segment_size {
                MaybeRelocatable::Int(size) => size,
                _ => return Err(TransactionError::NotAFelt),
            };

            if seg_size != used_size.into() {
                return Err(TransactionError::OutOfBound);
            }
            vm.mark_address_range_as_accessed(segment_ptr, used_size)?;
        }
        Ok(())
    }
}

impl<'a, S: StateReader> BusinessLogicSyscallHandler<'a, S> {
    fn emit_event(
        &mut self,
        vm: &VirtualMachine,
        request: EmitEventRequest,
        remaining_gas: u128,
    ) -> Result<SyscallResponse, SyscallHandlerError> {
        let order = self.tx_execution_context.n_emitted_events;
        let keys: Vec<Felt252> = get_felt_range(vm, request.keys_start, request.keys_end)?;
        let data: Vec<Felt252> = get_felt_range(vm, request.data_start, request.data_end)?;
        self.events.push(OrderedEvent::new(order, keys, data));

        // Update events count.
        self.tx_execution_context.n_emitted_events += 1;
        Ok(SyscallResponse {
            gas: remaining_gas,
            body: None,
        })
    }

    fn get_block_number(
        &mut self,
        _vm: &mut VirtualMachine,
        remaining_gas: u128,
    ) -> Result<SyscallResponse, SyscallHandlerError> {
        Ok(SyscallResponse {
            gas: remaining_gas,
            body: Some(ResponseBody::GetBlockNumber {
                number: self.block_context.block_info.block_number.into(),
            }),
        })
    }

    fn _storage_read(&mut self, key: [u8; 32]) -> Result<Felt252, StateError> {
        match self.starknet_storage_state.read(&key) {
            Ok(value) => Ok(value),
            Err(e @ StateError::Io(_)) => Err(e),
            Err(_) => Ok(Felt252::zero()),
        }
    }

    fn storage_write(
        &mut self,
        vm: &mut VirtualMachine,
        request: StorageWriteRequest,
        remaining_gas: u128,
    ) -> Result<SyscallResponse, SyscallHandlerError> {
        if request.reserved != 0.into() {
            let retdata_start = self.allocate_segment(
                vm,
                vec![Felt252::from_bytes_be(b"Unsupported address domain").into()],
            )?;
            let retdata_end = retdata_start.add(1)?;

            return Ok(SyscallResponse {
                gas: remaining_gas,
                body: Some(ResponseBody::Failure(FailureReason {
                    retdata_start,
                    retdata_end,
                })),
            });
        }

        self.syscall_storage_write(request.key, request.value);

        Ok(SyscallResponse {
            gas: remaining_gas,
            body: None,
        })
    }

    // Returns the pointer to the segment with the execution info if it was already written.
    // If it wasn't, it writes the execution info into memory and returns its start address.
    fn get_or_allocate_execution_info(
        &mut self,
        vm: &mut VirtualMachine,
    ) -> Result<Relocatable, SyscallHandlerError> {
        if let Some(ptr) = self.execution_info_ptr {
            return Ok(ptr);
        }

        // Allocate block_info
        let block_info = &self.block_context.block_info;
        let block_info_data = vec![
            MaybeRelocatable::from(Felt252::from(block_info.block_number)),
            MaybeRelocatable::from(Felt252::from(block_info.block_timestamp)),
            MaybeRelocatable::from(&block_info.sequencer_address.0),
        ];
        let block_info_ptr = self.allocate_segment(vm, block_info_data)?;

        // Allocate signature
        let signature: Vec<MaybeRelocatable> = self
            .tx_execution_context
            .signature
            .iter()
            .map(MaybeRelocatable::from)
            .collect();
        let signature_start_ptr = self.allocate_segment(vm, signature)?;
        let signature_end_ptr = (signature_start_ptr + self.tx_execution_context.signature.len())?;

        // Allocate tx info
        let tx_info = &self.tx_execution_context;
        let tx_info_data = vec![
            MaybeRelocatable::from(&tx_info.version),
            MaybeRelocatable::from(&tx_info.account_contract_address.0),
            MaybeRelocatable::from(Felt252::from(tx_info.max_fee)),
            signature_start_ptr.into(),
            signature_end_ptr.into(),
            MaybeRelocatable::from(&tx_info.transaction_hash),
            MaybeRelocatable::from(&self.block_context.starknet_os_config.chain_id),
            MaybeRelocatable::from(&tx_info.nonce),
        ];
        let tx_info_ptr = self.allocate_segment(vm, tx_info_data)?;

        // Allocate execution_info
        let execution_info = vec![
            block_info_ptr.into(),
            tx_info_ptr.into(),
            MaybeRelocatable::from(&self.caller_address.0),
            MaybeRelocatable::from(&self.contract_address.0),
            MaybeRelocatable::from(&self.entry_point_selector),
        ];
        let execution_info_ptr = self.allocate_segment(vm, execution_info)?;

        self.execution_info_ptr = Some(execution_info_ptr);
        Ok(execution_info_ptr)
    }

    fn get_execution_info(
        &mut self,
        vm: &mut VirtualMachine,
        remaining_gas: u128,
    ) -> Result<SyscallResponse, SyscallHandlerError> {
        let exec_info_ptr = self.get_or_allocate_execution_info(vm)?;
        Ok(SyscallResponse {
            gas: remaining_gas,
            body: Some(ResponseBody::GetExecutionInfo { exec_info_ptr }),
        })
    }

    fn call_contract(
        &mut self,
        vm: &mut VirtualMachine,
        request: CallContractRequest,
        remaining_gas: u128,
    ) -> Result<SyscallResponse, SyscallHandlerError> {
        let calldata = get_felt_range(vm, request.calldata_start, request.calldata_end)?;
        let execution_entry_point = ExecutionEntryPoint::new(
            request.contract_address,
            calldata,
            request.selector,
            self.contract_address.clone(),
            EntryPointType::External,
            Some(CallType::Call),
            None,
            remaining_gas,
        );

        self.call_contract_helper(vm, remaining_gas, execution_entry_point)
    }

    fn storage_read(
        &mut self,
        vm: &mut VirtualMachine,
        request: StorageReadRequest,
        remaining_gas: u128,
    ) -> Result<SyscallResponse, SyscallHandlerError> {
        if request.reserved != Felt252::zero() {
            let retdata_start = self.allocate_segment(
                vm,
                vec![Felt252::from_bytes_be(b"Unsupported address domain").into()],
            )?;
            let retdata_end = retdata_start.add(1)?;

            return Ok(SyscallResponse {
                gas: remaining_gas,
                body: Some(ResponseBody::Failure(FailureReason {
                    retdata_start,
                    retdata_end,
                })),
            });
        }

        let value = self._storage_read(request.key)?;

        Ok(SyscallResponse {
            gas: remaining_gas,
            body: Some(ResponseBody::StorageReadResponse { value: Some(value) }),
        })
    }

    fn syscall_deploy(
        &mut self,
        vm: &VirtualMachine,
        request: DeployRequest,
        remaining_gas: u128,
    ) -> Result<(Address, CallResult), SyscallHandlerError> {
        if !(request.deploy_from_zero.is_zero() || request.deploy_from_zero.is_one()) {
            return Err(SyscallHandlerError::DeployFromZero(
                request.deploy_from_zero,
            ));
        };

        let constructor_calldata =
            get_felt_range(vm, request.calldata_start, request.calldata_end)?;

        let class_hash = &request.class_hash;

        let deployer_address = if request.deploy_from_zero.is_zero() {
            self.contract_address.clone()
        } else {
            Address::default()
        };

        let contract_address = Address(calculate_contract_address(
            &request.salt,
            class_hash,
            &constructor_calldata,
            deployer_address,
        )?);

        // Initialize the contract.
        let class_hash_bytes: ClassHash = felt_to_hash(&request.class_hash);

        if (self
            .starknet_storage_state
            .state
            .deploy_contract(contract_address.clone(), class_hash_bytes))
        .is_err()
        {
            return Ok((
                Address::default(),
                (CallResult {
                    gas_consumed: 0,
                    is_success: false,
                    retdata: vec![Felt252::from_bytes_be(b"CONTRACT_ADDRESS_UNAVAILABLE").into()],
                }),
            ));
        }
        let result = self.execute_constructor_entry_point(
            &contract_address,
            class_hash_bytes,
            constructor_calldata,
            remaining_gas,
        )?;

        Ok((contract_address, result))
    }

    fn deploy(
        &mut self,
        vm: &mut VirtualMachine,
        syscall_request: DeployRequest,
        mut remaining_gas: u128,
    ) -> Result<SyscallResponse, SyscallHandlerError> {
        let (contract_address, result) = self.syscall_deploy(vm, syscall_request, remaining_gas)?;

        remaining_gas -= result.gas_consumed;

        let retdata_len = result.retdata.len();

        let retdata_start = self.allocate_segment(vm, result.retdata)?;
        let retdata_end = retdata_start.add(retdata_len)?;

        let ok = result.is_success;

        let body: ResponseBody = if ok {
            let contract_address = contract_address.0;
            ResponseBody::Deploy(DeployResponse {
                contract_address,
                retdata_start,
                retdata_end,
            })
        } else {
            ResponseBody::Failure(FailureReason {
                retdata_start,
                retdata_end,
            })
        };
        let response = SyscallResponse {
            gas: remaining_gas,
            body: Some(body),
        };

        Ok(response)
    }

    fn read_syscall_request(
        &self,
        vm: &VirtualMachine,
        syscall_ptr: Relocatable,
        syscall_name: &str,
    ) -> Result<SyscallRequest, SyscallHandlerError> {
        match syscall_name {
            "emit_event" => EmitEventRequest::from_ptr(vm, syscall_ptr),
            "storage_read" => StorageReadRequest::from_ptr(vm, syscall_ptr),
            "call_contract" => CallContractRequest::from_ptr(vm, syscall_ptr),
            "library_call" => LibraryCallRequest::from_ptr(vm, syscall_ptr),
            "deploy" => DeployRequest::from_ptr(vm, syscall_ptr),
            "get_block_number" => Ok(SyscallRequest::GetBlockNumber),
            "storage_write" => StorageWriteRequest::from_ptr(vm, syscall_ptr),
            "get_execution_info" => Ok(SyscallRequest::GetExecutionInfo),
            "send_message_to_l1" => SendMessageToL1Request::from_ptr(vm, syscall_ptr),
            "replace_class" => ReplaceClassRequest::from_ptr(vm, syscall_ptr),
            "keccak" => KeccakRequest::from_ptr(vm, syscall_ptr),
            _ => Err(SyscallHandlerError::UnknownSyscall(
                syscall_name.to_string(),
            )),
        }
    }

    pub(crate) fn allocate_segment(
        &mut self,
        vm: &mut VirtualMachine,
        data: Vec<MaybeRelocatable>,
    ) -> Result<Relocatable, SyscallHandlerError> {
        let segment_start = vm.add_memory_segment();
        let segment_end = vm.write_arg(segment_start, &data)?;
        let sub = segment_end.sub(&segment_start.to_owned().into())?;
        let segment = (segment_start.to_owned(), sub);
        self.read_only_segments.push(segment);

        Ok(segment_start)
    }

    fn send_message_to_l1(
        &mut self,
        vm: &VirtualMachine,
        request: SendMessageToL1Request,
        remaining_gas: u128,
    ) -> Result<SyscallResponse, SyscallHandlerError> {
        let payload = get_felt_range(vm, request.payload_start, request.payload_end)?;

        self.l2_to_l1_messages.push(OrderedL2ToL1Message::new(
            self.tx_execution_context.n_sent_messages,
            request.to_address,
            payload,
        ));

        // Update messages count.
        self.tx_execution_context.n_sent_messages += 1;
        Ok(SyscallResponse {
            gas: remaining_gas,
            body: None,
        })
    }

    fn read_and_validate_syscall_request(
        &mut self,
        vm: &VirtualMachine,
        syscall_ptr: &mut Relocatable,
        syscall_name: &str,
    ) -> Result<SyscallRequest, SyscallHandlerError> {
        self.increment_syscall_count(syscall_name);
        let syscall_request = self.read_syscall_request(vm, *syscall_ptr, syscall_name)?;

        *syscall_ptr += get_syscall_size_from_name(syscall_name);
        Ok(syscall_request)
    }

    fn library_call(
        &mut self,
        vm: &mut VirtualMachine,
        request: LibraryCallRequest,
        remaining_gas: u128,
    ) -> Result<SyscallResponse, SyscallHandlerError> {
        let calldata = get_felt_range(vm, request.calldata_start, request.calldata_end)?;
        let execution_entry_point = ExecutionEntryPoint::new(
            self.contract_address.clone(),
            calldata,
            request.selector,
            self.caller_address.clone(),
            EntryPointType::External,
            Some(CallType::Delegate),
            Some(request.class_hash.to_be_bytes()),
            remaining_gas,
        );

        self.call_contract_helper(vm, remaining_gas, execution_entry_point)
    }

    fn get_block_timestamp(
        &mut self,
        _vm: &VirtualMachine,
        _request: GetBlockTimestampRequest,
        remaining_gas: u128,
    ) -> Result<SyscallResponse, SyscallHandlerError> {
        Ok(SyscallResponse {
            gas: remaining_gas,
            body: Some(ResponseBody::GetBlockTimestamp(GetBlockTimestampResponse {
                timestamp: self.block_context.block_info.block_timestamp.into(),
            })),
        })
    }

    fn replace_class(
        &mut self,
        _vm: &VirtualMachine,
        request: ReplaceClassRequest,
        remaining_gas: u128,
    ) -> Result<SyscallResponse, SyscallHandlerError> {
        self.starknet_storage_state.state.set_class_hash_at(
            self.contract_address.clone(),
            request.class_hash.to_be_bytes(),
        )?;
        Ok(SyscallResponse {
            gas: remaining_gas,
            body: None,
        })
    }

    fn keccak(
        &mut self,
        vm: &mut VirtualMachine,
        request: KeccakRequest,
        remaining_gas: u128,
    ) -> Result<SyscallResponse, SyscallHandlerError> {
        let length = (request.input_end - request.input_start)?;
        let mut gas = remaining_gas;

        if length % 17 != 0 {
            let response = self.failure_from_error_msg(vm, b"Invalid keccak input size")?;
            return Ok(SyscallResponse {
                gas,
                body: Some(response),
            });
        }
        let n_chunks = length / 17;
        let mut state = [0u64; 25];
        for i in 0..n_chunks {
            // TODO: check this before the loop, taking care to preserve functionality.
            if gas < KECCAK_ROUND_COST {
                let response = self.failure_from_error_msg(vm, b"Syscall out of gas")?;
                return Ok(SyscallResponse {
                    gas,
                    body: Some(response),
                });
            }
            gas -= KECCAK_ROUND_COST;
            let chunk_start = (request.input_start + i * 17)?;
            let chunk = get_felt_range(vm, chunk_start, (chunk_start + 17)?)?;
            for (i, val) in chunk.iter().enumerate() {
                state[i] ^= val.to_u64().ok_or_else(|| {
                    SyscallHandlerError::Conversion("Felt252".to_string(), "u64".to_string())
                })?;
            }
            keccak::f1600(&mut state)
        }
        let hash_low = (Felt252::from(state[1]) << 64u32) + Felt252::from(state[0]);
        let hash_high = (Felt252::from(state[3]) << 64u32) + Felt252::from(state[2]);
        Ok(SyscallResponse {
            gas,
            body: Some(ResponseBody::Keccak(KeccakResponse {
                hash_low,
                hash_high,
            })),
        })
    }

    // TODO: refactor code to use this function
    fn failure_from_error_msg(
        &mut self,
        vm: &mut VirtualMachine,
        error_msg: &[u8],
    ) -> Result<ResponseBody, SyscallHandlerError> {
        let felt_encoded_msg = Felt252::from_bytes_be(error_msg);
        let retdata_start =
            self.allocate_segment(vm, vec![MaybeRelocatable::from(felt_encoded_msg)])?;
        Ok(ResponseBody::Failure(FailureReason {
            retdata_start,
            retdata_end: (retdata_start + 1)?,
        }))
    }
}<|MERGE_RESOLUTION|>--- conflicted
+++ resolved
@@ -57,16 +57,10 @@
 use crate::services::api::contract_classes::deprecated_contract_class::EntryPointType;
 use num_traits::{One, ToPrimitive, Zero};
 
-<<<<<<< HEAD
-const STEP: u128 = 100;
-const SYSCALL_BASE: u128 = 100 * STEP;
-pub(crate) const KECCAK_ROUND_COST: u128 = 180000;
-=======
 pub(crate) const STEP: u128 = 100;
 pub(crate) const SYSCALL_BASE: u128 = 100 * STEP;
 pub(crate) const KECCAK_ROUND_COST: u128 = 180000;
 
->>>>>>> 3522ab5e
 lazy_static! {
     /// Felt->syscall map that was extracted from new_syscalls.json (Cairo 1.0 syscalls)
     static ref SELECTOR_TO_SYSCALL: HashMap<Felt252, &'static str> = {
