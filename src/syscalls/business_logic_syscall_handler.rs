--- conflicted
+++ resolved
@@ -300,11 +300,7 @@
             .state
             .get_contract_class(&class_hash_bytes)?;
 
-<<<<<<< HEAD
-        if self.constructor_entry_points_empty(contract_class)? {
-=======
         if self.constructor_entry_points_empty(compiled_class)? {
->>>>>>> 590cf6b8
             if !constructor_calldata.is_empty() {
                 return Err(StateError::ConstructorCalldataEmpty());
             }
