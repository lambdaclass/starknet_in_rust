--- conflicted
+++ resolved
@@ -24,20 +24,6 @@
 use crate::transaction::error::TransactionError;
 use crate::utils::calculate_sn_keccak;
 use crate::{
-<<<<<<< HEAD
-=======
-    business_logic::{
-        execution::{
-            execution_entry_point::ExecutionEntryPoint, CallInfo, CallResult, CallType,
-            OrderedEvent, OrderedL2ToL1Message, TransactionExecutionContext,
-        },
-        state::{
-            contract_storage_state::ContractStorageState,
-            state_api::{State, StateReader},
-            ExecutionResourcesManager,
-        },
-    },
->>>>>>> 286e199f
     core::errors::state_errors::StateError,
     definitions::{
         constants::CONSTRUCTOR_ENTRY_POINT_SELECTOR, general_config::TransactionContext,
