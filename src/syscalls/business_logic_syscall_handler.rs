use super::{
    syscall_handler_errors::SyscallHandlerError,
    syscall_info::get_syscall_size_from_name,
    syscall_request::{
        CallContractRequest, DeployRequest, EmitEventRequest, FromPtr, GetBlockHashRequest,
        GetBlockTimestampRequest, KeccakRequest, LibraryCallRequest, ReplaceClassRequest,
        SendMessageToL1Request, StorageReadRequest, StorageWriteRequest, SyscallRequest,
    },
    syscall_response::{
        CallContractResponse, DeployResponse, FailureReason, GetBlockHashResponse,
        GetBlockTimestampResponse, KeccakResponse, ResponseBody, SyscallResponse,
    },
};
use crate::{
    core::errors::state_errors::StateError,
    definitions::{
        block_context::BlockContext,
        constants::{BLOCK_HASH_CONTRACT_ADDRESS, CONSTRUCTOR_ENTRY_POINT_SELECTOR},
    },
    execution::{
        execution_entry_point::{ExecutionEntryPoint, ExecutionResult},
        CallInfo, CallResult, CallType, OrderedEvent, OrderedL2ToL1Message,
        TransactionExecutionContext,
    },
    hash_utils::calculate_contract_address,
    services::api::{
        contract_class_errors::ContractClassError,
        contract_classes::{
            compiled_class::CompiledClass, deprecated_contract_class::EntryPointType,
        },
    },
    state::{
        cached_state::CachedState,
        contract_class_cache::ContractClassCache,
        contract_storage_state::ContractStorageState,
        state_api::{State, StateReader},
        BlockInfo, ExecutionResourcesManager,
    },
    transaction::error::TransactionError,
    utils::{calculate_sn_keccak, felt_to_hash, get_big_int, get_felt_range, Address, ClassHash},
};
<<<<<<< HEAD
=======
use cairo_vm::Felt252;
>>>>>>> 8b037c16
use cairo_vm::{
    felt::Felt252,
    types::{
        errors::math_errors::MathError,
        relocatable::{MaybeRelocatable, Relocatable},
    },
    vm::{errors::memory_errors::MemoryError, vm_core::VirtualMachine},
};
use lazy_static::lazy_static;
use num_traits::{One, ToPrimitive, Zero};
use std::{collections::HashMap, ops::Add};

#[cfg(feature = "cairo-native")]
use {
    cairo_native::cache::ProgramCache,
    std::{cell::RefCell, rc::Rc},
};

pub(crate) const STEP: u128 = 100;
pub(crate) const SYSCALL_BASE: u128 = 100 * STEP;
pub(crate) const KECCAK_ROUND_COST: u128 = 180000;

lazy_static! {
    /// Felt->syscall map that was extracted from new_syscalls.json (Cairo 1.0 syscalls)
    static ref SELECTOR_TO_SYSCALL: HashMap<Felt252, &'static str> = {
            let mut map: HashMap<Felt252, &'static str> = HashMap::with_capacity(9);

            map.insert(92376026794327011772951660_u128.into(), "library_call");
            map.insert(25500403217443378527601783667_u128.into(), "replace_class");
            map.insert(
                94901967946959054011942058057773508207_u128.into(),
                "get_execution_info",
            );
            map.insert(22096086224907272360718070632_u128.into(), "get_block_hash");
            map.insert(100890693370601760042082660_u128.into(), "storage_read");
            map.insert(20853273475220472486191784820_u128.into(), "call_contract");
            map.insert(
                433017908768303439907196859243777073_u128.into(),
                "send_message_to_l1",
            );
            map.insert(75202468540281_u128.into(), "deploy");
            map.insert(1280709301550335749748_u128.into(), "emit_event");
            map.insert(25828017502874050592466629733_u128.into(), "storage_write");
            map.insert(Felt252::from_bytes_be(&calculate_sn_keccak("get_block_timestamp".as_bytes())), "get_block_timestamp");
            map.insert(Felt252::from_bytes_be(&calculate_sn_keccak("get_block_number".as_bytes())), "get_block_number");
            map.insert(Felt252::from_bytes_be_slice("Keccak".as_bytes()), "keccak");

            map
    };

    // TODO: There is no reason why this could not be in the syscall enum itself AFAICT
    // Taken from starkware/starknet/constants.py in cairo-lang
    // See further documentation on cairo_programs/constants.cairo
    /// Maps syscall name to gas costs
    pub(crate) static ref SYSCALL_GAS_COST: HashMap<&'static str, u128> = {
        let mut map = HashMap::new();

        map.insert("initial", 100_000_000 * STEP);
        map.insert("entry_point_initial_budget", 100 * STEP);

        map.insert("entry_point", map["entry_point_initial_budget"] + 500 * STEP);
        map.insert("fee_transfer", map["entry_point"] + 100 * STEP);
        map.insert("transaction", 2 * map["entry_point"] + map["fee_transfer"] + 100 * STEP);

        map.insert("call_contract", SYSCALL_BASE + 10 * STEP + map["entry_point"]);
        map.insert("deploy", SYSCALL_BASE + 200 * STEP + map["entry_point"]);
        map.insert("get_execution_info", SYSCALL_BASE + 10 * STEP);
        map.insert("library_call", map["call_contract"]);
        map.insert("replace_class", SYSCALL_BASE + 50 * STEP);
        map.insert("storage_read", SYSCALL_BASE + 50 * STEP);
        map.insert("storage_write", SYSCALL_BASE + 50 * STEP);
        map.insert("emit_event", SYSCALL_BASE + 10 * STEP);
        map.insert("send_message_to_l1", SYSCALL_BASE + 50 * STEP);
        map.insert("get_block_timestamp", 0);
        map.insert("keccak", 0);
        map.insert("get_block_hash", SYSCALL_BASE + 50 * STEP);

        map
    };
}

/// Structure representing the [BusinessLogicSyscallHandler].
#[derive(Debug)]
pub struct BusinessLogicSyscallHandler<'a, S: StateReader, C: ContractClassCache> {
    /// Events emitted by the current contract call.
    pub(crate) events: Vec<OrderedEvent>,
    /// Get the expected pointer to the syscall
    pub(crate) expected_syscall_ptr: Relocatable,
    /// Manages execution resources
    pub(crate) resources_manager: ExecutionResourcesManager,
    /// Context of the transaction being executed
    pub(crate) tx_execution_context: TransactionExecutionContext,
    /// Messages from L2 to L1
    pub(crate) l2_to_l1_messages: Vec<OrderedL2ToL1Message>,
    /// Address of the contract
    pub(crate) contract_address: Address,
    /// Address of the caller
    pub(crate) caller_address: Address,
    /// A list of dynamically allocated segments that are expected to be read-only.
    pub(crate) read_only_segments: Vec<(Relocatable, MaybeRelocatable)>,
    /// List of internal calls during the syscall execution
    pub(crate) internal_calls: Vec<CallInfo>,
    /// Context information related to the current block
    pub(crate) block_context: BlockContext,
    /// State of the storage related to Starknet contract
    pub(crate) starknet_storage_state: ContractStorageState<'a, S, C>,
    /// Indicates whether the current execution supports the "reverted" status.
    pub(crate) support_reverted: bool,
    /// Get the selector for the entry point of the contract.
    pub(crate) entry_point_selector: Felt252,
    /// Map selectors to their corresponding syscall names.
    pub(crate) selector_to_syscall: &'a HashMap<Felt252, &'static str>,
    pub(crate) execution_info_ptr: Option<Relocatable>,
}

// TODO: execution entry point may no be a parameter field, but there is no way to generate a default for now

impl<'a, S: StateReader, C: ContractClassCache> BusinessLogicSyscallHandler<'a, S, C> {
    /// Constructor creates a new [BusinessLogicSyscallHandler] instance
    #[allow(clippy::too_many_arguments)]
    pub fn new(
        tx_execution_context: TransactionExecutionContext,
        state: &'a mut CachedState<S, C>,
        resources_manager: ExecutionResourcesManager,
        caller_address: Address,
        contract_address: Address,
        block_context: BlockContext,
        syscall_ptr: Relocatable,
        support_reverted: bool,
        entry_point_selector: Felt252,
    ) -> Self {
        let events = Vec::new();
        let read_only_segments = Vec::new();
        let l2_to_l1_messages = Vec::new();
        let starknet_storage_state = ContractStorageState::new(state, contract_address.clone());
        let internal_calls = Vec::new();

        BusinessLogicSyscallHandler {
            tx_execution_context,
            events,
            read_only_segments,
            resources_manager,
            contract_address,
            caller_address,
            l2_to_l1_messages,
            block_context,
            starknet_storage_state,
            internal_calls,
            expected_syscall_ptr: syscall_ptr,
            support_reverted,
            entry_point_selector,
            selector_to_syscall: &SELECTOR_TO_SYSCALL,
            execution_info_ptr: None,
        }
    }

    /// Constructor with default values, used for testing
    pub fn default_with_state(state: &'a mut CachedState<S, C>) -> Self {
        BusinessLogicSyscallHandler::new_for_testing(
            BlockInfo::default(),
            Default::default(),
            state,
        )
    }

    ///  System calls allow a contract to requires services from the Starknet OS
    ///  See further documentation on https://docs.starknet.io/documentation/architecture_and_concepts/Contracts/system-calls/
    /// Constructor for testing purposes
    pub fn new_for_testing(
        block_info: BlockInfo,
        _contract_address: Address,
        state: &'a mut CachedState<S, C>,
    ) -> Self {
        let syscalls = Vec::from([
            // Emits an event with a given set of keys and data.
            "emit_event".to_string(),
            // Deploys a new instance of a previously declared class.
            "deploy".to_string(),
            // Gets information about the original transaction.
            "get_tx_info".to_string(),
            // Sends a message to L1.
            "send_message_to_l1".to_string(),
            // Calls the requested function in any previously declared class.
            "library_call".to_string(),
            // Returns the address of the calling contract, or 0 if the call was not initiated by another contract.
            "get_caller_address".to_string(),
            // Gets the address of the contract who raised the system call.
            "get_contract_address".to_string(),
            // Returns the address of the sequencer that generated the current block.
            "get_sequencer_address".to_string(),
            // Gets the timestamp of the block in which the transaction is executed.
            "get_block_timestamp".to_string(),
        ]);
        let events = Vec::new();
        let tx_execution_context = Default::default();
        let read_only_segments = Vec::new();
        let resources_manager = ExecutionResourcesManager::new(syscalls, Default::default());
        let contract_address = Address(1.into());
        let caller_address = Address(0.into());
        let l2_to_l1_messages = Vec::new();
        let mut block_context = BlockContext::default();
        block_context.block_info = block_info;
        let starknet_storage_state = ContractStorageState::new(state, contract_address.clone());

        let internal_calls = Vec::new();
        let expected_syscall_ptr = Relocatable::from((0, 0));
        let entry_point_selector = 333.into();

        BusinessLogicSyscallHandler {
            tx_execution_context,
            events,
            read_only_segments,
            resources_manager,
            contract_address,
            caller_address,
            l2_to_l1_messages,
            block_context,
            starknet_storage_state,
            internal_calls,
            expected_syscall_ptr,
            support_reverted: false,
            entry_point_selector,
            selector_to_syscall: &SELECTOR_TO_SYSCALL,
            execution_info_ptr: None,
        }
    }

    /// Increments the syscall count for a given `syscall_name` by 1.
    fn increment_syscall_count(&mut self, syscall_name: &str) {
        self.resources_manager
            .increment_syscall_counter(syscall_name, 1);
    }

    /// Helper function to execute a call to a contract
    fn call_contract_helper(
        &mut self,
        vm: &mut VirtualMachine,
        remaining_gas: u128,
        execution_entry_point: ExecutionEntryPoint,
        #[cfg(feature = "cairo-native")] program_cache: Option<
            Rc<RefCell<ProgramCache<'_, ClassHash>>>,
        >,
    ) -> Result<SyscallResponse, SyscallHandlerError> {
        let ExecutionResult {
            call_info,
            revert_error,
            ..
        } = execution_entry_point
            .execute(
                self.starknet_storage_state.state,
                &self.block_context,
                &mut self.resources_manager,
                &mut self.tx_execution_context,
                false,
                self.block_context.invoke_tx_max_n_steps,
                #[cfg(feature = "cairo-native")]
                program_cache,
            )
            .map_err(|err| SyscallHandlerError::ExecutionError(err.to_string()))?;

        let call_info = call_info.ok_or(SyscallHandlerError::ExecutionError(
            revert_error.unwrap_or_else(|| "Execution error".to_string()),
        ))?;

        let retdata_maybe_reloc = call_info
            .retdata
            .clone()
            .into_iter()
            .map(MaybeRelocatable::from)
            .collect::<Vec<MaybeRelocatable>>();

        let retdata_start = self.allocate_segment(vm, retdata_maybe_reloc)?;
        let retdata_end = (retdata_start + call_info.retdata.len())?;

        let remaining_gas = remaining_gas.saturating_sub(call_info.gas_consumed);

        let gas = remaining_gas;
        let body = if call_info.failure_flag {
            Some(ResponseBody::Failure(FailureReason {
                retdata_start,
                retdata_end,
            }))
        } else {
            Some(ResponseBody::CallContract(CallContractResponse {
                retdata_start,
                retdata_end,
            }))
        };

        // update syscall handler information
        self.starknet_storage_state
            .read_values
            .extend(call_info.storage_read_values.clone());
        self.starknet_storage_state
            .accessed_keys
            .extend(call_info.accessed_storage_keys.clone());

        self.internal_calls.push(call_info);

        Ok(SyscallResponse { gas, body })
    }

    /// Checks if constructor entry points are empty
    fn constructor_entry_points_empty(
        &self,
        contract_class: CompiledClass,
    ) -> Result<bool, StateError> {
        Ok(match contract_class {
            CompiledClass::Deprecated(class) => class
                .entry_points_by_type
                .get(&EntryPointType::Constructor)
                .ok_or(ContractClassError::NoneEntryPointType)?
                .is_empty(),
            CompiledClass::Casm { casm: class, .. } => {
                class.entry_points_by_type.constructor.is_empty()
            }
        })
    }

    /// Execute a constructor entry point
    fn execute_constructor_entry_point(
        &mut self,
        contract_address: &Address,
        class_hash_bytes: ClassHash,
        constructor_calldata: Vec<Felt252>,
        remaining_gas: u128,
        #[cfg(feature = "cairo-native")] program_cache: Option<
            Rc<RefCell<ProgramCache<'_, ClassHash>>>,
        >,
    ) -> Result<CallResult, StateError> {
        let compiled_class = if let Ok(compiled_class) = self
            .starknet_storage_state
            .state
            .get_contract_class(&class_hash_bytes)
        {
            compiled_class
        } else {
            return Ok(CallResult {
                gas_consumed: 0,
                is_success: false,
                retdata: vec![Felt252::from_bytes_be_slice(b"CLASS_HASH_NOT_FOUND").into()],
            });
        };

        if self.constructor_entry_points_empty(compiled_class)? {
            if !constructor_calldata.is_empty() {
                return Err(StateError::ConstructorCalldataEmpty);
            }

            let call_info = CallInfo::empty_constructor_call(
                contract_address.clone(),
                self.contract_address.clone(),
                Some(class_hash_bytes),
            );
            self.internal_calls.push(call_info.clone());

            return Ok(call_info.result());
        }

        let call = ExecutionEntryPoint::new(
            contract_address.clone(),
            constructor_calldata,
            *CONSTRUCTOR_ENTRY_POINT_SELECTOR,
            self.contract_address.clone(),
            EntryPointType::Constructor,
            Some(CallType::Call),
            None,
            remaining_gas,
        );

        let ExecutionResult {
            call_info,
            revert_error,
            ..
        } = call
            .execute(
                self.starknet_storage_state.state,
                &self.block_context,
                &mut self.resources_manager,
                &mut self.tx_execution_context,
                self.support_reverted,
                self.block_context.invoke_tx_max_n_steps,
                #[cfg(feature = "cairo-native")]
                program_cache,
            )
            .map_err(|_| StateError::ExecutionEntryPoint)?;

        let call_info = call_info.ok_or(StateError::CustomError(
            revert_error.unwrap_or_else(|| "Execution error".to_string()),
        ))?;

        self.internal_calls.push(call_info.clone());

        Ok(call_info.result())
    }

    /// Writes a value to the storage state using the specified address.
    fn syscall_storage_write(&mut self, key: Felt252, value: Felt252) {
        self.starknet_storage_state.write(Address(key), value)
    }

    /// Reads the syscall request, checks and reduces gas, executes the syscall, and writes the syscall response.
    pub fn syscall(
        &mut self,
        vm: &mut VirtualMachine,
        syscall_ptr: Relocatable,
        #[cfg(feature = "cairo-native")] program_cache: Option<
            Rc<RefCell<ProgramCache<'_, ClassHash>>>,
        >,
    ) -> Result<(), SyscallHandlerError> {
        let selector = get_big_int(vm, syscall_ptr)?;
        let syscall_name = self.selector_to_syscall.get(&selector).ok_or(
            SyscallHandlerError::SelectorNotInHandlerMap(selector.to_string()),
        )?;

        let initial_gas: Felt252 = get_big_int(vm, (syscall_ptr + 1)?)?;
        let initial_gas = initial_gas
            .to_u128()
            .ok_or(MathError::Felt252ToU64Conversion(Box::new(initial_gas)))?;

        // Advance SyscallPointer as the first two cells contain the selector & gas
        let mut syscall_ptr: Relocatable =
            (syscall_ptr + 2_usize).map_err(SyscallHandlerError::from)?;

        let request = self.read_and_validate_syscall_request(vm, &mut syscall_ptr, syscall_name)?;

        // Check and reduce gas (after validating the syscall selector for consistency wth the OS).
        let required_gas = SYSCALL_GAS_COST
            .get(syscall_name)
            .map(|&x| x.saturating_sub(SYSCALL_BASE))
            .ok_or(SyscallHandlerError::SelectorDoesNotHaveAssociatedGas(
                selector.to_string(),
            ))?;

        let response = if initial_gas < required_gas {
            let out_of_gas_felt = Felt252::from_bytes_be_slice("Out of gas".as_bytes());
            let retdata_start =
                self.allocate_segment(vm, vec![MaybeRelocatable::from(out_of_gas_felt)])?;
            let response_body = ResponseBody::Failure(FailureReason {
                retdata_start,
                retdata_end: (retdata_start + 1)?,
            });

            SyscallResponse {
                gas: initial_gas,
                body: Some(response_body),
            }
        } else {
            // Execute with remaining gas.
            let remaining_gas = initial_gas - required_gas;
            self.execute_syscall(
                request,
                remaining_gas,
                vm,
                #[cfg(feature = "cairo-native")]
                program_cache,
            )?
        };

        // Write response to the syscall segment.
        self.expected_syscall_ptr = vm
            .write_arg(syscall_ptr, &response.to_cairo_compatible_args())?
            .get_relocatable()
            .ok_or(MemoryError::WriteArg)?;

        Ok(())
    }

    /// Executes the specific syscall based on the request.
    fn execute_syscall(
        &mut self,
        request: SyscallRequest,
        remaining_gas: u128,
        vm: &mut VirtualMachine,
        #[cfg(feature = "cairo-native")] program_cache: Option<
            Rc<RefCell<ProgramCache<'_, ClassHash>>>,
        >,
    ) -> Result<SyscallResponse, SyscallHandlerError> {
        match request {
            SyscallRequest::LibraryCall(req) => self.library_call(
                vm,
                req,
                remaining_gas,
                #[cfg(feature = "cairo-native")]
                program_cache,
            ),
            SyscallRequest::CallContract(req) => self.call_contract(
                vm,
                req,
                remaining_gas,
                #[cfg(feature = "cairo-native")]
                program_cache,
            ),
            SyscallRequest::Deploy(req) => self.deploy(
                vm,
                req,
                remaining_gas,
                #[cfg(feature = "cairo-native")]
                program_cache,
            ),
            SyscallRequest::StorageRead(req) => self.storage_read(vm, req, remaining_gas),
            SyscallRequest::StorageWrite(req) => self.storage_write(vm, req, remaining_gas),
            SyscallRequest::GetExecutionInfo => self.get_execution_info(vm, remaining_gas),
            SyscallRequest::SendMessageToL1(req) => self.send_message_to_l1(vm, req, remaining_gas),
            SyscallRequest::EmitEvent(req) => self.emit_event(vm, req, remaining_gas),
            SyscallRequest::GetBlockNumber => self.get_block_number(vm, remaining_gas),
            SyscallRequest::GetBlockTimestamp(req) => {
                self.get_block_timestamp(vm, req, remaining_gas)
            }
            SyscallRequest::GetBlockHash(req) => self.get_block_hash(vm, req, remaining_gas),
            SyscallRequest::ReplaceClass(req) => self.replace_class(vm, req, remaining_gas),
            SyscallRequest::Keccak(req) => self.keccak(vm, req, remaining_gas),
        }
    }

    /// Returns the hash of a specific block, with an error if the block number is out of range.
    fn get_block_hash(
        &mut self,
        vm: &mut VirtualMachine,
        request: GetBlockHashRequest,
        remaining_gas: u128,
    ) -> Result<SyscallResponse, SyscallHandlerError> {
        let block_number = request.block_number;
        let current_block_number = self.block_context.block_info.block_number;

        if current_block_number < 10 || block_number > current_block_number - 10 {
            let out_of_range_felt =
                Felt252::from_bytes_be_slice("Block number out of range".as_bytes());
            let retdata_start =
                self.allocate_segment(vm, vec![MaybeRelocatable::from(out_of_range_felt)])?;
            let failure = FailureReason {
                retdata_start,
                retdata_end: (retdata_start + 1)?,
            };

            return Ok(SyscallResponse {
                gas: remaining_gas,
                body: Some(ResponseBody::Failure(failure)),
            });
        }

        // FIXME: Update this after release.
<<<<<<< HEAD
        // const V_0_12_0_FIRST_BLOCK: u64 = 0;
        let block_hash = /*if block_number < V_0_12_0_FIRST_BLOCK {*/
        //     Felt252::zero()
        // } else {
        self.starknet_storage_state.state.get_storage_at(&(
            BLOCK_HASH_CONTRACT_ADDRESS.clone(),
            Felt252::new(block_number).to_be_bytes(),
        ))?
        /*}*/;
=======
        const V_0_12_0_FIRST_BLOCK: u64 = 0;
        let block_hash = if block_number < V_0_12_0_FIRST_BLOCK {
            Felt252::ZERO
        } else {
            self.starknet_storage_state.state.get_storage_at(&(
                BLOCK_HASH_CONTRACT_ADDRESS.clone(),
                Felt252::from(block_number).to_bytes_be(),
            ))?
        };
>>>>>>> 8b037c16

        Ok(SyscallResponse {
            gas: remaining_gas,
            body: Some(ResponseBody::GetBlockHash(GetBlockHashResponse {
                block_hash,
            })),
        })
    }

    /// Validates stop pointers and read-only segments after the syscall execution.
    pub(crate) fn post_run(
        &self,
        runner: &mut VirtualMachine,
        syscall_stop_ptr: Relocatable,
    ) -> Result<(), TransactionError> {
        let expected_stop_ptr = self.expected_syscall_ptr;
        if syscall_stop_ptr != expected_stop_ptr {
            return Err(TransactionError::InvalidStopPointer(
                expected_stop_ptr,
                syscall_stop_ptr,
            ));
        }
        self.validate_read_only_segments(runner)
    }

    /// Validates that there were no out of bounds writes to read-only segments and marks them as accessed.
    pub(crate) fn validate_read_only_segments(
        &self,
        vm: &mut VirtualMachine,
    ) -> Result<(), TransactionError> {
        for (segment_ptr, segment_size) in self.read_only_segments.clone() {
            let used_size = vm
                .get_segment_used_size(segment_ptr.segment_index as usize)
                .ok_or(TransactionError::InvalidSegmentSize)?;

            let seg_size = match segment_size {
                MaybeRelocatable::Int(size) => size,
                _ => return Err(TransactionError::NotAFelt),
            };

            if seg_size != used_size.into() {
                return Err(TransactionError::OutOfBound);
            }
            vm.mark_address_range_as_accessed(segment_ptr, used_size)?;
        }
        Ok(())
    }
}

impl<'a, S: StateReader, C: ContractClassCache> BusinessLogicSyscallHandler<'a, S, C> {
    /// Emit an event.
    fn emit_event(
        &mut self,
        vm: &VirtualMachine,
        request: EmitEventRequest,
        remaining_gas: u128,
    ) -> Result<SyscallResponse, SyscallHandlerError> {
        let order = self.tx_execution_context.n_emitted_events;
        let keys: Vec<Felt252> = get_felt_range(vm, request.keys_start, request.keys_end)?;
        let data: Vec<Felt252> = get_felt_range(vm, request.data_start, request.data_end)?;
        self.events.push(OrderedEvent::new(order, keys, data));

        // Update events count.
        self.tx_execution_context.n_emitted_events += 1;
        Ok(SyscallResponse {
            gas: remaining_gas,
            body: None,
        })
    }

    /// Returns the block number.
    fn get_block_number(
        &mut self,
        _vm: &mut VirtualMachine,
        remaining_gas: u128,
    ) -> Result<SyscallResponse, SyscallHandlerError> {
        Ok(SyscallResponse {
            gas: remaining_gas,
            body: Some(ResponseBody::GetBlockNumber {
                number: self.block_context.block_info.block_number.into(),
            }),
        })
    }

    /// Reads the value associated with the given key from the storage state.
    fn _storage_read(&mut self, key: [u8; 32]) -> Result<Felt252, StateError> {
        match self
            .starknet_storage_state
            .read(Address(Felt252::from_bytes_be(&key)))
        {
            Ok(value) => Ok(value),
            Err(e @ StateError::Io(_)) => Err(e),
            Err(_) => Ok(Felt252::ZERO),
        }
    }

    /// Performs a storage write operation.
    fn storage_write(
        &mut self,
        vm: &mut VirtualMachine,
        request: StorageWriteRequest,
        remaining_gas: u128,
    ) -> Result<SyscallResponse, SyscallHandlerError> {
        if request.reserved != 0.into() {
            let retdata_start = self.allocate_segment(
                vm,
                vec![Felt252::from_bytes_be_slice(b"Unsupported address domain").into()],
            )?;
            let retdata_end = retdata_start.add(1)?;

            return Ok(SyscallResponse {
                gas: remaining_gas,
                body: Some(ResponseBody::Failure(FailureReason {
                    retdata_start,
                    retdata_end,
                })),
            });
        }

        self.syscall_storage_write(request.key, request.value);

        Ok(SyscallResponse {
            gas: remaining_gas,
            body: None,
        })
    }

    // Returns the pointer to the segment with the execution info if it was already written.
    // If it wasn't, it writes the execution info into memory and returns its start address.
    fn get_or_allocate_execution_info(
        &mut self,
        vm: &mut VirtualMachine,
    ) -> Result<Relocatable, SyscallHandlerError> {
        if let Some(ptr) = self.execution_info_ptr {
            return Ok(ptr);
        }

        // Allocate block_info
        let block_info = &self.block_context.block_info;
        let block_info_data = vec![
            MaybeRelocatable::from(Felt252::from(block_info.block_number)),
            MaybeRelocatable::from(Felt252::from(block_info.block_timestamp)),
            MaybeRelocatable::from(&block_info.sequencer_address.0),
        ];
        let block_info_ptr = self.allocate_segment(vm, block_info_data)?;

        // Allocate signature
        let signature: Vec<MaybeRelocatable> = self
            .tx_execution_context
            .signature
            .iter()
            .map(MaybeRelocatable::from)
            .collect();
        let signature_start_ptr = self.allocate_segment(vm, signature)?;
        let signature_end_ptr = (signature_start_ptr + self.tx_execution_context.signature.len())?;

        // Allocate tx info
        let tx_info = &self.tx_execution_context;
        let tx_info_data = vec![
            MaybeRelocatable::from(&tx_info.version),
            MaybeRelocatable::from(&tx_info.account_contract_address.0),
            MaybeRelocatable::from(Felt252::from(tx_info.max_fee)),
            signature_start_ptr.into(),
            signature_end_ptr.into(),
            MaybeRelocatable::from(&tx_info.transaction_hash),
            MaybeRelocatable::from(&self.block_context.starknet_os_config.chain_id),
            MaybeRelocatable::from(&tx_info.nonce),
        ];
        let tx_info_ptr = self.allocate_segment(vm, tx_info_data)?;

        // Allocate execution_info
        let execution_info = vec![
            block_info_ptr.into(),
            tx_info_ptr.into(),
            MaybeRelocatable::from(&self.caller_address.0),
            MaybeRelocatable::from(&self.contract_address.0),
            MaybeRelocatable::from(&self.entry_point_selector),
        ];
        let execution_info_ptr = self.allocate_segment(vm, execution_info)?;

        self.execution_info_ptr = Some(execution_info_ptr);
        Ok(execution_info_ptr)
    }

    fn get_execution_info(
        &mut self,
        vm: &mut VirtualMachine,
        remaining_gas: u128,
    ) -> Result<SyscallResponse, SyscallHandlerError> {
        let exec_info_ptr = self.get_or_allocate_execution_info(vm)?;
        Ok(SyscallResponse {
            gas: remaining_gas,
            body: Some(ResponseBody::GetExecutionInfo { exec_info_ptr }),
        })
    }

    /// Executes a contract call
    fn call_contract(
        &mut self,
        vm: &mut VirtualMachine,
        request: CallContractRequest,
        remaining_gas: u128,
        #[cfg(feature = "cairo-native")] program_cache: Option<
            Rc<RefCell<ProgramCache<'_, ClassHash>>>,
        >,
    ) -> Result<SyscallResponse, SyscallHandlerError> {
        let calldata = get_felt_range(vm, request.calldata_start, request.calldata_end)?;
        let execution_entry_point = ExecutionEntryPoint::new(
            request.contract_address,
            calldata,
            request.selector,
            self.contract_address.clone(),
            EntryPointType::External,
            Some(CallType::Call),
            None,
            remaining_gas,
        );

        self.call_contract_helper(
            vm,
            remaining_gas,
            execution_entry_point,
            #[cfg(feature = "cairo-native")]
            program_cache,
        )
    }

    /// Performs a storage read operation.
    fn storage_read(
        &mut self,
        vm: &mut VirtualMachine,
        request: StorageReadRequest,
        remaining_gas: u128,
    ) -> Result<SyscallResponse, SyscallHandlerError> {
        if request.reserved != Felt252::ZERO {
            let retdata_start = self.allocate_segment(
                vm,
                vec![Felt252::from_bytes_be_slice(b"Unsupported address domain").into()],
            )?;
            let retdata_end = retdata_start.add(1)?;

            return Ok(SyscallResponse {
                gas: remaining_gas,
                body: Some(ResponseBody::Failure(FailureReason {
                    retdata_start,
                    retdata_end,
                })),
            });
        }

        let value = self._storage_read(request.key)?;

        Ok(SyscallResponse {
            gas: remaining_gas,
            body: Some(ResponseBody::StorageReadResponse { value: Some(value) }),
        })
    }

    /// Deploys a contract.
    fn syscall_deploy(
        &mut self,
        vm: &VirtualMachine,
        request: DeployRequest,
        remaining_gas: u128,
        #[cfg(feature = "cairo-native")] program_cache: Option<
            Rc<RefCell<ProgramCache<'_, ClassHash>>>,
        >,
    ) -> Result<(Address, CallResult), SyscallHandlerError> {
        if !(request.deploy_from_zero.is_zero() || request.deploy_from_zero.is_one()) {
            return Err(SyscallHandlerError::DeployFromZero(
                request.deploy_from_zero,
            ));
        };

        let constructor_calldata =
            get_felt_range(vm, request.calldata_start, request.calldata_end)?;

        let class_hash = &request.class_hash;

        let deployer_address = if request.deploy_from_zero.is_zero() {
            self.contract_address.clone()
        } else {
            Address::default()
        };

        let contract_address = Address(calculate_contract_address(
            &request.salt,
            class_hash,
            &constructor_calldata,
            deployer_address,
        )?);

        // Initialize the contract.
        let class_hash_bytes: ClassHash = felt_to_hash(&request.class_hash);

        if (self
            .starknet_storage_state
            .state
            .deploy_contract(contract_address.clone(), class_hash_bytes))
        .is_err()
        {
            return Ok((
                Address::default(),
                (CallResult {
                    gas_consumed: 0,
                    is_success: false,
                    retdata: vec![
                        Felt252::from_bytes_be_slice(b"CONTRACT_ADDRESS_UNAVAILABLE").into(),
                    ],
                }),
            ));
        }
        let result = self.execute_constructor_entry_point(
            &contract_address,
            class_hash_bytes,
            constructor_calldata,
            remaining_gas,
            #[cfg(feature = "cairo-native")]
            program_cache,
        )?;

        Ok((contract_address, result))
    }

    /// Deploys a contract to the virtual machine.
    fn deploy(
        &mut self,
        vm: &mut VirtualMachine,
        syscall_request: DeployRequest,
        mut remaining_gas: u128,
        #[cfg(feature = "cairo-native")] program_cache: Option<
            Rc<RefCell<ProgramCache<'_, ClassHash>>>,
        >,
    ) -> Result<SyscallResponse, SyscallHandlerError> {
        let (contract_address, result) = self.syscall_deploy(
            vm,
            syscall_request,
            remaining_gas,
            #[cfg(feature = "cairo-native")]
            program_cache,
        )?;

        remaining_gas -= result.gas_consumed;

        let retdata_len = result.retdata.len();

        let retdata_start = self.allocate_segment(vm, result.retdata)?;
        let retdata_end = retdata_start.add(retdata_len)?;

        let ok = result.is_success;

        let body: ResponseBody = if ok {
            let contract_address = contract_address.0;
            ResponseBody::Deploy(DeployResponse {
                contract_address,
                retdata_start,
                retdata_end,
            })
        } else {
            ResponseBody::Failure(FailureReason {
                retdata_start,
                retdata_end,
            })
        };
        let response = SyscallResponse {
            gas: remaining_gas,
            body: Some(body),
        };

        Ok(response)
    }

    /// Reads and validates syscall requests. Matches syscall names to their corresponding requests.
    fn read_syscall_request(
        &self,
        vm: &VirtualMachine,
        syscall_ptr: Relocatable,
        syscall_name: &str,
    ) -> Result<SyscallRequest, SyscallHandlerError> {
        match syscall_name {
            "emit_event" => EmitEventRequest::from_ptr(vm, syscall_ptr),
            "storage_read" => StorageReadRequest::from_ptr(vm, syscall_ptr),
            "call_contract" => CallContractRequest::from_ptr(vm, syscall_ptr),
            "library_call" => LibraryCallRequest::from_ptr(vm, syscall_ptr),
            "deploy" => DeployRequest::from_ptr(vm, syscall_ptr),
            "get_block_number" => Ok(SyscallRequest::GetBlockNumber),
            "get_block_hash" => GetBlockHashRequest::from_ptr(vm, syscall_ptr),
            "storage_write" => StorageWriteRequest::from_ptr(vm, syscall_ptr),
            "get_execution_info" => Ok(SyscallRequest::GetExecutionInfo),
            "send_message_to_l1" => SendMessageToL1Request::from_ptr(vm, syscall_ptr),
            "replace_class" => ReplaceClassRequest::from_ptr(vm, syscall_ptr),
            "keccak" => KeccakRequest::from_ptr(vm, syscall_ptr),
            _ => Err(SyscallHandlerError::UnknownSyscall(
                syscall_name.to_string(),
            )),
        }
    }
    /// Allocate a segment in memory.
    pub(crate) fn allocate_segment(
        &mut self,
        vm: &mut VirtualMachine,
        data: Vec<MaybeRelocatable>,
    ) -> Result<Relocatable, SyscallHandlerError> {
        let segment_start = vm.add_memory_segment();
        let segment_end = vm.write_arg(segment_start, &data)?;
        let sub = segment_end.sub(&segment_start.to_owned().into())?;
        let segment = (segment_start.to_owned(), sub);
        self.read_only_segments.push(segment);

        Ok(segment_start)
    }

    /// Sends a message from L2 to L1, including the destination address and payload.
    fn send_message_to_l1(
        &mut self,
        vm: &VirtualMachine,
        request: SendMessageToL1Request,
        remaining_gas: u128,
    ) -> Result<SyscallResponse, SyscallHandlerError> {
        let payload = get_felt_range(vm, request.payload_start, request.payload_end)?;

        self.l2_to_l1_messages.push(OrderedL2ToL1Message::new(
            self.tx_execution_context.n_sent_messages,
            request.to_address,
            payload,
        ));

        // Update messages count.
        self.tx_execution_context.n_sent_messages += 1;
        Ok(SyscallResponse {
            gas: remaining_gas,
            body: None,
        })
    }

    /// Reads and validates a syscall request, and updates the expected syscall pointer offset.
    fn read_and_validate_syscall_request(
        &mut self,
        vm: &VirtualMachine,
        syscall_ptr: &mut Relocatable,
        syscall_name: &str,
    ) -> Result<SyscallRequest, SyscallHandlerError> {
        self.increment_syscall_count(syscall_name);
        let syscall_request = self.read_syscall_request(vm, *syscall_ptr, syscall_name)?;

        *syscall_ptr += get_syscall_size_from_name(syscall_name);
        Ok(syscall_request)
    }

    /// Executes a library call
    fn library_call(
        &mut self,
        vm: &mut VirtualMachine,
        request: LibraryCallRequest,
        remaining_gas: u128,
        #[cfg(feature = "cairo-native")] program_cache: Option<
            Rc<RefCell<ProgramCache<'_, ClassHash>>>,
        >,
    ) -> Result<SyscallResponse, SyscallHandlerError> {
        let calldata = get_felt_range(vm, request.calldata_start, request.calldata_end)?;
        let class_hash = ClassHash::from(request.class_hash);
        let execution_entry_point = ExecutionEntryPoint::new(
            self.contract_address.clone(),
            calldata,
            request.selector,
            self.caller_address.clone(),
            EntryPointType::External,
            Some(CallType::Delegate),
            Some(class_hash),
            remaining_gas,
        );

        self.call_contract_helper(
            vm,
            remaining_gas,
            execution_entry_point,
            #[cfg(feature = "cairo-native")]
            program_cache,
        )
    }

    /// Get the time stamp of the block.
    fn get_block_timestamp(
        &mut self,
        _vm: &VirtualMachine,
        _request: GetBlockTimestampRequest,
        remaining_gas: u128,
    ) -> Result<SyscallResponse, SyscallHandlerError> {
        Ok(SyscallResponse {
            gas: remaining_gas,
            body: Some(ResponseBody::GetBlockTimestamp(GetBlockTimestampResponse {
                timestamp: self.block_context.block_info.block_timestamp.into(),
            })),
        })
    }

    /// Replaces class at the specified address with a new one based on the request.
    fn replace_class(
        &mut self,
        _vm: &VirtualMachine,
        request: ReplaceClassRequest,
        remaining_gas: u128,
    ) -> Result<SyscallResponse, SyscallHandlerError> {
        self.starknet_storage_state.state.set_class_hash_at(
            self.contract_address.clone(),
            ClassHash::from(request.class_hash),
        )?;
        Ok(SyscallResponse {
            gas: remaining_gas,
            body: None,
        })
    }

    /// Calculates the Keccak hash of a given input.
    fn keccak(
        &mut self,
        vm: &mut VirtualMachine,
        request: KeccakRequest,
        remaining_gas: u128,
    ) -> Result<SyscallResponse, SyscallHandlerError> {
        let length = (request.input_end - request.input_start)?;
        let mut gas = remaining_gas;

        if length % 17 != 0 {
            let response = self.failure_from_error_msg(vm, b"Invalid keccak input size")?;
            return Ok(SyscallResponse {
                gas,
                body: Some(response),
            });
        }
        let n_chunks = length / 17;
        let mut state = [0u64; 25];
        for i in 0..n_chunks {
            // TODO: check this before the loop, taking care to preserve functionality.
            if gas < KECCAK_ROUND_COST {
                let response = self.failure_from_error_msg(vm, b"Syscall out of gas")?;
                return Ok(SyscallResponse {
                    gas,
                    body: Some(response),
                });
            }
            gas -= KECCAK_ROUND_COST;
            let chunk_start = (request.input_start + i * 17)?;
            let chunk = get_felt_range(vm, chunk_start, (chunk_start + 17)?)?;
            for (i, val) in chunk.iter().enumerate() {
                state[i] ^= val.to_u64().ok_or_else(|| {
                    SyscallHandlerError::Conversion("Felt252".to_string(), "u64".to_string())
                })?;
            }
            keccak::f1600(&mut state)
        }
        let shift = Felt252::TWO.pow(64u32);
        let hash_low = (Felt252::from(state[1]) * shift) + Felt252::from(state[0]);
        let hash_high = (Felt252::from(state[3]) * shift) + Felt252::from(state[2]);

        Ok(SyscallResponse {
            gas,
            body: Some(ResponseBody::Keccak(KeccakResponse {
                hash_low,
                hash_high,
            })),
        })
    }

    // TODO: refactor code to use this function
    /// Constructs a failure response from an error message.
    fn failure_from_error_msg(
        &mut self,
        vm: &mut VirtualMachine,
        error_msg: &[u8],
    ) -> Result<ResponseBody, SyscallHandlerError> {
        let felt_encoded_msg = Felt252::from_bytes_be_slice(error_msg);
        let retdata_start =
            self.allocate_segment(vm, vec![MaybeRelocatable::from(felt_encoded_msg)])?;
        Ok(ResponseBody::Failure(FailureReason {
            retdata_start,
            retdata_end: (retdata_start + 1)?,
        }))
    }
}<|MERGE_RESOLUTION|>--- conflicted
+++ resolved
@@ -39,12 +39,8 @@
     transaction::error::TransactionError,
     utils::{calculate_sn_keccak, felt_to_hash, get_big_int, get_felt_range, Address, ClassHash},
 };
-<<<<<<< HEAD
-=======
 use cairo_vm::Felt252;
->>>>>>> 8b037c16
 use cairo_vm::{
-    felt::Felt252,
     types::{
         errors::math_errors::MathError,
         relocatable::{MaybeRelocatable, Relocatable},
@@ -585,18 +581,8 @@
         }
 
         // FIXME: Update this after release.
-<<<<<<< HEAD
-        // const V_0_12_0_FIRST_BLOCK: u64 = 0;
-        let block_hash = /*if block_number < V_0_12_0_FIRST_BLOCK {*/
-        //     Felt252::zero()
-        // } else {
-        self.starknet_storage_state.state.get_storage_at(&(
-            BLOCK_HASH_CONTRACT_ADDRESS.clone(),
-            Felt252::new(block_number).to_be_bytes(),
-        ))?
-        /*}*/;
-=======
         const V_0_12_0_FIRST_BLOCK: u64 = 0;
+        #[allow(clippy::absurd_extreme_comparisons)]
         let block_hash = if block_number < V_0_12_0_FIRST_BLOCK {
             Felt252::ZERO
         } else {
@@ -605,7 +591,6 @@
                 Felt252::from(block_number).to_bytes_be(),
             ))?
         };
->>>>>>> 8b037c16
 
         Ok(SyscallResponse {
             gas: remaining_gas,
