--- conflicted
+++ resolved
@@ -19,23 +19,18 @@
     },
     syscall_response::{CallContractResponse, FailureReason, ResponseBody},
 };
+use crate::definitions::block_context::BlockContext;
 use crate::services::api::contract_classes::compiled_class::CompiledClass;
 use crate::state::BlockInfo;
 use crate::transaction::error::TransactionError;
 use crate::utils::calculate_sn_keccak;
 use crate::{
     core::errors::state_errors::StateError,
-<<<<<<< HEAD
-    definitions::{block_context::BlockContext, constants::CONSTRUCTOR_ENTRY_POINT_SELECTOR},
-=======
-    definitions::{
-        constants::CONSTRUCTOR_ENTRY_POINT_SELECTOR, general_config::TransactionContext,
-    },
+    definitions::constants::CONSTRUCTOR_ENTRY_POINT_SELECTOR,
     execution::{
         execution_entry_point::ExecutionEntryPoint, CallInfo, CallResult, CallType, OrderedEvent,
         OrderedL2ToL1Message, TransactionExecutionContext,
     },
->>>>>>> 29c56bfe
     hash_utils::calculate_contract_address,
     services::api::contract_class_errors::ContractClassError,
     state::ExecutionResourcesManager,
