#![allow(clippy::absurd_extreme_comparisons)]

use std::collections::HashMap;
use std::ops::Add;

use super::syscall_handler_errors::SyscallHandlerError;
use super::syscall_request::{
    EmitEventRequest, FromPtr, GetBlockHashRequest, GetBlockTimestampRequest, KeccakRequest,
    StorageReadRequest, StorageWriteRequest,
};
use super::syscall_response::{
    DeployResponse, GetBlockHashResponse, GetBlockTimestampResponse, KeccakResponse,
    SyscallResponse,
};
use super::{
    syscall_info::get_syscall_size_from_name,
    syscall_request::{
        CallContractRequest, DeployRequest, LibraryCallRequest, ReplaceClassRequest,
        SendMessageToL1Request, SyscallRequest,
    },
    syscall_response::{CallContractResponse, FailureReason, ResponseBody},
};
use crate::definitions::block_context::BlockContext;
use crate::definitions::constants::BLOCK_HASH_CONTRACT_ADDRESS;
use crate::execution::execution_entry_point::ExecutionResult;
use crate::services::api::contract_classes::compiled_class::CompiledClass;
use crate::state::cached_state::CachedState;
use crate::state::BlockInfo;
use crate::transaction::error::TransactionError;
use crate::utils::calculate_sn_keccak;
use crate::{
    core::errors::state_errors::StateError,
    definitions::constants::CONSTRUCTOR_ENTRY_POINT_SELECTOR,
    execution::{
        execution_entry_point::ExecutionEntryPoint, CallInfo, CallResult, CallType, OrderedEvent,
        OrderedL2ToL1Message, TransactionExecutionContext,
    },
    hash_utils::calculate_contract_address,
    services::api::contract_class_errors::ContractClassError,
    state::ExecutionResourcesManager,
    state::{
        contract_storage_state::ContractStorageState,
        state_api::{State, StateReader},
    },
    utils::{felt_to_hash, get_big_int, get_felt_range, Address, ClassHash},
};
use cairo_vm::Felt252;
use cairo_vm::{
    types::{
        errors::math_errors::MathError,
        relocatable::{MaybeRelocatable, Relocatable},
    },
    vm::{errors::memory_errors::MemoryError, vm_core::VirtualMachine},
};
use lazy_static::lazy_static;

use crate::services::api::contract_classes::deprecated_contract_class::EntryPointType;
use crate::state::contract_class_cache::ContractClassCache;
use num_traits::{One, ToPrimitive, Zero};

#[cfg(feature = "cairo-native")]
use {
    cairo_native::cache::ProgramCache,
    std::{cell::RefCell, rc::Rc},
};

pub(crate) const STEP: u128 = 100;
pub(crate) const SYSCALL_BASE: u128 = 100 * STEP;
pub(crate) const KECCAK_ROUND_COST: u128 = 180000;

lazy_static! {
    /// Felt->syscall map that was extracted from new_syscalls.json (Cairo 1.0 syscalls)
    static ref SELECTOR_TO_SYSCALL: HashMap<Felt252, &'static str> = {
            let mut map: HashMap<Felt252, &'static str> = HashMap::with_capacity(9);

            map.insert(92376026794327011772951660_u128.into(), "library_call");
            map.insert(25500403217443378527601783667_u128.into(), "replace_class");
            map.insert(
                94901967946959054011942058057773508207_u128.into(),
                "get_execution_info",
            );
            map.insert(22096086224907272360718070632_u128.into(), "get_block_hash");
            map.insert(100890693370601760042082660_u128.into(), "storage_read");
            map.insert(20853273475220472486191784820_u128.into(), "call_contract");
            map.insert(
                433017908768303439907196859243777073_u128.into(),
                "send_message_to_l1",
            );
            map.insert(75202468540281_u128.into(), "deploy");
            map.insert(1280709301550335749748_u128.into(), "emit_event");
            map.insert(25828017502874050592466629733_u128.into(), "storage_write");
            map.insert(Felt252::from_bytes_be(&calculate_sn_keccak("get_block_timestamp".as_bytes())), "get_block_timestamp");
            map.insert(Felt252::from_bytes_be(&calculate_sn_keccak("get_block_number".as_bytes())), "get_block_number");
            map.insert(Felt252::from_bytes_be_slice("Keccak".as_bytes()), "keccak");

            map
    };

    // TODO: There is no reason why this could not be in the syscall enum itself AFAICT
    // Taken from starkware/starknet/constants.py in cairo-lang
    // See further documentation on cairo_programs/constants.cairo
    /// Maps syscall name to gas costs
    pub(crate) static ref SYSCALL_GAS_COST: HashMap<&'static str, u128> = {
        let mut map = HashMap::new();

        map.insert("initial", 100_000_000 * STEP);
        map.insert("entry_point_initial_budget", 100 * STEP);

        map.insert("entry_point", map["entry_point_initial_budget"] + 500 * STEP);
        map.insert("fee_transfer", map["entry_point"] + 100 * STEP);
        map.insert("transaction", 2 * map["entry_point"] + map["fee_transfer"] + 100 * STEP);

        map.insert("call_contract", SYSCALL_BASE + 10 * STEP + map["entry_point"]);
        map.insert("deploy", SYSCALL_BASE + 200 * STEP + map["entry_point"]);
        map.insert("get_execution_info", SYSCALL_BASE + 10 * STEP);
        map.insert("library_call", map["call_contract"]);
        map.insert("replace_class", SYSCALL_BASE + 50 * STEP);
        map.insert("storage_read", SYSCALL_BASE + 50 * STEP);
        map.insert("storage_write", SYSCALL_BASE + 50 * STEP);
        map.insert("emit_event", SYSCALL_BASE + 10 * STEP);
        map.insert("send_message_to_l1", SYSCALL_BASE + 50 * STEP);
        map.insert("get_block_timestamp", 0);
        map.insert("keccak", 0);
        map.insert("get_block_hash", SYSCALL_BASE + 50 * STEP);

        map
    };
}

#[derive(Debug)]
pub struct BusinessLogicSyscallHandler<'a, S: StateReader, C: ContractClassCache> {
    pub(crate) events: Vec<OrderedEvent>,
    pub(crate) expected_syscall_ptr: Relocatable,
    pub(crate) resources_manager: ExecutionResourcesManager,
    pub(crate) tx_execution_context: TransactionExecutionContext,
    pub(crate) l2_to_l1_messages: Vec<OrderedL2ToL1Message>,
    pub(crate) contract_address: Address,
    pub(crate) caller_address: Address,
    pub(crate) read_only_segments: Vec<(Relocatable, MaybeRelocatable)>,
    pub(crate) internal_calls: Vec<CallInfo>,
    pub(crate) block_context: BlockContext,
    pub(crate) starknet_storage_state: ContractStorageState<'a, S, C>,
    pub(crate) support_reverted: bool,
    pub(crate) entry_point_selector: Felt252,
    pub(crate) selector_to_syscall: &'a HashMap<Felt252, &'static str>,
    pub(crate) execution_info_ptr: Option<Relocatable>,
}

// TODO: execution entry point may no be a parameter field, but there is no way to generate a default for now

impl<'a, S: StateReader, C: ContractClassCache> BusinessLogicSyscallHandler<'a, S, C> {
    #[allow(clippy::too_many_arguments)]
    pub fn new(
        tx_execution_context: TransactionExecutionContext,
        state: &'a mut CachedState<S, C>,
        resources_manager: ExecutionResourcesManager,
        caller_address: Address,
        contract_address: Address,
        block_context: BlockContext,
        syscall_ptr: Relocatable,
        support_reverted: bool,
        entry_point_selector: Felt252,
    ) -> Self {
        let events = Vec::new();
        let read_only_segments = Vec::new();
        let l2_to_l1_messages = Vec::new();
        let starknet_storage_state = ContractStorageState::new(state, contract_address.clone());
        let internal_calls = Vec::new();

        BusinessLogicSyscallHandler {
            tx_execution_context,
            events,
            read_only_segments,
            resources_manager,
            contract_address,
            caller_address,
            l2_to_l1_messages,
            block_context,
            starknet_storage_state,
            internal_calls,
            expected_syscall_ptr: syscall_ptr,
            support_reverted,
            entry_point_selector,
            selector_to_syscall: &SELECTOR_TO_SYSCALL,
            execution_info_ptr: None,
        }
    }

    pub fn default_with_state(state: &'a mut CachedState<S, C>) -> Self {
        BusinessLogicSyscallHandler::new_for_testing(
            BlockInfo::default(),
            Default::default(),
            state,
        )
    }

    pub fn new_for_testing(
        block_info: BlockInfo,
        _contract_address: Address,
        state: &'a mut CachedState<S, C>,
    ) -> Self {
        let syscalls = Vec::from([
            "emit_event".to_string(),
            "deploy".to_string(),
            "get_tx_info".to_string(),
            "send_message_to_l1".to_string(),
            "library_call".to_string(),
            "get_caller_address".to_string(),
            "get_contract_address".to_string(),
            "get_sequencer_address".to_string(),
            "get_block_timestamp".to_string(),
        ]);
        let events = Vec::new();
        let tx_execution_context = Default::default();
        let read_only_segments = Vec::new();
        let resources_manager = ExecutionResourcesManager::new(syscalls, Default::default());
        let contract_address = Address(1.into());
        let caller_address = Address(0.into());
        let l2_to_l1_messages = Vec::new();
        let mut block_context = BlockContext::default();
        block_context.block_info = block_info;
        let starknet_storage_state = ContractStorageState::new(state, contract_address.clone());

        let internal_calls = Vec::new();
        let expected_syscall_ptr = Relocatable::from((0, 0));
        let entry_point_selector = 333.into();

        BusinessLogicSyscallHandler {
            tx_execution_context,
            events,
            read_only_segments,
            resources_manager,
            contract_address,
            caller_address,
            l2_to_l1_messages,
            block_context,
            starknet_storage_state,
            internal_calls,
            expected_syscall_ptr,
            support_reverted: false,
            entry_point_selector,
            selector_to_syscall: &SELECTOR_TO_SYSCALL,
            execution_info_ptr: None,
        }
    }

    /// Increments the syscall count for a given `syscall_name` by 1.
    fn increment_syscall_count(&mut self, syscall_name: &str) {
        self.resources_manager
            .increment_syscall_counter(syscall_name, 1);
    }

    fn call_contract_helper(
        &mut self,
        vm: &mut VirtualMachine,
        remaining_gas: u128,
        execution_entry_point: ExecutionEntryPoint,
        #[cfg(feature = "cairo-native")] program_cache: Option<
            Rc<RefCell<ProgramCache<'_, ClassHash>>>,
        >,
    ) -> Result<SyscallResponse, SyscallHandlerError> {
        let ExecutionResult {
            call_info,
            revert_error,
            ..
        } = execution_entry_point
            .execute(
                self.starknet_storage_state.state,
                &self.block_context,
                &mut self.resources_manager,
                &mut self.tx_execution_context,
                false,
                self.block_context.invoke_tx_max_n_steps,
                #[cfg(feature = "cairo-native")]
                program_cache,
            )
            .map_err(|err| SyscallHandlerError::ExecutionError(err.to_string()))?;

        let call_info = call_info.ok_or(SyscallHandlerError::ExecutionError(
            revert_error.unwrap_or_else(|| "Execution error".to_string()),
        ))?;

        let retdata_maybe_reloc = call_info
            .retdata
            .clone()
            .into_iter()
            .map(|item| MaybeRelocatable::from(Felt252::from(item)))
            .collect::<Vec<MaybeRelocatable>>();

        let retdata_start = self.allocate_segment(vm, retdata_maybe_reloc)?;
        let retdata_end = (retdata_start + call_info.retdata.len())?;

        let remaining_gas = remaining_gas.saturating_sub(call_info.gas_consumed);

        let gas = remaining_gas;
        let body = if call_info.failure_flag {
            Some(ResponseBody::Failure(FailureReason {
                retdata_start,
                retdata_end,
            }))
        } else {
            Some(ResponseBody::CallContract(CallContractResponse {
                retdata_start,
                retdata_end,
            }))
        };

        // update syscall handler information
        self.starknet_storage_state
            .read_values
            .extend(call_info.storage_read_values.clone());
        self.starknet_storage_state
            .accessed_keys
            .extend(call_info.accessed_storage_keys.clone());

        self.internal_calls.push(call_info);

        Ok(SyscallResponse { gas, body })
    }

    fn constructor_entry_points_empty(
        &self,
        contract_class: CompiledClass,
    ) -> Result<bool, StateError> {
        match contract_class {
            CompiledClass::Deprecated(class) => Ok(class
                .entry_points_by_type
                .get(&EntryPointType::Constructor)
                .ok_or(ContractClassError::NoneEntryPointType)?
                .is_empty()),
            CompiledClass::Casm(class) => Ok(class.entry_points_by_type.constructor.is_empty()),
            CompiledClass::Sierra(class_and_entrypoints) => {
                Ok(class_and_entrypoints.1.constructor.is_empty())
            }
        }
    }

    fn execute_constructor_entry_point(
        &mut self,
        contract_address: &Address,
        class_hash_bytes: ClassHash,
        constructor_calldata: Vec<Felt252>,
        remaining_gas: u128,
        #[cfg(feature = "cairo-native")] program_cache: Option<
            Rc<RefCell<ProgramCache<'_, ClassHash>>>,
        >,
    ) -> Result<CallResult, StateError> {
        let compiled_class = if let Ok(compiled_class) = self
            .starknet_storage_state
            .state
            .get_contract_class(&class_hash_bytes)
        {
            compiled_class
        } else {
            return Ok(CallResult {
                gas_consumed: 0,
                is_success: false,
                retdata: vec![Felt252::from_bytes_be_slice(b"CLASS_HASH_NOT_FOUND").into()],
            });
        };

        if self.constructor_entry_points_empty(compiled_class)? {
            if !constructor_calldata.is_empty() {
                return Err(StateError::ConstructorCalldataEmpty);
            }

            let call_info = CallInfo::empty_constructor_call(
                contract_address.clone(),
                self.contract_address.clone(),
                Some(class_hash_bytes),
            );
            self.internal_calls.push(call_info.clone());

            return Ok(call_info.result());
        }

        let call = ExecutionEntryPoint::new(
            contract_address.clone(),
            constructor_calldata,
            CONSTRUCTOR_ENTRY_POINT_SELECTOR.clone(),
            self.contract_address.clone(),
            EntryPointType::Constructor,
            Some(CallType::Call),
            None,
            remaining_gas,
        );

        let ExecutionResult {
            call_info,
            revert_error,
            ..
        } = call
            .execute(
                self.starknet_storage_state.state,
                &self.block_context,
                &mut self.resources_manager,
                &mut self.tx_execution_context,
                self.support_reverted,
                self.block_context.invoke_tx_max_n_steps,
                #[cfg(feature = "cairo-native")]
                program_cache,
            )
            .map_err(|_| StateError::ExecutionEntryPoint)?;

        let call_info = call_info.ok_or(StateError::CustomError(
            revert_error.unwrap_or_else(|| "Execution error".to_string()),
        ))?;

        self.internal_calls.push(call_info.clone());

        Ok(call_info.result())
    }

    fn syscall_storage_write(&mut self, key: Felt252, value: Felt252) {
        self.starknet_storage_state.write(Address(key), value)
    }

    pub fn syscall(
        &mut self,
        vm: &mut VirtualMachine,
        syscall_ptr: Relocatable,
        #[cfg(feature = "cairo-native")] program_cache: Option<
            Rc<RefCell<ProgramCache<'_, ClassHash>>>,
        >,
    ) -> Result<(), SyscallHandlerError> {
        let selector = get_big_int(vm, syscall_ptr)?;
        let syscall_name = self.selector_to_syscall.get(&selector).ok_or(
            SyscallHandlerError::SelectorNotInHandlerMap(selector.to_string()),
        )?;

        let initial_gas: Felt252 = get_big_int(vm, (syscall_ptr + 1)?)?;
        let initial_gas = initial_gas
            .to_u128()
            .ok_or(MathError::Felt252ToU64Conversion(Box::new(initial_gas)))?;

        // Advance SyscallPointer as the first two cells contain the selector & gas
        let mut syscall_ptr: Relocatable =
            (syscall_ptr + 2_usize).map_err(SyscallHandlerError::from)?;

        let request = self.read_and_validate_syscall_request(vm, &mut syscall_ptr, syscall_name)?;

        // Check and reduce gas (after validating the syscall selector for consistency wth the OS).
        let required_gas = SYSCALL_GAS_COST
            .get(syscall_name)
            .map(|&x| x.saturating_sub(SYSCALL_BASE))
            .ok_or(SyscallHandlerError::SelectorDoesNotHaveAssociatedGas(
                selector.to_string(),
            ))?;

        let response = if initial_gas < required_gas {
            let out_of_gas_felt = Felt252::from_bytes_be_slice("Out of gas".as_bytes());
            let retdata_start =
                self.allocate_segment(vm, vec![MaybeRelocatable::from(out_of_gas_felt)])?;
            let response_body = ResponseBody::Failure(FailureReason {
                retdata_start,
                retdata_end: (retdata_start + 1)?,
            });

            SyscallResponse {
                gas: initial_gas,
                body: Some(response_body),
            }
        } else {
            // Execute with remaining gas.
            let remaining_gas = initial_gas - required_gas;
            self.execute_syscall(
                request,
                remaining_gas,
                vm,
                #[cfg(feature = "cairo-native")]
                program_cache,
            )?
        };

        // Write response to the syscall segment.
        self.expected_syscall_ptr = vm
            .write_arg(syscall_ptr, &response.to_cairo_compatible_args())?
            .get_relocatable()
            .ok_or(MemoryError::WriteArg)?;

        Ok(())
    }

    fn execute_syscall(
        &mut self,
        request: SyscallRequest,
        remaining_gas: u128,
        vm: &mut VirtualMachine,
        #[cfg(feature = "cairo-native")] program_cache: Option<
            Rc<RefCell<ProgramCache<'_, ClassHash>>>,
        >,
    ) -> Result<SyscallResponse, SyscallHandlerError> {
        match request {
            SyscallRequest::LibraryCall(req) => self.library_call(
                vm,
                req,
                remaining_gas,
                #[cfg(feature = "cairo-native")]
                program_cache,
            ),
            SyscallRequest::CallContract(req) => self.call_contract(
                vm,
                req,
                remaining_gas,
                #[cfg(feature = "cairo-native")]
                program_cache,
            ),
            SyscallRequest::Deploy(req) => self.deploy(
                vm,
                req,
                remaining_gas,
                #[cfg(feature = "cairo-native")]
                program_cache,
            ),
            SyscallRequest::StorageRead(req) => self.storage_read(vm, req, remaining_gas),
            SyscallRequest::StorageWrite(req) => self.storage_write(vm, req, remaining_gas),
            SyscallRequest::GetExecutionInfo => self.get_execution_info(vm, remaining_gas),
            SyscallRequest::SendMessageToL1(req) => self.send_message_to_l1(vm, req, remaining_gas),
            SyscallRequest::EmitEvent(req) => self.emit_event(vm, req, remaining_gas),
            SyscallRequest::GetBlockNumber => self.get_block_number(vm, remaining_gas),
            SyscallRequest::GetBlockTimestamp(req) => {
                self.get_block_timestamp(vm, req, remaining_gas)
            }
            SyscallRequest::GetBlockHash(req) => self.get_block_hash(vm, req, remaining_gas),
            SyscallRequest::ReplaceClass(req) => self.replace_class(vm, req, remaining_gas),
            SyscallRequest::Keccak(req) => self.keccak(vm, req, remaining_gas),
        }
    }

    fn get_block_hash(
        &mut self,
        vm: &mut VirtualMachine,
        request: GetBlockHashRequest,
        remaining_gas: u128,
    ) -> Result<SyscallResponse, SyscallHandlerError> {
        let block_number = request.block_number;
        let current_block_number = self.block_context.block_info.block_number;

<<<<<<< HEAD
        if block_number > current_block_number - 10 {
            let out_of_range_felt =
                Felt252::from_bytes_be_slice("Block number out of range".as_bytes());
=======
        if current_block_number < 10 || block_number > current_block_number - 10 {
            let out_of_range_felt = Felt252::from_bytes_be("Block number out of range".as_bytes());
>>>>>>> a3e7499e
            let retdata_start =
                self.allocate_segment(vm, vec![MaybeRelocatable::from(out_of_range_felt)])?;
            let failure = FailureReason {
                retdata_start,
                retdata_end: (retdata_start + 1)?,
            };

            return Ok(SyscallResponse {
                gas: remaining_gas,
                body: Some(ResponseBody::Failure(failure)),
            });
        }

        // FIXME: Update this after release.
        const V_0_12_0_FIRST_BLOCK: u64 = 0;
        let block_hash = if block_number < V_0_12_0_FIRST_BLOCK {
            Felt252::ZERO
        } else {
            self.starknet_storage_state.state.get_storage_at(&(
                BLOCK_HASH_CONTRACT_ADDRESS.clone(),
                Felt252::from(block_number).to_bytes_be(),
            ))?
        };

        Ok(SyscallResponse {
            gas: remaining_gas,
            body: Some(ResponseBody::GetBlockHash(GetBlockHashResponse {
                block_hash,
            })),
        })
    }

    pub(crate) fn post_run(
        &self,
        runner: &mut VirtualMachine,
        syscall_stop_ptr: Relocatable,
    ) -> Result<(), TransactionError> {
        let expected_stop_ptr = self.expected_syscall_ptr;
        if syscall_stop_ptr != expected_stop_ptr {
            return Err(TransactionError::InvalidStopPointer(
                expected_stop_ptr,
                syscall_stop_ptr,
            ));
        }
        self.validate_read_only_segments(runner)
    }

    /// Validates that there were no out of bounds writes to read-only segments and marks
    /// them as accessed.
    pub(crate) fn validate_read_only_segments(
        &self,
        vm: &mut VirtualMachine,
    ) -> Result<(), TransactionError> {
        for (segment_ptr, segment_size) in self.read_only_segments.clone() {
            let used_size = vm
                .get_segment_used_size(segment_ptr.segment_index as usize)
                .ok_or(TransactionError::InvalidSegmentSize)?;

            let seg_size = match segment_size {
                MaybeRelocatable::Int(size) => size,
                _ => return Err(TransactionError::NotAFelt),
            };

            if seg_size != used_size.into() {
                return Err(TransactionError::OutOfBound);
            }
            vm.mark_address_range_as_accessed(segment_ptr, used_size)?;
        }
        Ok(())
    }
}

impl<'a, S: StateReader, C: ContractClassCache> BusinessLogicSyscallHandler<'a, S, C> {
    fn emit_event(
        &mut self,
        vm: &VirtualMachine,
        request: EmitEventRequest,
        remaining_gas: u128,
    ) -> Result<SyscallResponse, SyscallHandlerError> {
        let order = self.tx_execution_context.n_emitted_events;
        let keys: Vec<Felt252> = get_felt_range(vm, request.keys_start, request.keys_end)?;
        let data: Vec<Felt252> = get_felt_range(vm, request.data_start, request.data_end)?;
        self.events.push(OrderedEvent::new(order, keys, data));

        // Update events count.
        self.tx_execution_context.n_emitted_events += 1;
        Ok(SyscallResponse {
            gas: remaining_gas,
            body: None,
        })
    }

    fn get_block_number(
        &mut self,
        _vm: &mut VirtualMachine,
        remaining_gas: u128,
    ) -> Result<SyscallResponse, SyscallHandlerError> {
        Ok(SyscallResponse {
            gas: remaining_gas,
            body: Some(ResponseBody::GetBlockNumber {
                number: self.block_context.block_info.block_number.into(),
            }),
        })
    }

    fn _storage_read(&mut self, key: [u8; 32]) -> Result<Felt252, StateError> {
        match self
            .starknet_storage_state
            .read(Address(Felt252::from_bytes_be(&key)))
        {
            Ok(value) => Ok(value),
            Err(e @ StateError::Io(_)) => Err(e),
            Err(_) => Ok(Felt252::ZERO),
        }
    }

    fn storage_write(
        &mut self,
        vm: &mut VirtualMachine,
        request: StorageWriteRequest,
        remaining_gas: u128,
    ) -> Result<SyscallResponse, SyscallHandlerError> {
        if request.reserved != 0.into() {
            let retdata_start = self.allocate_segment(
                vm,
                vec![Felt252::from_bytes_be_slice(b"Unsupported address domain").into()],
            )?;
            let retdata_end = retdata_start.add(1)?;

            return Ok(SyscallResponse {
                gas: remaining_gas,
                body: Some(ResponseBody::Failure(FailureReason {
                    retdata_start,
                    retdata_end,
                })),
            });
        }

        self.syscall_storage_write(request.key, request.value);

        Ok(SyscallResponse {
            gas: remaining_gas,
            body: None,
        })
    }

    // Returns the pointer to the segment with the execution info if it was already written.
    // If it wasn't, it writes the execution info into memory and returns its start address.
    fn get_or_allocate_execution_info(
        &mut self,
        vm: &mut VirtualMachine,
    ) -> Result<Relocatable, SyscallHandlerError> {
        if let Some(ptr) = self.execution_info_ptr {
            return Ok(ptr);
        }

        // Allocate block_info
        let block_info = &self.block_context.block_info;
        let block_info_data = vec![
            MaybeRelocatable::from(Felt252::from(block_info.block_number)),
            MaybeRelocatable::from(Felt252::from(block_info.block_timestamp)),
            MaybeRelocatable::from(&block_info.sequencer_address.0),
        ];
        let block_info_ptr = self.allocate_segment(vm, block_info_data)?;

        // Allocate signature
        let signature: Vec<MaybeRelocatable> = self
            .tx_execution_context
            .signature
            .iter()
            .map(MaybeRelocatable::from)
            .collect();
        let signature_start_ptr = self.allocate_segment(vm, signature)?;
        let signature_end_ptr = (signature_start_ptr + self.tx_execution_context.signature.len())?;

        // Allocate tx info
        let tx_info = &self.tx_execution_context;
        let tx_info_data = vec![
            MaybeRelocatable::from(&tx_info.version),
            MaybeRelocatable::from(&tx_info.account_contract_address.0),
            MaybeRelocatable::from(Felt252::from(tx_info.max_fee)),
            signature_start_ptr.into(),
            signature_end_ptr.into(),
            MaybeRelocatable::from(&tx_info.transaction_hash),
            MaybeRelocatable::from(&self.block_context.starknet_os_config.chain_id),
            MaybeRelocatable::from(&tx_info.nonce),
        ];
        let tx_info_ptr = self.allocate_segment(vm, tx_info_data)?;

        // Allocate execution_info
        let execution_info = vec![
            block_info_ptr.into(),
            tx_info_ptr.into(),
            MaybeRelocatable::from(&self.caller_address.0),
            MaybeRelocatable::from(&self.contract_address.0),
            MaybeRelocatable::from(&self.entry_point_selector),
        ];
        let execution_info_ptr = self.allocate_segment(vm, execution_info)?;

        self.execution_info_ptr = Some(execution_info_ptr);
        Ok(execution_info_ptr)
    }

    fn get_execution_info(
        &mut self,
        vm: &mut VirtualMachine,
        remaining_gas: u128,
    ) -> Result<SyscallResponse, SyscallHandlerError> {
        let exec_info_ptr = self.get_or_allocate_execution_info(vm)?;
        Ok(SyscallResponse {
            gas: remaining_gas,
            body: Some(ResponseBody::GetExecutionInfo { exec_info_ptr }),
        })
    }

    fn call_contract(
        &mut self,
        vm: &mut VirtualMachine,
        request: CallContractRequest,
        remaining_gas: u128,
        #[cfg(feature = "cairo-native")] program_cache: Option<
            Rc<RefCell<ProgramCache<'_, ClassHash>>>,
        >,
    ) -> Result<SyscallResponse, SyscallHandlerError> {
        let calldata = get_felt_range(vm, request.calldata_start, request.calldata_end)?;
        let execution_entry_point = ExecutionEntryPoint::new(
            request.contract_address,
            calldata,
            request.selector,
            self.contract_address.clone(),
            EntryPointType::External,
            Some(CallType::Call),
            None,
            remaining_gas,
        );

        self.call_contract_helper(
            vm,
            remaining_gas,
            execution_entry_point,
            #[cfg(feature = "cairo-native")]
            program_cache,
        )
    }

    fn storage_read(
        &mut self,
        vm: &mut VirtualMachine,
        request: StorageReadRequest,
        remaining_gas: u128,
    ) -> Result<SyscallResponse, SyscallHandlerError> {
        if request.reserved != Felt252::ZERO {
            let retdata_start = self.allocate_segment(
                vm,
                vec![Felt252::from_bytes_be_slice(b"Unsupported address domain").into()],
            )?;
            let retdata_end = retdata_start.add(1)?;

            return Ok(SyscallResponse {
                gas: remaining_gas,
                body: Some(ResponseBody::Failure(FailureReason {
                    retdata_start,
                    retdata_end,
                })),
            });
        }

        let value = self._storage_read(request.key)?;

        Ok(SyscallResponse {
            gas: remaining_gas,
            body: Some(ResponseBody::StorageReadResponse { value: Some(value) }),
        })
    }

    fn syscall_deploy(
        &mut self,
        vm: &VirtualMachine,
        request: DeployRequest,
        remaining_gas: u128,
        #[cfg(feature = "cairo-native")] program_cache: Option<
            Rc<RefCell<ProgramCache<'_, ClassHash>>>,
        >,
    ) -> Result<(Address, CallResult), SyscallHandlerError> {
        if !(request.deploy_from_zero.is_zero() || request.deploy_from_zero.is_one()) {
            return Err(SyscallHandlerError::DeployFromZero(
                request.deploy_from_zero,
            ));
        };

        let constructor_calldata =
            get_felt_range(vm, request.calldata_start, request.calldata_end)?;

        let class_hash = &request.class_hash;

        let deployer_address = if request.deploy_from_zero.is_zero() {
            self.contract_address.clone()
        } else {
            Address::default()
        };

        let contract_address = Address(calculate_contract_address(
            &request.salt,
            class_hash,
            &constructor_calldata,
            deployer_address,
        )?);

        // Initialize the contract.
        let class_hash_bytes: ClassHash = felt_to_hash(&request.class_hash);

        if (self
            .starknet_storage_state
            .state
            .deploy_contract(contract_address.clone(), class_hash_bytes))
        .is_err()
        {
            return Ok((
                Address::default(),
                (CallResult {
                    gas_consumed: 0,
                    is_success: false,
                    retdata: vec![
                        Felt252::from_bytes_be_slice(b"CONTRACT_ADDRESS_UNAVAILABLE").into(),
                    ],
                }),
            ));
        }
        let result = self.execute_constructor_entry_point(
            &contract_address,
            class_hash_bytes,
            constructor_calldata,
            remaining_gas,
            #[cfg(feature = "cairo-native")]
            program_cache,
        )?;

        Ok((contract_address, result))
    }

    fn deploy(
        &mut self,
        vm: &mut VirtualMachine,
        syscall_request: DeployRequest,
        mut remaining_gas: u128,
        #[cfg(feature = "cairo-native")] program_cache: Option<
            Rc<RefCell<ProgramCache<'_, ClassHash>>>,
        >,
    ) -> Result<SyscallResponse, SyscallHandlerError> {
        let (contract_address, result) = self.syscall_deploy(
            vm,
            syscall_request,
            remaining_gas,
            #[cfg(feature = "cairo-native")]
            program_cache,
        )?;

        remaining_gas -= result.gas_consumed;

        let retdata_len = result.retdata.len();

        let retdata_start = self.allocate_segment(vm, result.retdata)?;
        let retdata_end = retdata_start.add(retdata_len)?;

        let ok = result.is_success;

        let body: ResponseBody = if ok {
            let contract_address = contract_address.0;
            ResponseBody::Deploy(DeployResponse {
                contract_address,
                retdata_start,
                retdata_end,
            })
        } else {
            ResponseBody::Failure(FailureReason {
                retdata_start,
                retdata_end,
            })
        };
        let response = SyscallResponse {
            gas: remaining_gas,
            body: Some(body),
        };

        Ok(response)
    }

    fn read_syscall_request(
        &self,
        vm: &VirtualMachine,
        syscall_ptr: Relocatable,
        syscall_name: &str,
    ) -> Result<SyscallRequest, SyscallHandlerError> {
        match syscall_name {
            "emit_event" => EmitEventRequest::from_ptr(vm, syscall_ptr),
            "storage_read" => StorageReadRequest::from_ptr(vm, syscall_ptr),
            "call_contract" => CallContractRequest::from_ptr(vm, syscall_ptr),
            "library_call" => LibraryCallRequest::from_ptr(vm, syscall_ptr),
            "deploy" => DeployRequest::from_ptr(vm, syscall_ptr),
            "get_block_number" => Ok(SyscallRequest::GetBlockNumber),
            "get_block_hash" => GetBlockHashRequest::from_ptr(vm, syscall_ptr),
            "storage_write" => StorageWriteRequest::from_ptr(vm, syscall_ptr),
            "get_execution_info" => Ok(SyscallRequest::GetExecutionInfo),
            "send_message_to_l1" => SendMessageToL1Request::from_ptr(vm, syscall_ptr),
            "replace_class" => ReplaceClassRequest::from_ptr(vm, syscall_ptr),
            "keccak" => KeccakRequest::from_ptr(vm, syscall_ptr),
            _ => Err(SyscallHandlerError::UnknownSyscall(
                syscall_name.to_string(),
            )),
        }
    }

    pub(crate) fn allocate_segment(
        &mut self,
        vm: &mut VirtualMachine,
        data: Vec<MaybeRelocatable>,
    ) -> Result<Relocatable, SyscallHandlerError> {
        let segment_start = vm.add_memory_segment();
        let segment_end = vm.write_arg(segment_start, &data)?;
        let sub = segment_end.sub(&segment_start.to_owned().into())?;
        let segment = (segment_start.to_owned(), sub);
        self.read_only_segments.push(segment);

        Ok(segment_start)
    }

    fn send_message_to_l1(
        &mut self,
        vm: &VirtualMachine,
        request: SendMessageToL1Request,
        remaining_gas: u128,
    ) -> Result<SyscallResponse, SyscallHandlerError> {
        let payload = get_felt_range(vm, request.payload_start, request.payload_end)?;

        self.l2_to_l1_messages.push(OrderedL2ToL1Message::new(
            self.tx_execution_context.n_sent_messages,
            request.to_address,
            payload,
        ));

        // Update messages count.
        self.tx_execution_context.n_sent_messages += 1;
        Ok(SyscallResponse {
            gas: remaining_gas,
            body: None,
        })
    }

    fn read_and_validate_syscall_request(
        &mut self,
        vm: &VirtualMachine,
        syscall_ptr: &mut Relocatable,
        syscall_name: &str,
    ) -> Result<SyscallRequest, SyscallHandlerError> {
        self.increment_syscall_count(syscall_name);
        let syscall_request = self.read_syscall_request(vm, *syscall_ptr, syscall_name)?;

        *syscall_ptr += get_syscall_size_from_name(syscall_name);
        Ok(syscall_request)
    }

    fn library_call(
        &mut self,
        vm: &mut VirtualMachine,
        request: LibraryCallRequest,
        remaining_gas: u128,
        #[cfg(feature = "cairo-native")] program_cache: Option<
            Rc<RefCell<ProgramCache<'_, ClassHash>>>,
        >,
    ) -> Result<SyscallResponse, SyscallHandlerError> {
        let calldata = get_felt_range(vm, request.calldata_start, request.calldata_end)?;
        let class_hash = ClassHash::from(request.class_hash);
        let execution_entry_point = ExecutionEntryPoint::new(
            self.contract_address.clone(),
            calldata,
            request.selector,
            self.caller_address.clone(),
            EntryPointType::External,
            Some(CallType::Delegate),
            Some(class_hash),
            remaining_gas,
        );

        self.call_contract_helper(
            vm,
            remaining_gas,
            execution_entry_point,
            #[cfg(feature = "cairo-native")]
            program_cache,
        )
    }

    fn get_block_timestamp(
        &mut self,
        _vm: &VirtualMachine,
        _request: GetBlockTimestampRequest,
        remaining_gas: u128,
    ) -> Result<SyscallResponse, SyscallHandlerError> {
        Ok(SyscallResponse {
            gas: remaining_gas,
            body: Some(ResponseBody::GetBlockTimestamp(GetBlockTimestampResponse {
                timestamp: self.block_context.block_info.block_timestamp.into(),
            })),
        })
    }

    fn replace_class(
        &mut self,
        _vm: &VirtualMachine,
        request: ReplaceClassRequest,
        remaining_gas: u128,
    ) -> Result<SyscallResponse, SyscallHandlerError> {
        self.starknet_storage_state.state.set_class_hash_at(
            self.contract_address.clone(),
            ClassHash::from(request.class_hash),
        )?;
        Ok(SyscallResponse {
            gas: remaining_gas,
            body: None,
        })
    }

    fn keccak(
        &mut self,
        vm: &mut VirtualMachine,
        request: KeccakRequest,
        remaining_gas: u128,
    ) -> Result<SyscallResponse, SyscallHandlerError> {
        let length = (request.input_end - request.input_start)?;
        let mut gas = remaining_gas;

        if length % 17 != 0 {
            let response = self.failure_from_error_msg(vm, b"Invalid keccak input size")?;
            return Ok(SyscallResponse {
                gas,
                body: Some(response),
            });
        }
        let n_chunks = length / 17;
        let mut state = [0u64; 25];
        for i in 0..n_chunks {
            // TODO: check this before the loop, taking care to preserve functionality.
            if gas < KECCAK_ROUND_COST {
                let response = self.failure_from_error_msg(vm, b"Syscall out of gas")?;
                return Ok(SyscallResponse {
                    gas,
                    body: Some(response),
                });
            }
            gas -= KECCAK_ROUND_COST;
            let chunk_start = (request.input_start + i * 17)?;
            let chunk = get_felt_range(vm, chunk_start, (chunk_start + 17)?)?;
            for (i, val) in chunk.iter().enumerate() {
                state[i] ^= val.to_u64().ok_or_else(|| {
                    SyscallHandlerError::Conversion("Felt252".to_string(), "u64".to_string())
                })?;
            }
            keccak::f1600(&mut state)
        }
        let shift = Felt252::TWO.pow(64u32);
        let hash_low = (Felt252::from(state[1]) * &shift) + Felt252::from(state[0]);
        let hash_high = (Felt252::from(state[3]) * &shift) + Felt252::from(state[2]);

        Ok(SyscallResponse {
            gas,
            body: Some(ResponseBody::Keccak(KeccakResponse {
                hash_low,
                hash_high,
            })),
        })
    }

    // TODO: refactor code to use this function
    fn failure_from_error_msg(
        &mut self,
        vm: &mut VirtualMachine,
        error_msg: &[u8],
    ) -> Result<ResponseBody, SyscallHandlerError> {
        let felt_encoded_msg = Felt252::from_bytes_be_slice(error_msg);
        let retdata_start =
            self.allocate_segment(vm, vec![MaybeRelocatable::from(felt_encoded_msg)])?;
        Ok(ResponseBody::Failure(FailureReason {
            retdata_start,
            retdata_end: (retdata_start + 1)?,
        }))
    }
}<|MERGE_RESOLUTION|>--- conflicted
+++ resolved
@@ -536,14 +536,9 @@
         let block_number = request.block_number;
         let current_block_number = self.block_context.block_info.block_number;
 
-<<<<<<< HEAD
-        if block_number > current_block_number - 10 {
+        if current_block_number < 10 || block_number > current_block_number - 10 {
             let out_of_range_felt =
                 Felt252::from_bytes_be_slice("Block number out of range".as_bytes());
-=======
-        if current_block_number < 10 || block_number > current_block_number - 10 {
-            let out_of_range_felt = Felt252::from_bytes_be("Block number out of range".as_bytes());
->>>>>>> a3e7499e
             let retdata_start =
                 self.allocate_segment(vm, vec![MaybeRelocatable::from(out_of_range_felt)])?;
             let failure = FailureReason {
