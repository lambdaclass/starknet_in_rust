--- conflicted
+++ resolved
@@ -51,11 +51,7 @@
 }
 
 /// Definition of the deprecated syscall hint processor with associated structs
-<<<<<<< HEAD
-pub struct DeprecatedSyscallHintProcessor<'a, S: StateReader> {
-=======
 pub(crate) struct DeprecatedSyscallHintProcessor<'a, S: StateReader, C: ContractClassCache> {
->>>>>>> 5763f6b8
     pub(crate) builtin_hint_processor: BuiltinHintProcessor,
     pub(crate) syscall_handler: DeprecatedBLSyscallHandler<'a, S, C>,
     run_resources: RunResources,
@@ -107,79 +103,6 @@
             .downcast_ref::<HintProcessorData>()
             .ok_or(SyscallHandlerError::WrongHintData)?;
 
-<<<<<<< HEAD
-        let hint_code = &hint_data.code;
-        let syscall_ptr = get_syscall_ptr(vm, &hint_data.ids_data, &hint_data.ap_tracking)?;
-        if let Some(syscall) = super::hint_code_map::HINTCODE.get(hint_code) {
-            match syscall {
-                Hint::AddrBoundPrime => {
-                    other_syscalls::addr_bound_prime(vm, hint_data, constants)?;
-                }
-                Hint::AddrIs250 => {
-                    other_syscalls::addr_is_250(vm, hint_data)?;
-                }
-                Hint::Deploy => {
-                    self.syscall_handler.deploy(vm, syscall_ptr)?;
-                }
-                Hint::EmitEvent => {
-                    self.syscall_handler.emit_event(vm, syscall_ptr)?;
-                }
-                Hint::GetBlockNumber => {
-                    self.syscall_handler.get_block_number(vm, syscall_ptr)?;
-                }
-                Hint::GetBlockTimestamp => {
-                    self.syscall_handler.get_block_timestamp(vm, syscall_ptr)?;
-                }
-                Hint::GetCallerAddress => {
-                    self.syscall_handler.get_caller_address(vm, syscall_ptr)?;
-                }
-                Hint::GetSequencerAddress => {
-                    self.syscall_handler
-                        .get_sequencer_address(vm, syscall_ptr)?;
-                }
-                Hint::LibraryCall => {
-                    self.syscall_handler.library_call(vm, syscall_ptr)?;
-                }
-                Hint::LibraryCallL1Handler => {
-                    self.syscall_handler
-                        .library_call_l1_handler(vm, syscall_ptr)?;
-                }
-                Hint::CallContract => {
-                    self.syscall_handler.call_contract(vm, syscall_ptr)?;
-                }
-                Hint::StorageRead => {
-                    self.syscall_handler.storage_read(vm, syscall_ptr)?;
-                }
-                Hint::StorageWrite => {
-                    self.syscall_handler.storage_write(vm, syscall_ptr)?;
-                }
-                Hint::SendMessageToL1 => {
-                    self.syscall_handler.send_message_to_l1(vm, syscall_ptr)?;
-                }
-                Hint::GetTxSignature => {
-                    self.syscall_handler.get_tx_signature(vm, syscall_ptr)?;
-                }
-                Hint::GetTxInfo => {
-                    self.syscall_handler.get_tx_info(vm, syscall_ptr)?;
-                }
-                Hint::GetContractAddress => {
-                    self.syscall_handler.get_contract_address(vm, syscall_ptr)?;
-                }
-                Hint::DelegateCall => {
-                    self.syscall_handler.delegate_call(vm, syscall_ptr)?;
-                }
-                Hint::DelegateCallL1Handler => {
-                    self.syscall_handler.delegate_l1_handler(vm, syscall_ptr)?;
-                }
-                Hint::ReplaceClass => {
-                    self.syscall_handler.replace_class(vm, syscall_ptr)?;
-                }
-            };
-            Ok(())
-        } else {
-            // Make sure to return a Result type here
-            Err(SyscallHandlerError::NotImplemented(hint_data.code.clone()))
-=======
         match hint_data.code.as_str() {
             ADDR_BOUND_PRIME => other_syscalls::addr_bound_prime(vm, hint_data, constants),
             ADDR_IS_250 => other_syscalls::addr_is_250(vm, hint_data),
@@ -292,7 +215,6 @@
                 self.syscall_handler.replace_class(vm, syscall_ptr)
             }
             _ => Err(SyscallHandlerError::NotImplemented(hint_data.code.clone())),
->>>>>>> 5763f6b8
         }
     }
 }
