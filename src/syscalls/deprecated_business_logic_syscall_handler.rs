use super::{
    deprecated_syscall_request::*,
    deprecated_syscall_response::{
        DeprecatedCallContractResponse, DeprecatedDeployResponse, DeprecatedGetBlockNumberResponse,
        DeprecatedGetBlockTimestampResponse, DeprecatedGetCallerAddressResponse,
        DeprecatedGetContractAddressResponse, DeprecatedGetSequencerAddressResponse,
        DeprecatedGetTxInfoResponse, DeprecatedGetTxSignatureResponse,
        DeprecatedStorageReadResponse, DeprecatedWriteSyscallResponse,
    },
    syscall_handler_errors::SyscallHandlerError,
    syscall_info::get_deprecated_syscall_size_from_name,
};
use crate::{
    core::errors::state_errors::StateError,
<<<<<<< HEAD
    definitions::{block_context::BlockContext, constants::CONSTRUCTOR_ENTRY_POINT_SELECTOR},
=======
    definitions::{
        constants::CONSTRUCTOR_ENTRY_POINT_SELECTOR, general_config::TransactionContext,
    },
    execution::{execution_entry_point::ExecutionEntryPoint, *},
>>>>>>> 29c56bfe
    hash_utils::calculate_contract_address,
    services::api::{
        contract_class_errors::ContractClassError, contract_classes::compiled_class::CompiledClass,
    },
    state::ExecutionResourcesManager,
    state::{
        contract_storage_state::ContractStorageState,
        state_api::{State, StateReader},
        BlockInfo,
    },
    transaction::error::TransactionError,
    utils::*,
};
use cairo_vm::felt::Felt252;
use cairo_vm::{
    types::relocatable::{MaybeRelocatable, Relocatable},
    vm::vm_core::VirtualMachine,
};
use num_traits::{One, ToPrimitive, Zero};
use starknet_contract_class::EntryPointType;
use std::borrow::{Borrow, BorrowMut};

//* -----------------------------------
//* DeprecatedBLSyscallHandler implementation
//* -----------------------------------
/// Deprecated version of BusinessLogicSyscallHandler.
#[derive(Debug)]
pub struct DeprecatedBLSyscallHandler<'a, T: State + StateReader> {
    pub(crate) tx_execution_context: TransactionExecutionContext,
    /// Events emitted by the current contract call.
    pub(crate) events: Vec<OrderedEvent>,
    /// A list of dynamically allocated segments that are expected to be read-only.
    pub(crate) read_only_segments: Vec<(Relocatable, MaybeRelocatable)>,
    pub(crate) resources_manager: ExecutionResourcesManager,
    pub(crate) contract_address: Address,
    pub(crate) caller_address: Address,
    pub(crate) l2_to_l1_messages: Vec<OrderedL2ToL1Message>,
    pub(crate) block_context: BlockContext,
    pub(crate) tx_info_ptr: Option<MaybeRelocatable>,
    pub(crate) starknet_storage_state: ContractStorageState<'a, T>,
    pub(crate) internal_calls: Vec<CallInfo>,
    pub(crate) expected_syscall_ptr: Relocatable,
}

impl<'a, T: State + StateReader> DeprecatedBLSyscallHandler<'a, T> {
    pub fn new(
        tx_execution_context: TransactionExecutionContext,
        state: &'a mut T,
        resources_manager: ExecutionResourcesManager,
        caller_address: Address,
        contract_address: Address,
        block_context: BlockContext,
        syscall_ptr: Relocatable,
    ) -> Self {
        let events = Vec::new();
        let read_only_segments = Vec::new();
        let l2_to_l1_messages = Vec::new();
        let tx_info_ptr = None;
        let starknet_storage_state = ContractStorageState::new(state, contract_address.clone());

        let internal_calls = Vec::new();

        DeprecatedBLSyscallHandler {
            tx_execution_context,
            events,
            read_only_segments,
            resources_manager,
            contract_address,
            caller_address,
            l2_to_l1_messages,
            block_context,
            tx_info_ptr,
            starknet_storage_state,
            internal_calls,
            expected_syscall_ptr: syscall_ptr,
        }
    }

    pub fn default_with(state: &'a mut T) -> Self {
        DeprecatedBLSyscallHandler::new_for_testing(BlockInfo::default(), Default::default(), state)
    }

    /// Increments the syscall count for a given `syscall_name` by 1.
    fn increment_syscall_count(&mut self, syscall_name: &str) {
        self.resources_manager
            .increment_syscall_counter(syscall_name, 1);
    }

    pub fn new_for_testing(
        block_info: BlockInfo,
        _contract_address: Address,
        state: &'a mut T,
    ) -> Self {
        let syscalls = Vec::from([
            "emit_event".to_string(),
            "deploy".to_string(),
            "get_tx_info".to_string(),
            "send_message_to_l1".to_string(),
            "library_call".to_string(),
            "get_caller_address".to_string(),
            "get_contract_address".to_string(),
            "get_sequencer_address".to_string(),
            "get_block_timestamp".to_string(),
        ]);
        let events = Vec::new();
        let tx_execution_context = Default::default();
        let read_only_segments = Vec::new();
        let resources_manager = ExecutionResourcesManager::new(syscalls, Default::default());
        let contract_address = Address(1.into());
        let caller_address = Address(0.into());
        let l2_to_l1_messages = Vec::new();
        let mut block_context = BlockContext::default();
        block_context.block_info = block_info;
        let tx_info_ptr = None;
        let starknet_storage_state = ContractStorageState::new(state, contract_address.clone());

        let internal_calls = Vec::new();
        let expected_syscall_ptr = Relocatable::from((0, 0));

        DeprecatedBLSyscallHandler {
            tx_execution_context,
            events,
            read_only_segments,
            resources_manager,
            contract_address,
            caller_address,
            l2_to_l1_messages,
            block_context,
            tx_info_ptr,
            starknet_storage_state,
            internal_calls,
            expected_syscall_ptr,
        }
    }

    /// Validates that there were no out of bounds writes to read-only segments and marks
    /// them as accessed.
    pub(crate) fn validate_read_only_segments(
        &self,
        runner: &mut VirtualMachine,
    ) -> Result<(), TransactionError> {
        for (segment_ptr, segment_size) in self.read_only_segments.clone() {
            let used_size = runner
                .get_segment_used_size(segment_ptr.segment_index as usize)
                .ok_or(TransactionError::InvalidSegmentSize)?;

            let seg_size = match segment_size {
                MaybeRelocatable::Int(size) => size,
                _ => return Err(TransactionError::NotAFelt),
            };

            if seg_size != used_size.into() {
                return Err(TransactionError::OutOfBound);
            }
            runner.mark_address_range_as_accessed(segment_ptr, used_size)?;
        }
        Ok(())
    }

    fn constructor_entry_points_empty(
        &self,
        contract_class: CompiledClass,
    ) -> Result<bool, StateError> {
        match contract_class {
            CompiledClass::Deprecated(class) => Ok(class
                .entry_points_by_type
                .get(&EntryPointType::Constructor)
                .ok_or(ContractClassError::NoneEntryPointType)?
                .is_empty()),
            CompiledClass::Casm(class) => Ok(class.entry_points_by_type.constructor.is_empty()),
        }
    }

    fn execute_constructor_entry_point(
        &mut self,
        contract_address: &Address,
        class_hash_bytes: ClassHash,
        constructor_calldata: Vec<Felt252>,
    ) -> Result<(), StateError> {
        let contract_class = self
            .starknet_storage_state
            .state
            .get_contract_class(&class_hash_bytes)?;

        if self.constructor_entry_points_empty(contract_class)? {
            if !constructor_calldata.is_empty() {
                return Err(StateError::ConstructorCalldataEmpty());
            }

            let call_info = CallInfo::empty_constructor_call(
                contract_address.clone(),
                self.caller_address.clone(),
                Some(class_hash_bytes),
            );
            self.internal_calls.push(call_info);

            return Ok(());
        }

        let call = ExecutionEntryPoint::new(
            contract_address.clone(),
            constructor_calldata,
            CONSTRUCTOR_ENTRY_POINT_SELECTOR.clone(),
            self.contract_address.clone(),
            EntryPointType::Constructor,
            Some(CallType::Call),
            None,
            0,
        );

        let _call_info = call
            .execute(
                self.starknet_storage_state.state,
                &self.block_context,
                &mut self.resources_manager,
                &self.tx_execution_context,
                false,
            )
            .map_err(|_| StateError::ExecutionEntryPoint())?;
        Ok(())
    }
}

impl<'a, T> Borrow<T> for DeprecatedBLSyscallHandler<'a, T>
where
    T: State + StateReader,
{
    fn borrow(&self) -> &T {
        self.starknet_storage_state.state
    }
}

impl<'a, T> BorrowMut<T> for DeprecatedBLSyscallHandler<'a, T>
where
    T: State + StateReader,
{
    fn borrow_mut(&mut self) -> &mut T {
        self.starknet_storage_state.state
    }
}

impl<'a, T> DeprecatedBLSyscallHandler<'a, T>
where
    T: State + StateReader,
{
    pub(crate) fn emit_event(
        &mut self,
        vm: &VirtualMachine,
        syscall_ptr: Relocatable,
    ) -> Result<(), SyscallHandlerError> {
        let request = match self.read_and_validate_syscall_request("emit_event", vm, syscall_ptr) {
            Ok(DeprecatedSyscallRequest::EmitEvent(emit_event_struct)) => emit_event_struct,
            _ => return Err(SyscallHandlerError::InvalidSyscallReadRequest),
        };

        let keys_len = request.keys_len;
        let data_len = request.data_len;
        let order = self.tx_execution_context.n_emitted_events;
        let keys: Vec<Felt252> = get_integer_range(vm, request.keys, keys_len)?;
        let data: Vec<Felt252> = get_integer_range(vm, request.data, data_len)?;
        self.events.push(OrderedEvent::new(order, keys, data));

        // Update events count.
        self.tx_execution_context.n_emitted_events += 1;
        Ok(())
    }

    pub(crate) fn allocate_segment(
        &mut self,
        vm: &mut VirtualMachine,
        data: Vec<MaybeRelocatable>,
    ) -> Result<Relocatable, SyscallHandlerError> {
        let segment_start = vm.add_memory_segment();
        let segment_end = vm.write_arg(segment_start, &data)?;
        let sub = segment_end.sub(&segment_start.to_owned().into())?;
        let segment = (segment_start.to_owned(), sub);
        self.read_only_segments.push(segment);

        Ok(segment_start)
    }

    pub(crate) fn syscall_deploy(
        &mut self,
        vm: &VirtualMachine,
        syscall_ptr: Relocatable,
    ) -> Result<Address, SyscallHandlerError> {
        let request = if let DeprecatedSyscallRequest::Deploy(request) =
            self.read_and_validate_syscall_request("deploy", vm, syscall_ptr)?
        {
            request
        } else {
            return Err(SyscallHandlerError::ExpectedDeployRequestStruct);
        };

        if !(request.deploy_from_zero.is_zero() || request.deploy_from_zero.is_one()) {
            return Err(SyscallHandlerError::DeployFromZero(
                request.deploy_from_zero,
            ));
        };

        let constructor_calldata = get_integer_range(
            vm,
            request.constructor_calldata,
            request
                .constructor_calldata_size
                .to_usize()
                .ok_or(SyscallHandlerError::FeltToUsizeFail)?,
        )?;

        let class_hash = &request.class_hash;

        let deployer_address = if request.deploy_from_zero.is_zero() {
            self.contract_address.clone()
        } else {
            Address(0.into())
        };

        let deploy_contract_address = Address(calculate_contract_address(
            &Address(request.contract_address_salt),
            class_hash,
            &constructor_calldata,
            deployer_address,
        )?);

        // Initialize the contract.
        let class_hash_bytes: ClassHash = felt_to_hash(&request.class_hash);

        self.starknet_storage_state
            .state
            .deploy_contract(deploy_contract_address.clone(), class_hash_bytes)?;

        self.execute_constructor_entry_point(
            &deploy_contract_address,
            class_hash_bytes,
            constructor_calldata,
        )?;
        Ok(deploy_contract_address)
    }

    pub(crate) fn syscall_call_contract(
        &mut self,
        syscall_name: &str,
        vm: &VirtualMachine,
        syscall_ptr: Relocatable,
    ) -> Result<Vec<Felt252>, SyscallHandlerError> {
        let request = self.read_and_validate_syscall_request(syscall_name, vm, syscall_ptr)?;

        let entry_point_type;
        let function_selector;
        let class_hash;
        let contract_address;
        let caller_address;
        let call_type;
        let call_data;
        let mut code_address = None;

        // TODO: What about `delegate_l1_handler`?
        //   The call to `self.read_and_validate_syscall_request()` will always fail in that
        //   case.
        match request {
            DeprecatedSyscallRequest::LibraryCall(request) => {
                entry_point_type = match syscall_name {
                    "library_call" => EntryPointType::External,
                    "library_call_l1_handler" => EntryPointType::L1Handler,
                    _ => {
                        return Err(SyscallHandlerError::UnknownSyscall(
                            syscall_name.to_string(),
                        ))
                    }
                };
                function_selector = request.function_selector;
                class_hash = Some(felt_to_hash(&request.class_hash));
                contract_address = self.contract_address.clone();
                caller_address = self.caller_address.clone();
                call_type = CallType::Delegate;
                call_data = get_integer_range(vm, request.calldata, request.calldata_size)?;
            }
            DeprecatedSyscallRequest::CallContract(request) => {
                (code_address, caller_address, call_type, contract_address) = match syscall_name {
                    "call_contract" => (
                        None,
                        self.contract_address.clone(),
                        CallType::Call,
                        request.contract_address.clone(),
                    ),
                    "delegate_call" => (
                        Some(request.contract_address),
                        self.caller_address.clone(),
                        CallType::Delegate,
                        self.contract_address.clone(),
                    ),
                    _ => {
                        return Err(SyscallHandlerError::UnknownSyscall(
                            syscall_name.to_string(),
                        ))
                    }
                };
                entry_point_type = EntryPointType::External;
                function_selector = request.function_selector;
                class_hash = None;
                call_data = get_integer_range(vm, request.calldata, request.calldata_size)?;
            }
            _ => {
                return Err(SyscallHandlerError::UnknownSyscall(
                    syscall_name.to_string(),
                ))
            }
        }

        let mut entry_point = ExecutionEntryPoint::new(
            contract_address,
            call_data,
            function_selector,
            caller_address,
            entry_point_type,
            Some(call_type),
            class_hash,
            0,
        );
        entry_point.code_address = code_address;

        entry_point
            .execute(
                self.starknet_storage_state.state,
                &self.block_context,
                &mut self.resources_manager,
                &self.tx_execution_context,
                false,
            )
            .map(|x| {
                let retdata = x.retdata.clone();
                self.internal_calls.push(x);

                retdata
            })
            .map_err(|e| SyscallHandlerError::ExecutionError(e.to_string()))
    }

    pub(crate) fn get_block_info(&self) -> &BlockInfo {
        &self.block_context.block_info
    }

    pub(crate) fn syscall_get_caller_address(
        &mut self,
        vm: &VirtualMachine,
        syscall_ptr: Relocatable,
    ) -> Result<Address, SyscallHandlerError> {
        match self.read_and_validate_syscall_request("get_caller_address", vm, syscall_ptr)? {
            DeprecatedSyscallRequest::GetCallerAddress(_) => {}
            _ => return Err(SyscallHandlerError::ExpectedGetCallerAddressRequest),
        }

        Ok(self.caller_address.clone())
    }

    pub(crate) fn syscall_get_contract_address(
        &mut self,
        vm: &VirtualMachine,
        syscall_ptr: Relocatable,
    ) -> Result<Address, SyscallHandlerError> {
        match self.read_and_validate_syscall_request("get_contract_address", vm, syscall_ptr)? {
            DeprecatedSyscallRequest::GetContractAddress(_) => {}
            _ => return Err(SyscallHandlerError::ExpectedGetContractAddressRequest),
        };

        Ok(self.contract_address.clone())
    }

    pub(crate) fn send_message_to_l1(
        &mut self,
        vm: &VirtualMachine,
        syscall_ptr: Relocatable,
    ) -> Result<(), SyscallHandlerError> {
        let request = if let DeprecatedSyscallRequest::SendMessageToL1(request) =
            self.read_and_validate_syscall_request("send_message_to_l1", vm, syscall_ptr)?
        {
            request
        } else {
            return Err(SyscallHandlerError::ExpectedSendMessageToL1);
        };

        let payload = get_integer_range(vm, request.payload_ptr, request.payload_size)?;

        self.l2_to_l1_messages.push(OrderedL2ToL1Message::new(
            self.tx_execution_context.n_sent_messages,
            request.to_address,
            payload,
        ));

        // Update messages count.
        self.tx_execution_context.n_sent_messages += 1;
        Ok(())
    }

    pub(crate) fn syscall_get_tx_info_ptr(
        &mut self,
        vm: &mut VirtualMachine,
    ) -> Result<Relocatable, SyscallHandlerError> {
        if let Some(ptr) = &self.tx_info_ptr {
            return Ok(ptr.try_into()?);
        }
        let tx = self.tx_execution_context.clone();

        let signature_data: Vec<MaybeRelocatable> =
            tx.signature.iter().map(|num| num.into()).collect();
        let signature = self.allocate_segment(vm, signature_data)?;

        let tx_info = TxInfoStruct::new(
            tx,
            signature,
            self.block_context.starknet_os_config.chain_id,
        );

        let tx_info_ptr_temp = self.allocate_segment(vm, tx_info.to_vec())?;

        self.tx_info_ptr = Some(tx_info_ptr_temp.into());

        Ok(tx_info_ptr_temp)
    }

    pub(crate) fn storage_read(
        &mut self,
        vm: &mut VirtualMachine,
        syscall_ptr: Relocatable,
    ) -> Result<(), SyscallHandlerError> {
        let request = if let DeprecatedSyscallRequest::StorageRead(request) =
            self.read_and_validate_syscall_request("storage_read", vm, syscall_ptr)?
        {
            request
        } else {
            return Err(SyscallHandlerError::ExpectedGetBlockTimestampRequest);
        };

        let value = self.syscall_storage_read(request.address)?;
        let response = DeprecatedStorageReadResponse::new(value);

        response.write_syscall_response(vm, syscall_ptr)
    }

    pub(crate) fn storage_write(
        &mut self,
        vm: &mut VirtualMachine,
        syscall_ptr: Relocatable,
    ) -> Result<(), SyscallHandlerError> {
        let request = if let DeprecatedSyscallRequest::StorageWrite(request) =
            self.read_and_validate_syscall_request("storage_write", vm, syscall_ptr)?
        {
            request
        } else {
            return Err(SyscallHandlerError::ExpectedGetBlockTimestampRequest);
        };

        self.syscall_storage_write(request.address, request.value)?;

        Ok(())
    }

    pub(crate) fn deploy(
        &mut self,
        vm: &mut VirtualMachine,
        syscall_ptr: Relocatable,
    ) -> Result<(), SyscallHandlerError> {
        let contract_address = self.syscall_deploy(vm, syscall_ptr)?;

        let response = DeprecatedDeployResponse::new(
            contract_address.0,
            0.into(),
            Relocatable {
                segment_index: 0,
                offset: 0,
            },
        );
        response.write_syscall_response(vm, syscall_ptr)?;

        Ok(())
    }

    // Executes the contract call and fills the DeprecatedCallContractResponse struct.
    pub(crate) fn call_contract_and_write_response(
        &mut self,
        syscall_name: &str,
        vm: &mut VirtualMachine,
        syscall_ptr: Relocatable,
    ) -> Result<(), SyscallHandlerError> {
        let retdata = self.syscall_call_contract(syscall_name, vm, syscall_ptr)?;

        let retdata_maybe_reloc = retdata
            .clone()
            .into_iter()
            .map(|item| MaybeRelocatable::from(Felt252::new(item)))
            .collect::<Vec<MaybeRelocatable>>();

        let response = DeprecatedCallContractResponse::new(
            retdata.len(),
            self.allocate_segment(vm, retdata_maybe_reloc)?,
        );

        self.write_syscall_response(&response, vm, syscall_ptr)
    }

    pub(crate) fn write_syscall_response<R: DeprecatedWriteSyscallResponse>(
        &self,
        response: &R,
        vm: &mut VirtualMachine,
        syscall_ptr: Relocatable,
    ) -> Result<(), SyscallHandlerError> {
        response.write_syscall_response(vm, syscall_ptr)
    }

    pub(crate) fn get_block_number(
        &mut self,
        vm: &mut VirtualMachine,
        syscall_ptr: Relocatable,
    ) -> Result<(), SyscallHandlerError> {
        self.read_and_validate_syscall_request("get_block_number", vm, syscall_ptr)?;
        DeprecatedGetBlockNumberResponse::new(self.get_block_info().block_number)
            .write_syscall_response(vm, syscall_ptr)
    }

    pub(crate) fn get_tx_info(
        &mut self,
        vm: &mut VirtualMachine,
        syscall_ptr: Relocatable,
    ) -> Result<(), SyscallHandlerError> {
        let _request =
            match self.read_and_validate_syscall_request("get_tx_info", vm, syscall_ptr)? {
                DeprecatedSyscallRequest::GetTxInfo(request) => request,
                _ => Err(SyscallHandlerError::InvalidSyscallReadRequest)?,
            };

        let tx_info = self.syscall_get_tx_info_ptr(vm)?;

        let response = DeprecatedGetTxInfoResponse::new(tx_info);
        response.write_syscall_response(vm, syscall_ptr)
    }

    pub(crate) fn get_tx_signature(
        &mut self,
        vm: &mut VirtualMachine,
        syscall_ptr: Relocatable,
    ) -> Result<(), SyscallHandlerError> {
        match self.read_and_validate_syscall_request("get_tx_signature", vm, syscall_ptr)? {
            DeprecatedSyscallRequest::GetTxSignature(_) => {}
            _ => return Err(SyscallHandlerError::ExpectedGetTxSignatureRequest),
        }

        let tx_info_pr = self.syscall_get_tx_info_ptr(vm)?;
        let tx_info = TxInfoStruct::from_ptr(vm, tx_info_pr)?;
        let response =
            DeprecatedGetTxSignatureResponse::new(tx_info.signature, tx_info.signature_len);

        response.write_syscall_response(vm, syscall_ptr)
    }

    pub(crate) fn get_block_timestamp(
        &mut self,
        vm: &mut VirtualMachine,
        syscall_ptr: Relocatable,
    ) -> Result<(), SyscallHandlerError> {
        let _request = if let DeprecatedSyscallRequest::GetBlockTimestamp(request) =
            self.read_and_validate_syscall_request("get_block_timestamp", vm, syscall_ptr)?
        {
            request
        } else {
            return Err(SyscallHandlerError::ExpectedGetBlockTimestampRequest);
        };

        let block_timestamp = self.get_block_info().block_timestamp;

        let response = DeprecatedGetBlockTimestampResponse::new(block_timestamp);

        response.write_syscall_response(vm, syscall_ptr)
    }

    pub(crate) fn get_caller_address(
        &mut self,
        vm: &mut VirtualMachine,
        syscall_ptr: Relocatable,
    ) -> Result<(), SyscallHandlerError> {
        let caller_address = self.syscall_get_caller_address(vm, syscall_ptr)?;
        let response = DeprecatedGetCallerAddressResponse::new(caller_address);
        response.write_syscall_response(vm, syscall_ptr)
    }

    pub(crate) fn get_contract_address(
        &mut self,
        vm: &mut VirtualMachine,
        syscall_ptr: Relocatable,
    ) -> Result<(), SyscallHandlerError> {
        let contract_address = self.syscall_get_contract_address(vm, syscall_ptr)?;
        let response = DeprecatedGetContractAddressResponse::new(contract_address);
        response.write_syscall_response(vm, syscall_ptr)
    }

    pub(crate) fn get_sequencer_address(
        &mut self,
        vm: &mut VirtualMachine,
        syscall_ptr: Relocatable,
    ) -> Result<(), SyscallHandlerError> {
        let _request = if let DeprecatedSyscallRequest::GetSequencerAddress(request) =
            self.read_and_validate_syscall_request("get_sequencer_address", vm, syscall_ptr)?
        {
            request
        } else {
            return Err(SyscallHandlerError::ExpectedGetSequencerAddressRequest);
        };

        let sequencer_address = self.get_block_info().sequencer_address.clone();

        let response = DeprecatedGetSequencerAddressResponse::new(sequencer_address);

        response.write_syscall_response(vm, syscall_ptr)
    }

    pub(crate) fn library_call(
        &mut self,
        vm: &mut VirtualMachine,
        syscall_ptr: Relocatable,
    ) -> Result<(), SyscallHandlerError> {
        self.call_contract_and_write_response("library_call", vm, syscall_ptr)
    }

    pub(crate) fn library_call_l1_handler(
        &mut self,
        vm: &mut VirtualMachine,
        syscall_ptr: Relocatable,
    ) -> Result<(), SyscallHandlerError> {
        self.call_contract_and_write_response("library_call_l1_handler", vm, syscall_ptr)
    }

    pub(crate) fn call_contract(
        &mut self,
        vm: &mut VirtualMachine,
        syscall_ptr: Relocatable,
    ) -> Result<(), SyscallHandlerError> {
        self.call_contract_and_write_response("call_contract", vm, syscall_ptr)
    }

    pub(crate) fn delegate_call(
        &mut self,
        vm: &mut VirtualMachine,
        syscall_ptr: Relocatable,
    ) -> Result<(), SyscallHandlerError> {
        self.call_contract_and_write_response("delegate_call", vm, syscall_ptr)
    }

    pub(crate) fn syscall_storage_read(
        &mut self,
        address: Address,
    ) -> Result<Felt252, SyscallHandlerError> {
        Ok(self
            .starknet_storage_state
            .read(&felt_to_hash(&address.0))?)
    }

    pub(crate) fn syscall_storage_write(
        &mut self,
        address: Address,
        value: Felt252,
    ) -> Result<(), SyscallHandlerError> {
        self.starknet_storage_state
            .write(&felt_to_hash(&address.0), value);

        Ok(())
    }

    pub(crate) fn read_and_validate_syscall_request(
        &mut self,
        syscall_name: &str,
        vm: &VirtualMachine,
        syscall_ptr: Relocatable,
    ) -> Result<DeprecatedSyscallRequest, SyscallHandlerError> {
        self.increment_syscall_count(syscall_name);
        let syscall_request = self.read_syscall_request(syscall_name, vm, syscall_ptr)?;

        self.expected_syscall_ptr.offset += get_deprecated_syscall_size_from_name(syscall_name);
        Ok(syscall_request)
    }

    pub(crate) fn read_syscall_request(
        &self,
        syscall_name: &str,
        vm: &VirtualMachine,
        syscall_ptr: Relocatable,
    ) -> Result<DeprecatedSyscallRequest, SyscallHandlerError> {
        match syscall_name {
            "emit_event" => DeprecatedEmitEventRequest::from_ptr(vm, syscall_ptr),
            "get_tx_info" => DeprecatedGetTxInfoRequest::from_ptr(vm, syscall_ptr),
            "deploy" => DeprecatedDeployRequest::from_ptr(vm, syscall_ptr),
            "send_message_to_l1" => {
                DeprecatedSendMessageToL1SysCallRequest::from_ptr(vm, syscall_ptr)
            }
            "library_call" | "library_call_l1_handler" => {
                DeprecatedLibraryCallRequest::from_ptr(vm, syscall_ptr)
            }
            "call_contract" => DeprecatedCallContractRequest::from_ptr(vm, syscall_ptr),
            "get_caller_address" => DeprecatedGetCallerAddressRequest::from_ptr(vm, syscall_ptr),
            "get_contract_address" => {
                DeprecatedGetContractAddressRequest::from_ptr(vm, syscall_ptr)
            }
            "get_sequencer_address" => {
                DeprecatedGetSequencerAddressRequest::from_ptr(vm, syscall_ptr)
            }
            "get_block_number" => DeprecatedGetBlockNumberRequest::from_ptr(vm, syscall_ptr),
            "get_tx_signature" => DeprecatedGetTxSignatureRequest::from_ptr(vm, syscall_ptr),
            "get_block_timestamp" => DeprecatedGetBlockTimestampRequest::from_ptr(vm, syscall_ptr),
            "storage_read" => DeprecatedStorageReadRequest::from_ptr(vm, syscall_ptr),
            "storage_write" => DeprecatedStorageWriteRequest::from_ptr(vm, syscall_ptr),
            "replace_class" => DeprecatedReplaceClassRequest::from_ptr(vm, syscall_ptr),
            "delegate_call" => DeprecatedCallContractRequest::from_ptr(vm, syscall_ptr),
            _ => Err(SyscallHandlerError::UnknownSyscall(
                syscall_name.to_string(),
            )),
        }
    }

    pub(crate) fn replace_class(
        &mut self,
        vm: &mut VirtualMachine,
        syscall_ptr: Relocatable,
    ) -> Result<(), SyscallHandlerError> {
        let request = match self.read_and_validate_syscall_request("replace_class", vm, syscall_ptr)
        {
            Ok(DeprecatedSyscallRequest::ReplaceClass(replace_class_request)) => {
                replace_class_request
            }
            _ => return Err(SyscallHandlerError::InvalidSyscallReadRequest),
        };

        let address = self.contract_address.clone();
        self.starknet_storage_state
            .state
            .set_class_hash_at(address, felt_to_hash(&request.class_hash))
            .unwrap();

        Ok(())
    }

    pub(crate) fn post_run(
        &self,
        runner: &mut VirtualMachine,
        syscall_stop_ptr: Relocatable,
    ) -> Result<(), TransactionError> {
        let expected_stop_ptr = self.expected_syscall_ptr;
        if syscall_stop_ptr != expected_stop_ptr {
            return Err(TransactionError::InvalidStopPointer(
                expected_stop_ptr,
                syscall_stop_ptr,
            ));
        }
        self.validate_read_only_segments(runner)
    }
}

#[cfg(test)]
mod tests {
    use crate::{
        state::cached_state::CachedState,
        state::in_memory_state_reader::InMemoryStateReader,
        syscalls::syscall_handler_errors::SyscallHandlerError,
        utils::{test_utils::*, Address},
    };
    use cairo_vm::felt::Felt252;
    use cairo_vm::{
        hint_processor::{
            builtin_hint_processor::builtin_hint_processor_definition::{
                BuiltinHintProcessor, HintProcessorData,
            },
            hint_processor_definition::HintProcessor,
        },
        relocatable,
        types::{
            exec_scope::ExecutionScopes,
            relocatable::{MaybeRelocatable, Relocatable},
        },
        vm::{errors::memory_errors::MemoryError, vm_core::VirtualMachine},
    };
    use num_traits::Zero;
    use std::{any::Any, borrow::Cow, collections::HashMap};

    type DeprecatedBLSyscallHandler<'a> =
        super::DeprecatedBLSyscallHandler<'a, CachedState<InMemoryStateReader>>;

    #[test]
    fn run_alloc_hint_ap_is_not_empty() {
        let hint_code = "memory[ap] = segments.add()";
        let mut vm = vm!();
        //Add 3 segments to the memory
        add_segments!(vm, 3);
        vm.set_ap(6);
        //Insert something into ap
        let key = Relocatable::from((1, 6));
        vm.insert_value(key, (1, 6)).unwrap();
        //ids and references are not needed for this test
        assert_matches!(
            run_hint!(vm, HashMap::new(), hint_code),
            Err(e) if e.to_string().contains(&MemoryError::InconsistentMemory(Box::new((Relocatable::from((1, 6)),MaybeRelocatable::from((1, 6)),MaybeRelocatable::from((3, 0))))).to_string())
        );
    }

    #[test]
    fn deploy_from_zero_error() {
        let mut state = CachedState::<InMemoryStateReader>::default();
        let mut syscall = DeprecatedBLSyscallHandler::default_with(&mut state);
        let mut vm = vm!();

        add_segments!(vm, 2);

        memory_insert!(
            vm,
            [
                ((1, 0), 0),
                ((1, 1), 1),
                ((1, 2), 2),
                ((1, 3), 3),
                ((1, 4), (1, 20)),
                ((1, 5), 4)
            ]
        );

        assert_matches!(
            syscall.syscall_deploy(&vm, relocatable!(1, 0)),
            Err(SyscallHandlerError::DeployFromZero(4))
        )
    }

    #[test]
    fn can_allocate_segment() {
        let mut state = CachedState::<InMemoryStateReader>::default();
        let mut syscall_handler = DeprecatedBLSyscallHandler::default_with(&mut state);
        let mut vm = vm!();
        let data = vec![MaybeRelocatable::Int(7.into())];

        let segment_start = syscall_handler.allocate_segment(&mut vm, data).unwrap();
        let expected_value = vm
            .get_integer(Relocatable::from((0, 0)))
            .unwrap()
            .into_owned();
        assert_eq!(Relocatable::from((0, 0)), segment_start);
        assert_eq!(expected_value, 7.into());
    }

    #[test]
    fn test_get_block_number() {
        let mut state = CachedState::<InMemoryStateReader>::default();
        let mut syscall = DeprecatedBLSyscallHandler::default_with(&mut state);
        let mut vm = vm!();

        add_segments!(vm, 2);
        vm.insert_value::<Felt252>(relocatable!(1, 0), 0.into())
            .unwrap();

        assert_matches!(
            syscall.get_block_number(&mut vm, relocatable!(1, 0)),
            Ok(())
        );
        assert_matches!(
            vm.get_integer(relocatable!(1, 1)).map(Cow::into_owned),
            Ok(value) if value == 0.into()
        );
    }

    #[test]
    fn test_get_contract_address_ok() {
        let mut state = CachedState::<InMemoryStateReader>::default();
        let mut syscall = DeprecatedBLSyscallHandler::default_with(&mut state);
        let mut vm = vm!();

        add_segments!(vm, 2);

        vm.insert_value::<Felt252>(relocatable!(1, 0), 0.into())
            .unwrap();

        assert_matches!(
            syscall.syscall_get_contract_address(&vm, relocatable!(1, 0)),
            Ok(contract_address) if contract_address == syscall.contract_address
        )
    }

    #[test]
    fn test_storage_read_empty() {
        let mut state = CachedState::<InMemoryStateReader>::default();
        let mut syscall_handler = DeprecatedBLSyscallHandler::default_with(&mut state);

        assert_matches!(
            syscall_handler.syscall_storage_read(Address(Felt252::zero())),
            Ok(value) if value == Felt252::zero()
        );
    }
}<|MERGE_RESOLUTION|>--- conflicted
+++ resolved
@@ -12,14 +12,8 @@
 };
 use crate::{
     core::errors::state_errors::StateError,
-<<<<<<< HEAD
     definitions::{block_context::BlockContext, constants::CONSTRUCTOR_ENTRY_POINT_SELECTOR},
-=======
-    definitions::{
-        constants::CONSTRUCTOR_ENTRY_POINT_SELECTOR, general_config::TransactionContext,
-    },
     execution::{execution_entry_point::ExecutionEntryPoint, *},
->>>>>>> 29c56bfe
     hash_utils::calculate_contract_address,
     services::api::{
         contract_class_errors::ContractClassError, contract_classes::compiled_class::CompiledClass,
