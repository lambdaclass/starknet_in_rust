--- conflicted
+++ resolved
@@ -57,17 +57,12 @@
 pub const DEFAULT_INVOKE_TX_MAX_N_STEPS: u64 = 1000000;
 pub const DEFAULT_VALIDATE_MAX_N_STEPS: u64 = 1000000;
 
-<<<<<<< HEAD
-=======
-pub const DECLARE_VERSION: u64 = 2;
-pub const TRANSACTION_VERSION: u64 = 1;
 
 // Gas Cost.
 // From cairo_programs/constants.cairo.
 pub const STEP_GAS_COST: u128 = 100;
 pub const INITIAL_GAS_COST: u128 = 10_u128.pow(8) * STEP_GAS_COST;
 
->>>>>>> b437d261
 lazy_static! {
     /// Value generated from `get_selector_from_name('constructor')`.
     pub static ref CONSTRUCTOR_ENTRY_POINT_SELECTOR: Felt252 =
