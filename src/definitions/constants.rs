--- conflicted
+++ resolved
@@ -30,11 +30,7 @@
         felt_str!("232670485425082704932579856502088130646006032362877466777181098476241604910");
 
     /// Value generated from get_selector_from_name('__validate_declare__')
-<<<<<<< HEAD
-    pub static ref VALIDATE_DECLARE_ENTRY_POINT_NAME: Felt =
-=======
     pub static ref VALIDATE_DECLARE_ENTRY_POINT_SELECTOR: Felt =
->>>>>>> 3942a1c0
         felt_str!("1148189391774113786911959041662034419554430000171893651982484995704491697075");
     /// Value generated from `get_selector_from_name('__validate_deploy__')`.
     pub static ref VALIDATE_DEPLOY_ENTRY_POINT_SELECTOR: Felt =
