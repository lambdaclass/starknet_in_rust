use felt::Felt;
use lazy_static::lazy_static;
use num_traits::{Num, Zero};

pub(crate) const L2_TO_L1_MSG_HEADER_SIZE: usize = 3;
pub(crate) const L1_TO_L2_MSG_HEADER_SIZE: usize = 5;
pub(crate) const DEPLOYMENT_INFO_SIZE: usize = 2;
pub(crate) const CONSUMED_MSG_TO_L2_N_TOPICS: usize = 3;
pub(crate) const LOG_MSG_TO_L1_N_TOPICS: usize = 2;
pub(crate) const N_DEFAULT_TOPICS: usize = 1; // Events have one default topic.
pub(crate) const CONSUMED_MSG_TO_L2_ENCODED_DATA_SIZE: usize =
    (L1_TO_L2_MSG_HEADER_SIZE + 1) - CONSUMED_MSG_TO_L2_N_TOPICS;

pub(crate) const LOG_MSG_TO_L1_ENCODED_DATA_SIZE: usize =
    (L2_TO_L1_MSG_HEADER_SIZE + 1) - LOG_MSG_TO_L1_N_TOPICS;

pub const TRANSACTION_VERSION: u64 = 1;

lazy_static! {
<<<<<<< HEAD
    // EXECUTE_ENTRY_POINT_SELECTOR = sn_keccak("__execute__");
=======
    pub static ref DEFAULT_ENTRY_POINT_SELECTOR: Felt = Felt::zero();
>>>>>>> 07b42205
    pub static ref EXECUTE_ENTRY_POINT_SELECTOR: Felt = Felt::from_str_radix(
        "617075754465154585683856897856256838130216341506379215893724690153393808813",
        10,
    )
    .unwrap();
}<|MERGE_RESOLUTION|>--- conflicted
+++ resolved
@@ -17,11 +17,9 @@
 pub const TRANSACTION_VERSION: u64 = 1;
 
 lazy_static! {
-<<<<<<< HEAD
+    pub static ref DEFAULT_ENTRY_POINT_SELECTOR: Felt = Felt::zero();
+
     // EXECUTE_ENTRY_POINT_SELECTOR = sn_keccak("__execute__");
-=======
-    pub static ref DEFAULT_ENTRY_POINT_SELECTOR: Felt = Felt::zero();
->>>>>>> 07b42205
     pub static ref EXECUTE_ENTRY_POINT_SELECTOR: Felt = Felt::from_str_radix(
         "617075754465154585683856897856256838130216341506379215893724690153393808813",
         10,
