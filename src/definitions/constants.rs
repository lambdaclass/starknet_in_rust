--- conflicted
+++ resolved
@@ -24,14 +24,10 @@
     pub static ref EXECUTE_ENTRY_POINT_SELECTOR: Felt =
         felt_str!("617075754465154585683856897856256838130216341506379215893724690153393808813");
 
+    // Value generated from get_selector_from_name('__validate_declare__')
+    pub static ref VALIDATE_DECLARE_ENTRY_POINT_NAME: Felt =
+        felt_str!("1148189391774113786911959041662034419554430000171893651982484995704491697075");
     /// Value generated from `get_selector_from_name('__validate_deploy__')`.
     pub static ref VALIDATE_DEPLOY_ENTRY_POINT_SELECTOR: Felt =
         felt_str!("1554466106298962091002569854891683800203193677547440645928814916929210362005");
-<<<<<<< HEAD
-=======
-
-    // Value generated from get_selector_from_name('__validate_declare__')
-    pub static ref VALIDATE_DECLARE_ENTRY_POINT_NAME: Felt =
-        felt_str!("1148189391774113786911959041662034419554430000171893651982484995704491697075");
->>>>>>> 35924ceb
 }