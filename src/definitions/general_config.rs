--- conflicted
+++ resolved
@@ -47,10 +47,7 @@
     _sequencer_address: Address,
     #[get_copy = "pub"]
     pub(crate) invoke_tx_max_n_steps: u64,
-<<<<<<< HEAD
-=======
     pub(crate) validate_max_n_steps: u64,
->>>>>>> 07da9f57
     #[get_mut = "pub"]
     pub(crate) block_info: BlockInfo,
 }
@@ -72,10 +69,7 @@
             _global_state_commitment_tree_height: global_state_commitment_tree_height,
             _sequencer_address: sequencer_address,
             invoke_tx_max_n_steps,
-<<<<<<< HEAD
-=======
             validate_max_n_steps: 0,
->>>>>>> 07da9f57
             block_info,
         }
     }
@@ -92,10 +86,7 @@
             _global_state_commitment_tree_height: 0,
             _sequencer_address: Address(0.into()),
             invoke_tx_max_n_steps: 0,
-<<<<<<< HEAD
-=======
             validate_max_n_steps: 0,
->>>>>>> 07da9f57
             block_info: BlockInfo::empty(Address::default()),
         }
     }
