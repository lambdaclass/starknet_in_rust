--- conflicted
+++ resolved
@@ -331,10 +331,6 @@
         // This specific contract compiles with --no_debug_info
         let res = ContractClass::from_path("starknet_programs/fibonacci.json");
         let contract_class = res.expect("should be able to read file");
-<<<<<<< HEAD
-
-=======
->>>>>>> f5755ae0
         let expected_abi = Some(vec![ContractClassAbiEntry::Function(FunctionAbiEntry {
             name: "fib".to_string(),
             inputs: vec![
