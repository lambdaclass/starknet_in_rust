use std::collections::HashMap;

use cairo_rs::{types::program::Program, utils::is_subsequence};
use felt::{Felt, NewFelt, PRIME_STR};

use crate::{core::errors::state_errors::StateError, public::abi::AbiType};
use serde::{Deserialize, Serialize};

use super::contract_class_errors::ContractClassError;

pub(crate) const SUPPORTED_BUILTINS: [&str; 5] =
    ["pedersen", "range_check", "ecdsa", "bitwise", "ec_op"];

<<<<<<< HEAD
#[derive(Debug, Clone, Copy, PartialEq, Eq, Hash)]
=======
#[derive(Debug, Clone, Copy, PartialEq, Eq, Serialize, Deserialize, Hash)]
>>>>>>> c46cad84
pub(crate) enum EntryPointType {
    External,
    L1Handler,
    Constructor,
}

<<<<<<< HEAD
#[derive(Debug, Clone, PartialEq)]
pub(crate) struct ContractEntryPoint {
=======
#[derive(Debug, Clone, Serialize, Deserialize, Hash, Default, PartialEq)]
pub struct ContractEntryPoint {
>>>>>>> c46cad84
    pub(crate) selector: Felt,
    pub(crate) offset: Felt,
}

#[derive(Debug, Clone, Serialize, Deserialize, PartialEq)]
pub(crate) struct ContractClass {
    pub(crate) program: Program,
    pub(crate) entry_points_by_type: HashMap<EntryPointType, Vec<ContractEntryPoint>>,
    pub(crate) abi: Option<AbiType>,
}

impl ContractClass {
    pub(crate) fn new(
        program: Program,
        entry_points_by_type: HashMap<EntryPointType, Vec<ContractEntryPoint>>,
        abi: Option<AbiType>,
    ) -> Result<Self, ContractClassError> {
        for entry_points in entry_points_by_type.values() {
            let mut index = 1;
            while let Some(entry_point) = entry_points.get(index) {
                if entry_point.selector > entry_points[index - 1].selector {
                    return Err(ContractClassError::EntrypointError(entry_points.clone()));
                }
                index += 1;
            }
        }

        if entry_points_by_type
            .get(&EntryPointType::Constructor)
            .ok_or(ContractClassError::MissingConstractorEndpoint)?
            .len()
            > 1
        {
            return Err(ContractClassError::MultipleConstructors);
        }

        Ok(ContractClass {
            program,
            entry_points_by_type,
            abi,
        })
    }

    pub(crate) fn validate(&self) -> Result<(), ContractClassError> {
        let supported_builtins: Vec<String> = SUPPORTED_BUILTINS
            .into_iter()
            .map(|s| s.to_string())
            .collect();
        if !is_subsequence(&self.program.builtins, &supported_builtins) {
            return Err(ContractClassError::DisorderedBuiltins);
        };

        if self.program.prime != *PRIME_STR {
            return Err(ContractClassError::InvalidPrime(
                self.program.prime.clone(),
                PRIME_STR.to_string(),
            ));
        };
        Ok(())
    }
}<|MERGE_RESOLUTION|>--- conflicted
+++ resolved
@@ -11,24 +11,15 @@
 pub(crate) const SUPPORTED_BUILTINS: [&str; 5] =
     ["pedersen", "range_check", "ecdsa", "bitwise", "ec_op"];
 
-<<<<<<< HEAD
-#[derive(Debug, Clone, Copy, PartialEq, Eq, Hash)]
-=======
 #[derive(Debug, Clone, Copy, PartialEq, Eq, Serialize, Deserialize, Hash)]
->>>>>>> c46cad84
 pub(crate) enum EntryPointType {
     External,
     L1Handler,
     Constructor,
 }
 
-<<<<<<< HEAD
-#[derive(Debug, Clone, PartialEq)]
-pub(crate) struct ContractEntryPoint {
-=======
 #[derive(Debug, Clone, Serialize, Deserialize, Hash, Default, PartialEq)]
 pub struct ContractEntryPoint {
->>>>>>> c46cad84
     pub(crate) selector: Felt,
     pub(crate) offset: Felt,
 }
