--- conflicted
+++ resolved
@@ -114,14 +114,9 @@
 #[cfg(test)]
 mod tests {
     use super::*;
-<<<<<<< HEAD
+    use coverage_helper::test;
     use felt::{felt_str, PRIME_STR};
     use std::{fs::File, io::Read};
-=======
-    use coverage_helper::test;
-    use felt::felt_str;
-    use std::io::Read;
->>>>>>> be443b55
 
     #[test]
     fn deserialize_contract_class() {
