use super::{
    hint_code::*,
    os_syscall_handler::OsSyscallHandler,
    syscall_request::*,
    syscall_response::{
        CallContractResponse, GetBlockNumberResponse, GetBlockTimestampResponse,
        GetCallerAddressResponse, GetContractAddressResponse, GetSequencerAddressResponse,
        GetTxInfoResponse, GetTxSignatureResponse, StorageReadResponse, WriteSyscallResponse,
    },
};
use crate::{
    business_logic::{
        execution::{execution_errors::ExecutionError, objects::TxInfoStruct},
        state::state_api_objects::BlockInfo,
    },
    core::errors::syscall_handler_errors::SyscallHandlerError,
    utils::Address,
};
use cairo_rs::{
    hint_processor::{
        builtin_hint_processor::{
            builtin_hint_processor_definition::{BuiltinHintProcessor, HintProcessorData},
            hint_utils::get_relocatable_from_var_name,
        },
        hint_processor_definition::{HintProcessor, HintReference},
    },
    serde::deserialize_program::ApTracking,
    types::{
        exec_scope::ExecutionScopes,
        relocatable::{MaybeRelocatable, Relocatable},
    },
    vm::{errors::hint_errors::HintError, vm_core::VirtualMachine},
};
use felt::Felt;
use std::{any::Any, collections::HashMap};

//* ---------------------
//* SyscallHandler Trait
//* ---------------------

pub(crate) trait SyscallHandler {
    fn emit_event(
        &mut self,
        vm: &VirtualMachine,
        syscall_ptr: Relocatable,
    ) -> Result<(), SyscallHandlerError>;

    fn send_message_to_l1(
        &mut self,
        vm: &VirtualMachine,
        syscall_ptr: Relocatable,
    ) -> Result<(), SyscallHandlerError>;

    fn library_call(
        &mut self,
        vm: &mut VirtualMachine,
        syscall_ptr: Relocatable,
    ) -> Result<(), SyscallHandlerError>;

<<<<<<< HEAD
    fn call_contract(
=======
    fn library_call_l1_handler(
>>>>>>> 39c36510
        &mut self,
        vm: &mut VirtualMachine,
        syscall_ptr: Relocatable,
    ) -> Result<(), SyscallHandlerError>;

    fn storage_read(
        &mut self,
        vm: &mut VirtualMachine,
        syscall_ptr: Relocatable,
    ) -> Result<(), SyscallHandlerError> {
        let request = if let SyscallRequest::StorageRead(request) =
            self._read_and_validate_syscall_request("storage_read", vm, syscall_ptr)?
        {
            request
        } else {
            return Err(SyscallHandlerError::ExpectedGetBlockTimestampRequest);
        };

        let value = self._storage_read(request.address)?;
        let response = StorageReadResponse::new(value);

        response.write_syscall_response(vm, syscall_ptr)
    }

    fn storage_write(
        &mut self,
        vm: &mut VirtualMachine,
        syscall_ptr: Relocatable,
    ) -> Result<(), SyscallHandlerError> {
        let request = if let SyscallRequest::StorageWrite(request) =
            self._read_and_validate_syscall_request("storage_write", vm, syscall_ptr)?
        {
            request
        } else {
            return Err(SyscallHandlerError::ExpectedGetBlockTimestampRequest);
        };

        self._storage_write(request.address, request.value)?;

        Ok(())
    }

    fn _get_tx_info_ptr(
        &mut self,
        vm: &mut VirtualMachine,
    ) -> Result<Relocatable, SyscallHandlerError>;

    fn _deploy(
        &mut self,
        vm: &VirtualMachine,
        syscall_ptr: Relocatable,
    ) -> Result<Address, SyscallHandlerError>;

    fn _read_and_validate_syscall_request(
        &mut self,
        syscall_name: &str,
        vm: &VirtualMachine,
        syscall_ptr: Relocatable,
    ) -> Result<SyscallRequest, SyscallHandlerError>;

    // Executes the contract call and fills the CallContractResponse struct.
    fn _call_contract_and_write_response(
        &mut self,
        syscall_name: &str,
        vm: &mut VirtualMachine,
        syscall_ptr: Relocatable,
    ) -> Result<(), SyscallHandlerError> {
        let retdata = self._call_contract(syscall_name, vm, syscall_ptr)?;

        let retdata_maybe_reloc = retdata
            .clone()
            .into_iter()
            .map(|item| MaybeRelocatable::from(Felt::new(item)))
            .collect::<Vec<MaybeRelocatable>>();

        let response = CallContractResponse::new(
            retdata.len(),
            self.allocate_segment(vm, retdata_maybe_reloc)?,
        );

        self._write_syscall_response(&response, vm, syscall_ptr)
    }

    fn _call_contract(
        &mut self,
        syscall_name: &str,
        vm: &VirtualMachine,
        syscall_ptr: Relocatable,
    ) -> Result<Vec<Felt>, SyscallHandlerError>;

    fn _get_caller_address(
        &mut self,
        vm: &VirtualMachine,
        syscall_ptr: Relocatable,
    ) -> Result<Address, SyscallHandlerError>;

    fn _get_contract_address(
        &mut self,
        vm: &VirtualMachine,
        syscall_ptr: Relocatable,
    ) -> Result<Address, SyscallHandlerError>;

    fn _storage_read(&mut self, address: Address) -> Result<Felt, SyscallHandlerError>;

    fn _storage_write(&mut self, address: Address, value: Felt) -> Result<(), SyscallHandlerError>;

    fn allocate_segment(
        &mut self,
        vm: &mut VirtualMachine,
        data: Vec<MaybeRelocatable>,
    ) -> Result<Relocatable, SyscallHandlerError>;

    fn _write_syscall_response<T: WriteSyscallResponse>(
        &self,
        response: &T,
        vm: &mut VirtualMachine,
        syscall_ptr: Relocatable,
    ) -> Result<(), SyscallHandlerError> {
        response.write_syscall_response(vm, syscall_ptr)
    }

    fn get_block_info(&self) -> &BlockInfo;

    fn get_block_number(
        &mut self,
        vm: &mut VirtualMachine,
        syscall_ptr: Relocatable,
    ) -> Result<(), SyscallHandlerError> {
        self._read_and_validate_syscall_request("get_block_number", vm, syscall_ptr)?;
        GetBlockNumberResponse::new(self.get_block_info().block_number)
            .write_syscall_response(vm, syscall_ptr)
    }

    // ~~~~~~~~~~~~~~~~~~~~~~~~~~~~~~~~~~~
    // ***********************************
    //  Implementation of Default methods
    // ***********************************
    // ~~~~~~~~~~~~~~~~~~~~~~~~~~~~~~~~~~~

    fn get_tx_info(
        &mut self,
        vm: &mut VirtualMachine,
        syscall_ptr: Relocatable,
    ) -> Result<(), SyscallHandlerError> {
        let _request =
            match self._read_and_validate_syscall_request("get_tx_info", vm, syscall_ptr)? {
                SyscallRequest::GetTxInfo(request) => request,
                _ => Err(SyscallHandlerError::InvalidSyscallReadRequest)?,
            };

        let tx_info = self._get_tx_info_ptr(vm)?;

        let response = GetTxInfoResponse::new(tx_info);
        response.write_syscall_response(vm, syscall_ptr)
    }

    fn get_tx_signature(
        &mut self,
        vm: &mut VirtualMachine,
        syscall_ptr: Relocatable,
    ) -> Result<(), SyscallHandlerError> {
        match self._read_and_validate_syscall_request("get_tx_signature", vm, syscall_ptr)? {
            SyscallRequest::GetTxSignature(_) => {}
            _ => return Err(SyscallHandlerError::ExpectedGetTxSignatureRequest),
        }

        let tx_info_pr = self._get_tx_info_ptr(vm)?;
        let tx_info = TxInfoStruct::from_ptr(vm, tx_info_pr)?;
        let response = GetTxSignatureResponse::new(tx_info.signature, tx_info.signature_len);

        response.write_syscall_response(vm, syscall_ptr)
    }

    fn get_block_timestamp(
        &mut self,
        vm: &mut VirtualMachine,
        syscall_ptr: Relocatable,
    ) -> Result<(), SyscallHandlerError> {
        let _request = if let SyscallRequest::GetBlockTimestamp(request) =
            self._read_and_validate_syscall_request("get_block_timestamp", vm, syscall_ptr)?
        {
            request
        } else {
            return Err(SyscallHandlerError::ExpectedGetBlockTimestampRequest);
        };

        let block_timestamp = self.get_block_info().block_timestamp;

        let response = GetBlockTimestampResponse::new(block_timestamp);

        response.write_syscall_response(vm, syscall_ptr)
    }

    fn get_caller_address(
        &mut self,
        vm: &mut VirtualMachine,
        syscall_ptr: Relocatable,
    ) -> Result<(), SyscallHandlerError> {
        let caller_address = self._get_caller_address(vm, syscall_ptr)?;
        let response = GetCallerAddressResponse::new(caller_address);
        response.write_syscall_response(vm, syscall_ptr)
    }

    fn get_contract_address(
        &mut self,
        vm: &mut VirtualMachine,
        syscall_ptr: Relocatable,
    ) -> Result<(), SyscallHandlerError> {
        let contract_address = self._get_contract_address(vm, syscall_ptr)?;
        let response = GetContractAddressResponse::new(contract_address);
        response.write_syscall_response(vm, syscall_ptr)
    }

    fn get_sequencer_address(
        &mut self,
        vm: &mut VirtualMachine,
        syscall_ptr: Relocatable,
    ) -> Result<(), SyscallHandlerError> {
        let _request = if let SyscallRequest::GetSequencerAddress(request) =
            self._read_and_validate_syscall_request("get_sequencer_address", vm, syscall_ptr)?
        {
            request
        } else {
            return Err(SyscallHandlerError::ExpectedGetSequencerAddressRequest);
        };

        let sequencer_address = self.get_block_info().sequencer_address.clone();

        let response = GetSequencerAddressResponse::new(sequencer_address);

        response.write_syscall_response(vm, syscall_ptr)
    }

    fn read_syscall_request(
        &self,
        syscall_name: &str,
        vm: &VirtualMachine,
        syscall_ptr: Relocatable,
    ) -> Result<SyscallRequest, SyscallHandlerError> {
        match syscall_name {
            "emit_event" => EmitEventStruct::from_ptr(vm, syscall_ptr),
            "get_tx_info" => GetTxInfoRequest::from_ptr(vm, syscall_ptr),
            "deploy" => DeployRequestStruct::from_ptr(vm, syscall_ptr),
            "send_message_to_l1" => SendMessageToL1SysCall::from_ptr(vm, syscall_ptr),
<<<<<<< HEAD
            "library_call" => LibraryCallStruct::from_ptr(vm, syscall_ptr),
            "call_contract" => CallContractRequest::from_ptr(vm, syscall_ptr),
=======
            "library_call" | "library_call_l1_handler" => {
                LibraryCallStruct::from_ptr(vm, syscall_ptr)
            }
>>>>>>> 39c36510
            "get_caller_address" => GetCallerAddressRequest::from_ptr(vm, syscall_ptr),
            "get_contract_address" => GetContractAddressRequest::from_ptr(vm, syscall_ptr),
            "get_sequencer_address" => GetSequencerAddressRequest::from_ptr(vm, syscall_ptr),
            "get_block_number" => GetBlockNumberRequest::from_ptr(vm, syscall_ptr),
            "get_tx_signature" => GetTxSignatureRequest::from_ptr(vm, syscall_ptr),
            "get_block_timestamp" => GetBlockTimestampRequest::from_ptr(vm, syscall_ptr),
            "storage_read" => StorageReadRequest::from_ptr(vm, syscall_ptr),
            "storage_write" => StorageWriteRequest::from_ptr(vm, syscall_ptr),
            _ => Err(SyscallHandlerError::UnknownSyscall(
                syscall_name.to_string(),
            )),
        }
    }
}

pub(crate) trait SyscallHandlerPostRun {
    /// Performs post run syscall related tasks (if any).
    fn post_run(
        &self,
        _runner: &mut VirtualMachine,
        _syscall_stop_ptr: Relocatable,
    ) -> Result<(), ExecutionError> {
        Ok(())
    }
}

//* ------------------------
//* Structs implementations
//* ------------------------

pub(crate) struct SyscallHintProcessor<H: SyscallHandler> {
    pub(crate) builtin_hint_processor: BuiltinHintProcessor,
    pub(crate) syscall_handler: H,
}

impl<H> SyscallHintProcessor<H>
where
    H: SyscallHandler,
{
    pub fn new(syscall_handler: H) -> Self {
        SyscallHintProcessor {
            builtin_hint_processor: BuiltinHintProcessor::new_empty(),
            syscall_handler,
        }
    }

    // TODO: Remove warning inhibitor when finally used.
    #[allow(dead_code)]
    pub fn new_empty_os() -> Result<SyscallHintProcessor<OsSyscallHandler>, SyscallHandlerError> {
        Ok(SyscallHintProcessor {
            builtin_hint_processor: BuiltinHintProcessor::new_empty(),
            syscall_handler: OsSyscallHandler::default(),
        })
    }

    pub fn should_run_syscall_hint(
        &mut self,
        vm: &mut VirtualMachine,
        exec_scopes: &mut ExecutionScopes,
        hint_data: &Box<dyn Any>,
        constants: &HashMap<String, Felt>,
    ) -> Result<bool, HintError> {
        match self
            .builtin_hint_processor
            .execute_hint(vm, exec_scopes, hint_data, constants)
        {
            Ok(()) => Ok(false),
            Err(HintError::UnknownHint(_)) => Ok(true),
            Err(e) => Err(e),
        }
    }

    fn execute_syscall_hint(
        &mut self,
        vm: &mut VirtualMachine,
        _exec_scopes: &mut ExecutionScopes,
        hint_data: &Box<dyn Any>,
        _constants: &HashMap<String, Felt>,
    ) -> Result<(), SyscallHandlerError> {
        let hint_data = hint_data
            .downcast_ref::<HintProcessorData>()
            .ok_or(SyscallHandlerError::WrongHintData)?;

        match &*hint_data.code {
            DEPLOY => Err(SyscallHandlerError::NotImplemented),
            EMIT_EVENT_CODE => {
                let syscall_ptr = get_syscall_ptr(vm, &hint_data.ids_data, &hint_data.ap_tracking)?;
                self.syscall_handler.emit_event(vm, syscall_ptr)
            }
            GET_BLOCK_NUMBER => {
                let syscall_ptr = get_syscall_ptr(vm, &hint_data.ids_data, &hint_data.ap_tracking)?;
                self.syscall_handler.get_block_number(vm, syscall_ptr)
            }
            GET_BLOCK_TIMESTAMP => {
                let syscall_ptr = get_syscall_ptr(vm, &hint_data.ids_data, &hint_data.ap_tracking)?;
                self.syscall_handler.get_block_timestamp(vm, syscall_ptr)
            }
            GET_CALLER_ADDRESS => {
                let syscall_ptr = get_syscall_ptr(vm, &hint_data.ids_data, &hint_data.ap_tracking)?;
                self.syscall_handler.get_caller_address(vm, syscall_ptr)
            }
            GET_SEQUENCER_ADDRESS => {
                let syscall_ptr = get_syscall_ptr(vm, &hint_data.ids_data, &hint_data.ap_tracking)?;
                self.syscall_handler.get_sequencer_address(vm, syscall_ptr)
            }
            LIBRARY_CALL => {
                let syscall_ptr = get_syscall_ptr(vm, &hint_data.ids_data, &hint_data.ap_tracking)?;
                self.syscall_handler.library_call(vm, syscall_ptr)
            }
<<<<<<< HEAD
            CALL_CONTRACT => {
                let syscall_ptr = get_syscall_ptr(vm, &hint_data.ids_data, &hint_data.ap_tracking)?;
                self.syscall_handler.call_contract(vm, syscall_ptr)
=======
            LIBRARY_CALL_L1_HANDLER => {
                let syscall_ptr = get_syscall_ptr(vm, &hint_data.ids_data, &hint_data.ap_tracking)?;
                self.syscall_handler
                    .library_call_l1_handler(vm, syscall_ptr)
>>>>>>> 39c36510
            }
            STORAGE_READ => {
                let syscall_ptr = get_syscall_ptr(vm, &hint_data.ids_data, &hint_data.ap_tracking)?;
                self.syscall_handler.storage_read(vm, syscall_ptr)
            }
            STORAGE_WRITE => {
                let syscall_ptr = get_syscall_ptr(vm, &hint_data.ids_data, &hint_data.ap_tracking)?;
                self.syscall_handler.storage_write(vm, syscall_ptr)
            }
            SEND_MESSAGE_TO_L1 => {
                let syscall_ptr = get_syscall_ptr(vm, &hint_data.ids_data, &hint_data.ap_tracking)?;
                self.syscall_handler.send_message_to_l1(vm, syscall_ptr)
            }
            GET_TX_SIGNATURE => {
                let syscall_ptr = get_syscall_ptr(vm, &hint_data.ids_data, &hint_data.ap_tracking)?;
                self.syscall_handler.get_tx_signature(vm, syscall_ptr)
            }
            GET_TX_INFO => {
                let syscall_ptr = get_syscall_ptr(vm, &hint_data.ids_data, &hint_data.ap_tracking)?;
                self.syscall_handler.get_tx_info(vm, syscall_ptr)
            }
            GET_CONTRACT_ADDRESS => {
                let syscall_ptr = get_syscall_ptr(vm, &hint_data.ids_data, &hint_data.ap_tracking)?;
                self.syscall_handler.get_contract_address(vm, syscall_ptr)
            }
            _ => Err(SyscallHandlerError::NotImplemented),
        }
    }
}

impl<H: SyscallHandler> HintProcessor for SyscallHintProcessor<H> {
    fn execute_hint(
        &mut self,
        vm: &mut VirtualMachine,
        exec_scopes: &mut ExecutionScopes,
        hint_data: &Box<dyn Any>,
        constants: &HashMap<String, Felt>,
    ) -> Result<(), HintError> {
        if self.should_run_syscall_hint(vm, exec_scopes, hint_data, constants)? {
            self.execute_syscall_hint(vm, exec_scopes, hint_data, constants)
                .map_err(|e| HintError::UnknownHint(e.to_string()))?;
        }
        Ok(())
    }
}

// TODO: Remove warning inhibitor when finally used.
#[allow(dead_code)]
fn get_ids_data(
    reference_ids: &HashMap<String, usize>,
    references: &HashMap<usize, HintReference>,
) -> Result<HashMap<String, HintReference>, HintError> {
    let mut ids_data = HashMap::<String, HintReference>::new();
    for (path, ref_id) in reference_ids {
        let name = path.rsplit('.').next().ok_or(HintError::FailedToGetIds)?;
        ids_data.insert(
            name.to_string(),
            references
                .get(ref_id)
                .ok_or(HintError::FailedToGetIds)?
                .clone(),
        );
    }
    Ok(ids_data)
}

fn get_syscall_ptr(
    vm: &VirtualMachine,
    ids_data: &HashMap<String, HintReference>,
    ap_tracking: &ApTracking,
) -> Result<Relocatable, SyscallHandlerError> {
    let location = get_relocatable_from_var_name("syscall_ptr", vm, ids_data, ap_tracking)
        .map_err(|_| SyscallHandlerError::SegmentationFault)?;
    let syscall_ptr = vm
        .get_relocatable(&location)
        .map_err(|_| SyscallHandlerError::SegmentationFault)?;
    Ok(syscall_ptr)
}

#[cfg(test)]
mod tests {
    use super::*;
    use crate::{
        add_segments, allocate_selector, any_box,
        business_logic::{
            execution::objects::{OrderedEvent, OrderedL2ToL1Message, TransactionExecutionContext},
            fact_state::in_memory_state_reader::InMemoryStateReader,
            state::{cached_state::CachedState, state_api::State},
        },
        core::syscalls::os_syscall_handler::OsSyscallHandler,
        memory_insert,
        utils::{
            get_big_int, get_integer, get_relocatable,
            test_utils::{ids_data, vm},
        },
    };
    use cairo_rs::relocatable;
    use num_traits::Num;
    use std::collections::VecDeque;

    type BusinessLogicSyscallHandler<'a> =
        crate::core::syscalls::business_logic_syscall_handler::BusinessLogicSyscallHandler<
            'a,
            CachedState<InMemoryStateReader>,
        >;
    type SyscallHintProcessor<'a> = super::SyscallHintProcessor<BusinessLogicSyscallHandler<'a>>;

    #[test]
    fn read_send_message_to_l1_request() {
        let mut state = CachedState::<InMemoryStateReader>::default();
        let syscall = BusinessLogicSyscallHandler::default_with(&mut state);
        let mut vm = vm!();
        add_segments!(vm, 3);

        memory_insert!(
            vm,
            [((1, 0), 0), ((1, 1), 1), ((1, 2), 2), ((1, 3), (2, 0))]
        );
        assert_eq!(
            syscall.read_syscall_request("send_message_to_l1", &vm, relocatable!(1, 0)),
            Ok(SyscallRequest::SendMessageToL1(SendMessageToL1SysCall {
                _selector: 0.into(),
                to_address: Address(1.into()),
                payload_size: 2,
                payload_ptr: relocatable!(2, 0)
            }))
        )
    }

    #[test]
    fn read_deploy_syscall_request() {
        let mut state = CachedState::<InMemoryStateReader>::default();
        let syscall = BusinessLogicSyscallHandler::default_with(&mut state);
        let mut vm = vm!();
        add_segments!(vm, 2);

        memory_insert!(
            vm,
            [
                ((1, 0), 0),
                ((1, 1), 1),
                ((1, 2), 2),
                ((1, 3), 3),
                ((1, 4), (1, 20)),
                ((1, 5), 4)
            ]
        );

        assert_eq!(
            syscall.read_syscall_request("deploy", &vm, relocatable!(1, 0)),
            Ok(SyscallRequest::Deploy(DeployRequestStruct {
                _selector: 0.into(),
                class_hash: 1.into(),
                contract_address_salt: 2.into(),
                constructor_calldata_size: 3.into(),
                constructor_calldata: relocatable!(1, 20),
                deploy_from_zero: 4,
            }))
        )
    }

    #[test]
    fn get_block_timestamp_for_business_logic() {
        let mut state = CachedState::<InMemoryStateReader>::default();
        let syscall = BusinessLogicSyscallHandler::default_with(&mut state);
        let mut vm = vm!();
        add_segments!(vm, 2);

        memory_insert!(
            vm,
            [
                ((1, 0), (1, 1)), // syscall_ptr
                ((1, 1), 18)
            ]
        );

        let ids_data = ids_data!["syscall_ptr"];

        let hint_data = HintProcessorData::new_default(GET_BLOCK_TIMESTAMP.to_string(), ids_data);

        // invoke syscall
        let mut state = CachedState::<InMemoryStateReader>::default();
        let mut syscall_handler =
            SyscallHintProcessor::new(BusinessLogicSyscallHandler::default_with(&mut state));
        syscall_handler
            .execute_hint(
                &mut vm,
                &mut ExecutionScopes::new(),
                &any_box!(hint_data),
                &HashMap::new(),
            )
            .unwrap();

        // Check that syscall.get_block_timestamp insert syscall.get_block_info().block_timestamp in the (1,2) position
        assert_eq!(
            get_big_int(&vm, &relocatable!(1, 2)).unwrap(),
            syscall.get_block_info().block_timestamp.into()
        );
    }

    #[test]
    fn get_sequencer_address_for_business_logic() {
        let mut vm = vm!();
        add_segments!(vm, 2);

        memory_insert!(vm, [((1, 0), (1, 1)), ((1, 1), 18)]);

        let ids_data = ids_data!["syscall_ptr"];

        let hint_data = HintProcessorData::new_default(GET_SEQUENCER_ADDRESS.to_string(), ids_data);

        // invoke syscall
        let mut state = CachedState::<InMemoryStateReader>::default();
        let mut syscall_handler =
            SyscallHintProcessor::new(BusinessLogicSyscallHandler::default_with(&mut state));
        syscall_handler
            .execute_hint(
                &mut vm,
                &mut ExecutionScopes::new(),
                &any_box!(hint_data),
                &HashMap::new(),
            )
            .unwrap();

        // Check that syscall.get_sequencer insert syscall.get_block_info().sequencer_address in the (1,1) position
        assert_eq!(get_big_int(&vm, &relocatable!(1, 2)).unwrap(), 0.into())
    }

    #[test]
    fn emit_event_test() {
        // create data and variables to execute hint

        let mut vm = vm!();
        add_segments!(vm, 4);

        // insert keys and data to generate the event
        // keys ptr points to (3,0)
        // data ptr points to (3,3)

        // selector of syscall
        let selector = "1280709301550335749748";

        allocate_selector!(vm, ((2, 0), selector.as_bytes()));
        memory_insert!(
            vm,
            [
                ((1, 0), (2, 0)), // syscall ptr
                ((2, 1), 2),      // keys len
                ((2, 2), (3, 0)), // keys ptr
                ((2, 3), 2),      // data len
                ((2, 4), (3, 3)), // data ptr
                ((3, 0), 1),      // keys pointed by key ptr
                ((3, 1), 1),
                ((3, 3), 1), // data pointed by data ptr
                ((3, 4), 1)
            ]
        );
        // syscall_ptr
        let ids_data = ids_data!["syscall_ptr"];

        let hint_data = HintProcessorData::new_default(EMIT_EVENT_CODE.to_string(), ids_data);

        // invoke syscall
        let mut state = CachedState::<InMemoryStateReader>::default();
        let mut syscall_handler =
            SyscallHintProcessor::new(BusinessLogicSyscallHandler::default_with(&mut state));
        syscall_handler
            .execute_hint(
                &mut vm,
                &mut ExecutionScopes::new(),
                &any_box!(hint_data),
                &HashMap::new(),
            )
            .unwrap();

        let event = syscall_handler
            .syscall_handler
            .events
            .get(0)
            .unwrap()
            .clone();

        assert_eq!(
            OrderedEvent::new(
                0,
                Vec::from([1.into(), 1.into()]),
                Vec::from([1.into(), 1.into()])
            ),
            event
        );
        assert_eq!(
            syscall_handler
                .syscall_handler
                .tx_execution_context
                .n_emitted_events,
            1
        );
    }

    #[test]
    fn get_tx_info_for_business_logic_test() {
        let mut vm = vm!();
        add_segments!(vm, 3);

        // insert data to form the request
        memory_insert!(
            vm,
            [
                ((1, 0), (2, 0)), //  syscall_ptr
                ((2, 0), 8)       //  GetTxInfoRequest.selector
            ]
        );

        // syscall_ptr
        let ids_data = ids_data!["syscall_ptr"];

        let hint_data = HintProcessorData::new_default(GET_TX_INFO.to_string(), ids_data);

        // invoke syscall
        let mut state = CachedState::<InMemoryStateReader>::default();
        let mut syscall_handler_hint_processor =
            SyscallHintProcessor::new(BusinessLogicSyscallHandler::default_with(&mut state));

        let tx_execution_context = TransactionExecutionContext {
            n_emitted_events: 50,
            version: 51,
            account_contract_address: Address(260.into()),
            max_fee: 261,
            transaction_hash: 262.into(),
            signature: vec![300.into(), 301.into()],
            nonce: 263.into(),
            n_sent_messages: 52,
            _n_steps: 100000,
        };
        syscall_handler_hint_processor
            .syscall_handler
            .tx_execution_context = tx_execution_context.clone();

        let result = syscall_handler_hint_processor.execute_hint(
            &mut vm,
            &mut ExecutionScopes::new(),
            &any_box!(hint_data),
            &HashMap::new(),
        );

        assert_eq!(result, Ok(()));

        // Check VM inserts

        // TransactionExecutionContext.signature
        assert_eq!(
            vm.get_integer(&relocatable!(3, 0)).unwrap().into_owned(),
            tx_execution_context.signature[0]
        );
        assert_eq!(
            vm.get_integer(&relocatable!(3, 1)).unwrap().into_owned(),
            tx_execution_context.signature[1]
        );

        // TxInfoStruct
        assert_eq!(
            get_integer(&vm, &relocatable!(4, 0)),
            Ok(tx_execution_context.version as usize)
        );
        assert_eq!(
            get_big_int(&vm, &relocatable!(4, 1)),
            Ok(tx_execution_context.account_contract_address.0)
        );
        assert_eq!(
            get_integer(&vm, &relocatable!(4, 2)),
            Ok(tx_execution_context.max_fee as usize)
        );
        assert_eq!(
            get_integer(&vm, &relocatable!(4, 3)),
            Ok(tx_execution_context.signature.len())
        );
        assert_eq!(
            get_relocatable(&vm, &relocatable!(4, 4)),
            Ok(relocatable!(3, 0))
        );
        assert_eq!(
            get_big_int(&vm, &relocatable!(4, 5)),
            Ok(tx_execution_context.transaction_hash)
        );
        assert_eq!(
            get_big_int(&vm, &relocatable!(4, 6)),
            Ok(syscall_handler_hint_processor
                .syscall_handler
                .general_config
                .starknet_os_config
                .chain_id
                .to_felt())
        );

        assert_eq!(
            get_big_int(&vm, &relocatable!(4, 7)),
            Ok(tx_execution_context.nonce)
        );

        // GetTxInfoResponse
        assert_eq!(
            vm.get_relocatable(&relocatable!(2, 1)),
            Ok(relocatable!(4, 0))
        );
    }

    #[test]
    fn get_tx_info_for_business_logic_with_tx_info_ptr() {
        let mut vm = vm!();
        add_segments!(vm, 3);

        // insert data to form the request
        memory_insert!(
            vm,
            [
                ((1, 0), (2, 0)), //  syscall_ptr
                ((2, 0), 8)       //  GetTxInfoRequest.selector
            ]
        );

        // syscall_ptr
        let ids_data = ids_data!["syscall_ptr"];

        let hint_data = HintProcessorData::new_default(GET_TX_INFO.to_string(), ids_data);

        // invoke syscall
        let mut state = CachedState::<InMemoryStateReader>::default();
        let mut syscall_handler_hint_processor =
            SyscallHintProcessor::new(BusinessLogicSyscallHandler::default_with(&mut state));

        syscall_handler_hint_processor.syscall_handler.tx_info_ptr =
            Some(relocatable!(7, 0).into());

        let result = syscall_handler_hint_processor.execute_hint(
            &mut vm,
            &mut ExecutionScopes::new(),
            &any_box!(hint_data),
            &HashMap::new(),
        );

        assert_eq!(result, Ok(()));

        // GetTxInfoResponse
        assert_eq!(
            vm.get_relocatable(&relocatable!(2, 1)),
            Ok(relocatable!(7, 0))
        );
    }

    #[test]
    fn get_tx_info_for_os_syscall_test() {
        let mut vm = vm!();
        add_segments!(vm, 3);

        // insert data to form the request
        memory_insert!(
            vm,
            [
                ((1, 0), (2, 0)), //  syscall_ptr
                ((2, 0), 8)       //  GetTxInfoRequest.selector
            ]
        );

        // syscall_ptr
        let ids_data = ids_data!["syscall_ptr"];

        let hint_data = HintProcessorData::new_default(GET_TX_INFO.to_string(), ids_data);
        // invoke syscall
        let mut syscall_handler_hint_processor = SyscallHintProcessor::new_empty_os().unwrap();

        syscall_handler_hint_processor.syscall_handler.tx_info_ptr = Some(relocatable!(18, 12));

        let result = syscall_handler_hint_processor.execute_hint(
            &mut vm,
            &mut ExecutionScopes::new(),
            &any_box!(hint_data),
            &HashMap::new(),
        );

        assert_eq!(result, Ok(()));

        // Check VM inserts
        // GetTxInfoResponse
        assert_eq!(
            vm.get_relocatable(&relocatable!(2, 1)),
            Ok(relocatable!(18, 12))
        );
    }

    #[test]
    fn test_get_caller_address_ok() {
        let mut vm = vm!();

        add_segments!(vm, 2);

        // direction (1,0) is the sycall_ptr
        memory_insert!(vm, [((1, 0), (1, 1)), ((1, 1), 0)]);

        // syscall_ptr
        let ids_data = ids_data!["syscall_ptr"];

        let hint_data = HintProcessorData::new_default(GET_CALLER_ADDRESS.to_string(), ids_data);

        // invoke syscall
        let mut state = CachedState::<InMemoryStateReader>::default();
        let mut hint_processor =
            SyscallHintProcessor::new(BusinessLogicSyscallHandler::default_with(&mut state));
        hint_processor
            .execute_hint(
                &mut vm,
                &mut ExecutionScopes::new(),
                &any_box!(hint_data),
                &HashMap::new(),
            )
            .unwrap();

        // response is written in direction (1,2)
        assert_eq!(
            get_big_int(&vm, &relocatable!(1, 2)).unwrap(),
            hint_processor.syscall_handler.caller_address.0
        )
    }

    #[test]
    fn test_send_message_to_l1_ok() {
        let mut vm = vm!();

        add_segments!(vm, 3);

        // parameters are read from memory location (1,1)
        memory_insert!(
            vm,
            [
                ((1, 0), (1, 1)), // syscall_ptr
                ((1, 1), 0),
                ((1, 2), 1),
                ((1, 3), 2),
                ((1, 4), (2, 0)),
                ((2, 0), 18),
                ((2, 1), 12)
            ]
        );

        // syscall_ptr
        let ids_data = ids_data!["syscall_ptr"];

        let hint_data = HintProcessorData::new_default(SEND_MESSAGE_TO_L1.to_string(), ids_data);

        // invoke syscall
        let mut state = CachedState::<InMemoryStateReader>::default();
        let mut hint_processor =
            SyscallHintProcessor::new(BusinessLogicSyscallHandler::default_with(&mut state));
        hint_processor
            .execute_hint(
                &mut vm,
                &mut ExecutionScopes::new(),
                &any_box!(hint_data),
                &HashMap::new(),
            )
            .unwrap();

        assert_eq!(
            hint_processor
                .syscall_handler
                .tx_execution_context
                .n_sent_messages,
            1
        );
        assert_eq!(
            hint_processor.syscall_handler.l2_to_l1_messages,
            vec![OrderedL2ToL1Message::new(
                hint_processor
                    .syscall_handler
                    .tx_execution_context
                    .n_sent_messages
                    - 1,
                Address(1.into()),
                vec![18.into(), 12.into()],
            )]
        );
    }

    #[test]
    fn test_get_block_number() {
        let mut vm = vm!();

        add_segments!(vm, 4);
        memory_insert!(
            vm,
            [
                ((1, 0), (2, 0)), // Syscall pointer.
                ((2, 0), 0)       // selector
            ]
        );

        let mut state = CachedState::<InMemoryStateReader>::default();
        let mut hint_processor =
            SyscallHintProcessor::new(BusinessLogicSyscallHandler::default_with(&mut state));

        let hint_data =
            HintProcessorData::new_default(GET_BLOCK_NUMBER.to_string(), ids_data!["syscall_ptr"]);
        assert_eq!(
            hint_processor.execute_hint(
                &mut vm,
                &mut ExecutionScopes::new(),
                &any_box!(hint_data),
                &HashMap::new(),
            ),
            Ok(()),
        );
        assert_eq!(get_integer(&vm, &relocatable!(2, 1)), Ok(0));
    }

    #[test]
    fn test_get_contract_address_ok() {
        let mut vm = vm!();

        add_segments!(vm, 2);

        // direction (1,0) is the sycall_ptr
        memory_insert!(vm, [((1, 0), (1, 1)), ((1, 1), 0)]);

        // syscall_ptr
        let ids_data = ids_data!["syscall_ptr"];

        let hint_data = HintProcessorData::new_default(GET_CONTRACT_ADDRESS.to_string(), ids_data);

        // invoke syscall
        let mut state = CachedState::<InMemoryStateReader>::default();
        let mut hint_processor =
            SyscallHintProcessor::new(BusinessLogicSyscallHandler::default_with(&mut state));
        hint_processor
            .execute_hint(
                &mut vm,
                &mut ExecutionScopes::new(),
                &any_box!(hint_data),
                &HashMap::new(),
            )
            .unwrap();

        // response is written in direction (1,2)
        assert_eq!(
            get_big_int(&vm, &relocatable!(1, 2)).unwrap(),
            hint_processor.syscall_handler.contract_address.0
        )
    }

    #[test]
    fn test_gt_tx_signature() {
        let mut vm = vm!();

        add_segments!(vm, 3);

        memory_insert!(
            vm,
            [
                ((1, 0), (2, 0)), //  syscall_ptr
                ((2, 0), 8)       //  GetTxInfoRequest.selector
            ]
        );

        // syscall_ptr
        let ids_data = ids_data!["syscall_ptr"];

        let hint_data = HintProcessorData::new_default(GET_TX_SIGNATURE.to_string(), ids_data);

        // invoke syscall
        let mut state = CachedState::<InMemoryStateReader>::default();
        let mut syscall_handler_hint_processor =
            SyscallHintProcessor::new(BusinessLogicSyscallHandler::default_with(&mut state));

        let tx_execution_context = TransactionExecutionContext {
            n_emitted_events: 50,
            version: 51,
            account_contract_address: Address(260.into()),
            max_fee: 261,
            transaction_hash: 262.into(),
            signature: vec![300.into(), 301.into()],
            nonce: 263.into(),
            n_sent_messages: 52,
            _n_steps: 10000,
        };
        syscall_handler_hint_processor
            .syscall_handler
            .tx_execution_context = tx_execution_context.clone();

        let result = syscall_handler_hint_processor.execute_hint(
            &mut vm,
            &mut ExecutionScopes::new(),
            &any_box!(hint_data),
            &HashMap::new(),
        );

        assert!(result.is_ok());
        assert_eq!(
            get_integer(&vm, &relocatable!(2, 1)).unwrap(),
            tx_execution_context.signature.len()
        );
        assert_eq!(
            vm.get_relocatable(&relocatable!(2, 2)).unwrap(),
            relocatable!(3, 0)
        );
    }

    #[test]
    fn test_bl_storage_read_hint_ok() {
        let mut vm = vm!();
        add_segments!(vm, 3);

        let address = Felt::from_str_radix(
            "2151680050850558576753658069693146429350618838199373217695410689374331200218",
            10,
        )
        .unwrap();
        // insert data to form the request
        memory_insert!(
            vm,
            [
                ((1, 0), (2, 0)), //  syscall_ptr
                ((2, 0), 10)      //  StorageReadRequest.selector
            ]
        );

        // StorageReadRequest.address
        vm.insert_value(&relocatable!(2, 1), address.clone())
            .unwrap();

        // syscall_ptr
        let ids_data = ids_data!["syscall_ptr"];

        let hint_data = HintProcessorData::new_default(STORAGE_READ.to_string(), ids_data);

        let mut state = CachedState::<InMemoryStateReader>::default();
        let mut syscall_handler_hint_processor =
            SyscallHintProcessor::new(BusinessLogicSyscallHandler::default_with(&mut state));

        let storage_value = Felt::new(3);
        syscall_handler_hint_processor
            .syscall_handler
            .starknet_storage_state
            .state
            .set_storage_at(
                &(
                    syscall_handler_hint_processor
                        .syscall_handler
                        .starknet_storage_state
                        .contract_address
                        .clone(),
                    address.to_bytes_be().try_into().unwrap(),
                ),
                storage_value.clone(),
            );
        assert!(syscall_handler_hint_processor
            .execute_hint(
                &mut vm,
                &mut ExecutionScopes::new(),
                &any_box!(hint_data),
                &HashMap::new(),
            )
            .is_ok());

        // Check StorageReadResponse insert
        assert_eq!(Ok(storage_value), get_big_int(&vm, &relocatable!(2, 2)));
    }

    #[test]
    fn test_bl_storage_write_hint_ok() {
        let mut vm = vm!();
        add_segments!(vm, 3);

        let address = Felt::from_str_radix(
            "2151680050850558576753658069693146429350618838199373217695410689374331200218",
            10,
        )
        .unwrap();

        memory_insert!(
            vm,
            [
                ((1, 0), (2, 0)), //  syscall_ptr
                ((2, 0), 10),     //  StorageWriteRequest.selector
                ((2, 2), 45)      //  StorageWriteRequest.value
            ]
        );

        // StorageWriteRequest.address
        vm.insert_value(&relocatable!(2, 1), address.clone())
            .unwrap();

        // syscall_ptr
        let ids_data = ids_data!["syscall_ptr"];

        let hint_data = HintProcessorData::new_default(STORAGE_WRITE.to_string(), ids_data);

        let mut state = CachedState::<InMemoryStateReader>::default();
        let mut syscall_handler_hint_processor =
            SyscallHintProcessor::new(BusinessLogicSyscallHandler::default_with(&mut state));

        syscall_handler_hint_processor
            .syscall_handler
            .starknet_storage_state
            .state
            .set_storage_at(
                &(
                    syscall_handler_hint_processor
                        .syscall_handler
                        .starknet_storage_state
                        .contract_address
                        .clone(),
                    address.to_bytes_be().try_into().unwrap(),
                ),
                Felt::new(3),
            );
        assert!(syscall_handler_hint_processor
            .execute_hint(
                &mut vm,
                &mut ExecutionScopes::new(),
                &any_box!(hint_data),
                &HashMap::new(),
            )
            .is_ok());

        let write = syscall_handler_hint_processor
            .syscall_handler
            .starknet_storage_state
            .read(&Address(address).to_32_bytes().unwrap());

        assert_eq!(write, Ok(&Felt::new(45)));
    }

    #[test]
    fn test_os_storage_read_hint_ok() {
        let mut vm = vm!();
        add_segments!(vm, 3);

        // insert data to form the request
        memory_insert!(
            vm,
            [
                ((1, 0), (2, 0)), //  syscall_ptr
                ((2, 0), 10),     //  StorageReadRequest.selector
                ((2, 1), 11)      //  StorageReadRequest.address
            ]
        );

        // syscall_ptr
        let ids_data = ids_data!["syscall_ptr"];

        let hint_data = HintProcessorData::new_default(STORAGE_READ.to_string(), ids_data);
        // invoke syscall
        let mut syscall_handler_hint_processor = SyscallHintProcessor::new_empty_os().unwrap();

        let execute_code_read_operation: VecDeque<Felt> =
            VecDeque::from([5.into(), 4.into(), 3.into(), 2.into(), 1.into()]);
        syscall_handler_hint_processor.syscall_handler = OsSyscallHandler::new(
            VecDeque::new(),
            VecDeque::new(),
            VecDeque::new(),
            VecDeque::new(),
            VecDeque::new(),
            execute_code_read_operation.clone(),
            HashMap::new(),
            Some(Relocatable {
                segment_index: 0,
                offset: 0,
            }),
            None,
            BlockInfo::default(),
        );

        let result = syscall_handler_hint_processor.execute_hint(
            &mut vm,
            &mut ExecutionScopes::new(),
            &any_box!(hint_data),
            &HashMap::new(),
        );

        assert_eq!(result, Ok(()));

        // Check VM inserts
        // StorageReadResponse
        assert_eq!(
            get_big_int(&vm, &relocatable!(2, 2)),
            Ok(execute_code_read_operation.get(0).unwrap().clone())
        );
    }
}<|MERGE_RESOLUTION|>--- conflicted
+++ resolved
@@ -57,11 +57,13 @@
         syscall_ptr: Relocatable,
     ) -> Result<(), SyscallHandlerError>;
 
-<<<<<<< HEAD
+    fn library_call_l1_handler(
+        &mut self,
+        vm: &mut VirtualMachine,
+        syscall_ptr: Relocatable,
+    ) -> Result<(), SyscallHandlerError>;
+
     fn call_contract(
-=======
-    fn library_call_l1_handler(
->>>>>>> 39c36510
         &mut self,
         vm: &mut VirtualMachine,
         syscall_ptr: Relocatable,
@@ -306,14 +308,10 @@
             "get_tx_info" => GetTxInfoRequest::from_ptr(vm, syscall_ptr),
             "deploy" => DeployRequestStruct::from_ptr(vm, syscall_ptr),
             "send_message_to_l1" => SendMessageToL1SysCall::from_ptr(vm, syscall_ptr),
-<<<<<<< HEAD
-            "library_call" => LibraryCallStruct::from_ptr(vm, syscall_ptr),
-            "call_contract" => CallContractRequest::from_ptr(vm, syscall_ptr),
-=======
             "library_call" | "library_call_l1_handler" => {
                 LibraryCallStruct::from_ptr(vm, syscall_ptr)
             }
->>>>>>> 39c36510
+            "call_contract" => CallContractRequest::from_ptr(vm, syscall_ptr),
             "get_caller_address" => GetCallerAddressRequest::from_ptr(vm, syscall_ptr),
             "get_contract_address" => GetContractAddressRequest::from_ptr(vm, syscall_ptr),
             "get_sequencer_address" => GetSequencerAddressRequest::from_ptr(vm, syscall_ptr),
@@ -423,16 +421,14 @@
                 let syscall_ptr = get_syscall_ptr(vm, &hint_data.ids_data, &hint_data.ap_tracking)?;
                 self.syscall_handler.library_call(vm, syscall_ptr)
             }
-<<<<<<< HEAD
-            CALL_CONTRACT => {
-                let syscall_ptr = get_syscall_ptr(vm, &hint_data.ids_data, &hint_data.ap_tracking)?;
-                self.syscall_handler.call_contract(vm, syscall_ptr)
-=======
             LIBRARY_CALL_L1_HANDLER => {
                 let syscall_ptr = get_syscall_ptr(vm, &hint_data.ids_data, &hint_data.ap_tracking)?;
                 self.syscall_handler
                     .library_call_l1_handler(vm, syscall_ptr)
->>>>>>> 39c36510
+            }
+            CALL_CONTRACT => {
+                let syscall_ptr = get_syscall_ptr(vm, &hint_data.ids_data, &hint_data.ap_tracking)?;
+                self.syscall_handler.call_contract(vm, syscall_ptr)
             }
             STORAGE_READ => {
                 let syscall_ptr = get_syscall_ptr(vm, &hint_data.ids_data, &hint_data.ap_tracking)?;
