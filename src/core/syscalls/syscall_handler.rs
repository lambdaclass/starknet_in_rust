use std::ops::Add;

use cairo_rs::types::relocatable::{MaybeRelocatable, Relocatable};
use cairo_rs::vm::vm_core::VirtualMachine;
use felt::Felt252;
use num_traits::Zero;

use super::syscall_request::StorageReadRequest;
use super::syscall_response::{DeployResponse, FailureReason, ResponseBody};
use super::{
    syscall_request::{FromPtr, StorageWriteRequest},
    syscall_response::SyscallResponse,
};
use crate::core::errors::state_errors::StateError;
use crate::{
    business_logic::execution::objects::CallResult,
    core::errors::syscall_handler_errors::SyscallHandlerError, utils::Address,
};

<<<<<<< HEAD
use super::{
    syscall_request::{
        CallContractRequest, DeployRequest, EmitEventRequest, FromPtr, LibraryCallRequest,
        SendMessageToL1SysCall, StorageWriteRequest, SyscallRequest,
    },
    syscall_response::{DeployResponse, FailureReason, ResponseBody, SyscallResponse},
=======
use super::syscall_request::{
    CallContractRequest, DeployRequest, LibraryCallRequest, SendMessageToL1SysCall, SyscallRequest,
>>>>>>> 95638cc3
};

#[allow(unused)]
pub(crate) trait SyscallHandler {
<<<<<<< HEAD
    fn emit_event(
        &mut self,
        remaining_gas: u64,
        vm: &VirtualMachine,
        request: SyscallRequest,
    ) -> Result<SyscallResponse, SyscallHandlerError>;

=======
    fn storage_read(
        &mut self,
        _vm: &VirtualMachine,
        request: SyscallRequest,
        remaining_gas: u64,
    ) -> Result<SyscallResponse, SyscallHandlerError> {
        let request = match request {
            SyscallRequest::StorageRead(storage_read_request) => storage_read_request,
            _ => return Err(SyscallHandlerError::InvalidSyscallReadRequest),
        };

        if request.reserved != Felt252::zero() {
            return Err(SyscallHandlerError::UnsupportedAddressDomain(
                request.reserved.to_string(),
            ));
        }

        let value = self._storage_read(request.key)?;

        Ok(SyscallResponse {
            gas: remaining_gas,
            body: Some(ResponseBody::StorageReadResponse { value: Some(value) }),
        })
    }

    fn _storage_read(&mut self, key: [u8; 32]) -> Result<Felt252, StateError>;
>>>>>>> 95638cc3
    fn syscall_deploy(
        &mut self,
        vm: &VirtualMachine,
        syscall_request: SyscallRequest,
        remaining_gas: u64,
    ) -> Result<(Address, CallResult), SyscallHandlerError>;

    fn deploy(
        &mut self,
        mut remaining_gas: u64,
        vm: &mut VirtualMachine,
        syscall_request: SyscallRequest,
        syscall_ptr: Relocatable,
    ) -> Result<SyscallResponse, SyscallHandlerError> {
        let (contract_address, result) = self.syscall_deploy(vm, syscall_request, remaining_gas)?;

        remaining_gas -= result.gas_consumed;

        let retdata_len = result.retdata.len();

        let retdata_start = self.allocate_segment(vm, result.retdata)?;
        let retdata_end = retdata_start.add(retdata_len)?;

        let ok = result.is_success;

        let body: ResponseBody = if ok {
            let contract_address = contract_address.0;
            ResponseBody::Deploy(DeployResponse {
                contract_address,
                retdata_start,
                retdata_end,
            })
        } else {
            ResponseBody::Failure(FailureReason {
                retdata_start,
                retdata_end,
            })
        };
        let response = SyscallResponse {
            gas: remaining_gas,
            body: Some(body),
        };

        Ok(response)
    }

    fn send_message_to_l1(
        &mut self,
        vm: &mut VirtualMachine,
        syscall_ptr: Relocatable,
        remaining_gas: u64,
    ) -> Result<SyscallResponse, SyscallHandlerError>;

    fn call_contract(
        &mut self,
        vm: &mut VirtualMachine,
        request: SyscallRequest,
        remaining_gas: u64,
    ) -> Result<SyscallResponse, SyscallHandlerError>;

    fn library_call(
        &mut self,
        remaining_gas: u64,
        vm: &mut VirtualMachine,
        library_call_request: SyscallRequest,
    ) -> Result<SyscallResponse, SyscallHandlerError>;

    fn read_and_validate_syscall_request(
        &mut self,
        syscall_name: &str,
        vm: &VirtualMachine,
        syscall_ptr: Relocatable,
    ) -> Result<SyscallRequest, SyscallHandlerError>;

    fn storage_write(
        &mut self,
        vm: &mut VirtualMachine,
        request: SyscallRequest,
        remaining_gas: u64,
    ) -> Result<SyscallResponse, SyscallHandlerError>;

    fn read_syscall_request(
        &self,
        syscall_name: &str,
        vm: &VirtualMachine,
        syscall_ptr: Relocatable,
    ) -> Result<SyscallRequest, SyscallHandlerError> {
        match syscall_name {
<<<<<<< HEAD
            "emit_event" => EmitEventRequest::from_ptr(vm, syscall_ptr),
=======
            "storage_read" => StorageReadRequest::from_ptr(vm, syscall_ptr),
>>>>>>> 95638cc3
            "call_contract" => CallContractRequest::from_ptr(vm, syscall_ptr),
            "library_call" => LibraryCallRequest::from_ptr(vm, syscall_ptr),
            "deploy" => DeployRequest::from_ptr(vm, syscall_ptr),
            "storage_write" => StorageWriteRequest::from_ptr(vm, syscall_ptr),
            "send_message_to_l1" => SendMessageToL1SysCall::from_ptr(vm, syscall_ptr),
            _ => Err(SyscallHandlerError::UnknownSyscall(
                syscall_name.to_string(),
            )),
        }
    }

    fn allocate_segment(
        &mut self,
        vm: &mut VirtualMachine,
        data: Vec<MaybeRelocatable>,
    ) -> Result<Relocatable, SyscallHandlerError>;
}<|MERGE_RESOLUTION|>--- conflicted
+++ resolved
@@ -17,22 +17,13 @@
     core::errors::syscall_handler_errors::SyscallHandlerError, utils::Address,
 };
 
-<<<<<<< HEAD
-use super::{
-    syscall_request::{
-        CallContractRequest, DeployRequest, EmitEventRequest, FromPtr, LibraryCallRequest,
-        SendMessageToL1SysCall, StorageWriteRequest, SyscallRequest,
-    },
-    syscall_response::{DeployResponse, FailureReason, ResponseBody, SyscallResponse},
-=======
 use super::syscall_request::{
-    CallContractRequest, DeployRequest, LibraryCallRequest, SendMessageToL1SysCall, SyscallRequest,
->>>>>>> 95638cc3
+    CallContractRequest, DeployRequest, EmitEventRequest, LibraryCallRequest,
+    SendMessageToL1SysCall, SyscallRequest,
 };
 
 #[allow(unused)]
 pub(crate) trait SyscallHandler {
-<<<<<<< HEAD
     fn emit_event(
         &mut self,
         remaining_gas: u64,
@@ -40,7 +31,6 @@
         request: SyscallRequest,
     ) -> Result<SyscallResponse, SyscallHandlerError>;
 
-=======
     fn storage_read(
         &mut self,
         _vm: &VirtualMachine,
@@ -67,7 +57,6 @@
     }
 
     fn _storage_read(&mut self, key: [u8; 32]) -> Result<Felt252, StateError>;
->>>>>>> 95638cc3
     fn syscall_deploy(
         &mut self,
         vm: &VirtualMachine,
@@ -156,11 +145,8 @@
         syscall_ptr: Relocatable,
     ) -> Result<SyscallRequest, SyscallHandlerError> {
         match syscall_name {
-<<<<<<< HEAD
             "emit_event" => EmitEventRequest::from_ptr(vm, syscall_ptr),
-=======
             "storage_read" => StorageReadRequest::from_ptr(vm, syscall_ptr),
->>>>>>> 95638cc3
             "call_contract" => CallContractRequest::from_ptr(vm, syscall_ptr),
             "library_call" => LibraryCallRequest::from_ptr(vm, syscall_ptr),
             "deploy" => DeployRequest::from_ptr(vm, syscall_ptr),
