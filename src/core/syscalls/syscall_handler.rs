use cairo_rs::{types::relocatable::Relocatable, vm::vm_core::VirtualMachine};
<<<<<<< HEAD
use felt::Felt252;
use num_traits::Zero;

use crate::core::errors::{state_errors::StateError, syscall_handler_errors::SyscallHandlerError};

use super::{
    syscall_request::{FromPtr, StorageReadRequest, SyscallRequest},
    syscall_response::{ResponseBody, SyscallResponse},
};

pub(crate) trait SyscallHandler {
    fn storage_read(
=======

use crate::core::errors::syscall_handler_errors::SyscallHandlerError;

use super::{
    syscall_request::{FromPtr, SendMessageToL1SysCall, SyscallRequest},
    syscall_response::SyscallResponse,
};

pub(crate) trait SyscallHandler {
    fn send_message_to_l1(
>>>>>>> 5bcacf8d
        &mut self,
        vm: &VirtualMachine,
        syscall_ptr: Relocatable,
        remaining_gas: u64,
<<<<<<< HEAD
    ) -> Result<SyscallResponse, SyscallHandlerError> {
        let request = match self.read_and_validate_syscall_request("storage_read", vm, syscall_ptr)
        {
            Ok(SyscallRequest::StorageRead(storage_read_request)) => storage_read_request,
            _ => return Err(SyscallHandlerError::InvalidSyscallReadRequest),
        };

        if request.reserved != Felt252::zero() {
            return Err(SyscallHandlerError::UnsupportedAddressDomain(
                request.reserved.to_string(),
            ));
        }

        let value = self._storage_read(request.key)?;

        Ok(SyscallResponse {
            gas: remaining_gas,
            body: Some(ResponseBody::StorageReadResponse { value: Some(value) }),
        })
    }

    fn _storage_read(&mut self, key: [u8; 32]) -> Result<Felt252, StateError>;
=======
    ) -> Result<SyscallResponse, SyscallHandlerError>;
>>>>>>> 5bcacf8d

    fn read_and_validate_syscall_request(
        &mut self,
        syscall_name: &str,
        vm: &VirtualMachine,
        syscall_ptr: Relocatable,
    ) -> Result<SyscallRequest, SyscallHandlerError>;

    fn read_syscall_request(
        &self,
        syscall_name: &str,
        vm: &VirtualMachine,
        syscall_ptr: Relocatable,
    ) -> Result<SyscallRequest, SyscallHandlerError> {
        match syscall_name {
<<<<<<< HEAD
            "storage_read" => StorageReadRequest::from_ptr(vm, syscall_ptr),
=======
            "send_message_to_l1" => SendMessageToL1SysCall::from_ptr(vm, syscall_ptr),
>>>>>>> 5bcacf8d
            _ => Err(SyscallHandlerError::UnknownSyscall(
                syscall_name.to_string(),
            )),
        }
    }
}<|MERGE_RESOLUTION|>--- conflicted
+++ resolved
@@ -1,34 +1,21 @@
 use cairo_rs::{types::relocatable::Relocatable, vm::vm_core::VirtualMachine};
-<<<<<<< HEAD
 use felt::Felt252;
 use num_traits::Zero;
 
 use crate::core::errors::{state_errors::StateError, syscall_handler_errors::SyscallHandlerError};
 
+use super::syscall_request::{SendMessageToL1SysCall, StorageReadRequest, SyscallRequest};
 use super::{
-    syscall_request::{FromPtr, StorageReadRequest, SyscallRequest},
+    syscall_request::FromPtr,
     syscall_response::{ResponseBody, SyscallResponse},
 };
 
 pub(crate) trait SyscallHandler {
     fn storage_read(
-=======
-
-use crate::core::errors::syscall_handler_errors::SyscallHandlerError;
-
-use super::{
-    syscall_request::{FromPtr, SendMessageToL1SysCall, SyscallRequest},
-    syscall_response::SyscallResponse,
-};
-
-pub(crate) trait SyscallHandler {
-    fn send_message_to_l1(
->>>>>>> 5bcacf8d
         &mut self,
         vm: &VirtualMachine,
         syscall_ptr: Relocatable,
         remaining_gas: u64,
-<<<<<<< HEAD
     ) -> Result<SyscallResponse, SyscallHandlerError> {
         let request = match self.read_and_validate_syscall_request("storage_read", vm, syscall_ptr)
         {
@@ -51,9 +38,12 @@
     }
 
     fn _storage_read(&mut self, key: [u8; 32]) -> Result<Felt252, StateError>;
-=======
+    fn send_message_to_l1(
+        &mut self,
+        vm: &VirtualMachine,
+        syscall_ptr: Relocatable,
+        remaining_gas: u64,
     ) -> Result<SyscallResponse, SyscallHandlerError>;
->>>>>>> 5bcacf8d
 
     fn read_and_validate_syscall_request(
         &mut self,
@@ -69,11 +59,8 @@
         syscall_ptr: Relocatable,
     ) -> Result<SyscallRequest, SyscallHandlerError> {
         match syscall_name {
-<<<<<<< HEAD
             "storage_read" => StorageReadRequest::from_ptr(vm, syscall_ptr),
-=======
             "send_message_to_l1" => SendMessageToL1SysCall::from_ptr(vm, syscall_ptr),
->>>>>>> 5bcacf8d
             _ => Err(SyscallHandlerError::UnknownSyscall(
                 syscall_name.to_string(),
             )),
