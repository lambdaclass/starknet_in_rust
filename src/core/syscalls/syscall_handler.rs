use super::business_logic_syscall_handler::BusinessLogicSyscallHandler;
use super::hint_code::*;
use super::syscall_request::*;
use super::syscall_response::GetBlockNumberResponse;
use super::syscall_response::{
    GetBlockTimestampResponse, GetCallerAddressResponse, GetSequencerAddressResponse,
    WriteSyscallResponse,
};
use crate::core::errors::syscall_handler_errors::SyscallHandlerError;
use crate::starknet_storage::errors::storage_errors::StorageError;
use crate::state::state_api_objects::BlockInfo;
use cairo_rs::any_box;
use cairo_rs::hint_processor::builtin_hint_processor::builtin_hint_processor_definition::{
    BuiltinHintProcessor, HintProcessorData,
};
use cairo_rs::hint_processor::builtin_hint_processor::hint_utils::get_relocatable_from_var_name;
use cairo_rs::hint_processor::hint_processor_definition::{HintProcessor, HintReference};
use cairo_rs::serde::deserialize_program::ApTracking;
use cairo_rs::types::exec_scope::ExecutionScopes;
use cairo_rs::types::relocatable::{MaybeRelocatable, Relocatable};
use cairo_rs::vm::errors::vm_errors::VirtualMachineError;
use cairo_rs::vm::vm_core::VirtualMachine;
use num_bigint::BigInt;
use std::any::Any;
use std::collections::HashMap;

//* ---------------------
//* SyscallHandler Trait
//* ---------------------

pub(crate) trait SyscallHandler {
    fn emit_event(
        &mut self,
        vm: &VirtualMachine,
        syscall_ptr: Relocatable,
    ) -> Result<(), SyscallHandlerError>;

    fn send_message_to_l1(
        &mut self,
        vm: &VirtualMachine,
        syscall_ptr: Relocatable,
    ) -> Result<(), SyscallHandlerError>;

    fn get_tx_info(
        &mut self,
        vm: &VirtualMachine,
        syscall_ptr: Relocatable,
    ) -> Result<(), SyscallHandlerError>;

    fn library_call(
        &mut self,
        vm: &VirtualMachine,
        syscall_ptr: Relocatable,
    ) -> Result<(), SyscallHandlerError>;

    fn _get_tx_info_ptr(
        &mut self,
        vm: &mut VirtualMachine,
    ) -> Result<MaybeRelocatable, SyscallHandlerError>;

    fn _deploy(
        &mut self,
        vm: &VirtualMachine,
        syscall_ptr: Relocatable,
    ) -> Result<u32, SyscallHandlerError>;

    fn _read_and_validate_syscall_request(
        &mut self,
        syscall_name: &str,
        vm: &VirtualMachine,
        syscall_ptr: Relocatable,
    ) -> Result<SyscallRequest, SyscallHandlerError>;

    fn _call_contract_and_write_response(
        &mut self,
        syscall_name: &str,
        vm: &VirtualMachine,
        syscall_ptr: Relocatable,
    ) -> Result<(), SyscallHandlerError>;

    fn _call_contract(
        &mut self,
        syscall_name: &str,
        vm: &VirtualMachine,
        syscall_ptr: Relocatable,
    ) -> Result<Vec<u32>, SyscallHandlerError>;

    fn _get_caller_address(
        &mut self,
        vm: &VirtualMachine,
        syscall_ptr: Relocatable,
    ) -> Result<u64, SyscallHandlerError>;
    fn _get_contract_address(
        &self,
        vm: VirtualMachine,
        syscall_ptr: Relocatable,
    ) -> Result<u32, SyscallHandlerError>;
    fn _storage_read(&mut self, address: u32) -> Result<u32, SyscallHandlerError>;
    fn _storage_write(&mut self, address: u32, value: u32);
    fn allocate_segment(
        &mut self,
        vm: &mut VirtualMachine,
        data: Vec<MaybeRelocatable>,
    ) -> Result<Relocatable, SyscallHandlerError>;

    fn _write_syscall_response<T: WriteSyscallResponse>(
        &self,
        response: &T,
        vm: &mut VirtualMachine,
        syscall_ptr: Relocatable,
    ) -> Result<(), SyscallHandlerError> {
        response.write_syscall_response(vm, syscall_ptr)
    }

    fn get_sequencer_address(
        &mut self,
        vm: &mut VirtualMachine,
        syscall_ptr: Relocatable,
    ) -> Result<(), SyscallHandlerError> {
        let _request = if let SyscallRequest::GetSequencerAddress(request) =
            self._read_and_validate_syscall_request("get_sequencer_address", vm, syscall_ptr)?
        {
            request
        } else {
            return Err(SyscallHandlerError::ExpectedGetSequencerAddressRequest);
        };

        let sequencer_address = self.get_block_info().sequencer_address;

        let response = GetSequencerAddressResponse::new(sequencer_address);

        response.write_syscall_response(vm, syscall_ptr)
    }

    fn read_syscall_request(
        &self,
        syscall_name: &str,
        vm: &VirtualMachine,
        syscall_ptr: Relocatable,
    ) -> Result<SyscallRequest, SyscallHandlerError> {
        match syscall_name {
            "emit_event" => EmitEventStruct::from_ptr(vm, syscall_ptr),
            "get_tx_info" => TxInfoStruct::from_ptr(vm, syscall_ptr),
            "deploy" => DeployRequestStruct::from_ptr(vm, syscall_ptr),
            "send_message_to_l1" => SendMessageToL1SysCall::from_ptr(vm, syscall_ptr),
            "library_call" => LibraryCallStruct::from_ptr(vm, syscall_ptr),
            "get_caller_address" => GetCallerAddressRequest::from_ptr(vm, syscall_ptr),
            "get_sequencer_address" => GetSequencerAddressRequest::from_ptr(vm, syscall_ptr),
            "get_block_number" => GetBlockNumberRequest::from_ptr(vm, syscall_ptr),
            "get_block_timestamp" => GetBlockTimestampRequest::from_ptr(vm, syscall_ptr),
            _ => Err(SyscallHandlerError::UnknownSyscall),
        }
    }

    fn get_block_number(
        &mut self,
        vm: &mut VirtualMachine,
        syscall_ptr: Relocatable,
    ) -> Result<(), SyscallHandlerError> {
        self._read_and_validate_syscall_request("get_block_number", vm, syscall_ptr)?;

        GetBlockNumberResponse::new(self.get_block_info().block_number)
            .write_syscall_response(vm, syscall_ptr)
    }

    fn get_block_info(&self) -> &BlockInfo;

    fn get_block_timestamp(
        &mut self,
        vm: &mut VirtualMachine,
        syscall_ptr: Relocatable,
    ) -> Result<(), SyscallHandlerError> {
        let _request = if let SyscallRequest::GetBlockTimestamp(request) =
            self._read_and_validate_syscall_request("get_block_timestamp", vm, syscall_ptr)?
        {
            request
        } else {
            return Err(SyscallHandlerError::ExpectedGetBlockTimestampRequest);
        };

        let block_timestamp = self.get_block_info().block_timestamp;

        let response = GetBlockTimestampResponse::new(block_timestamp);

        response.write_syscall_response(vm, syscall_ptr)
    }

    fn get_caller_address(
        &mut self,
        vm: &mut VirtualMachine,
        syscall_ptr: Relocatable,
    ) -> Result<(), SyscallHandlerError> {
        let caller_address = self._get_caller_address(vm, syscall_ptr)?;
        let response = GetCallerAddressResponse::new(caller_address);
        response.write_syscall_response(vm, syscall_ptr)
    }
}

//* ------------------------
//* Structs implementations
//* ------------------------

pub(crate) struct SyscallHintProcessor<H: SyscallHandler> {
    pub(crate) builtin_hint_processor: BuiltinHintProcessor,
    #[allow(unused)] // TODO: remove after using.
    pub(crate) syscall_handler: H,
}

impl SyscallHintProcessor<BusinessLogicSyscallHandler> {
    #[allow(unused)] // TODO: Remove once used.
    pub fn new_empty(
    ) -> Result<SyscallHintProcessor<BusinessLogicSyscallHandler>, SyscallHandlerError> {
        Ok(SyscallHintProcessor {
            builtin_hint_processor: BuiltinHintProcessor::new_empty(),
            syscall_handler: BusinessLogicSyscallHandler::new(BlockInfo::default()),
        })
    }
}

impl<H: SyscallHandler> SyscallHintProcessor<H> {
    pub fn should_run_syscall_hint(
        &mut self,
        vm: &mut VirtualMachine,
        exec_scopes: &mut ExecutionScopes,
        hint_data: &Box<dyn Any>,
        constants: &HashMap<String, BigInt>,
    ) -> Result<bool, VirtualMachineError> {
        match self
            .builtin_hint_processor
            .execute_hint(vm, exec_scopes, hint_data, constants)
        {
            Ok(()) => Ok(false),
            Err(VirtualMachineError::UnknownHint(_)) => Ok(true),
            Err(e) => Err(e),
        }
    }

    fn execute_syscall_hint(
        &mut self,
        vm: &mut VirtualMachine,
        _exec_scopes: &mut ExecutionScopes,
        hint_data: &Box<dyn Any>,
        _constants: &HashMap<String, BigInt>,
    ) -> Result<(), SyscallHandlerError> {
        let hint_data = hint_data
            .downcast_ref::<HintProcessorData>()
            .ok_or(SyscallHandlerError::WrongHintData)?;

        match &*hint_data.code {
            DEPLOY_SYSCALL_CODE => Err(SyscallHandlerError::NotImplemented),
            EMIT_EVENT_CODE => {
                let syscall_ptr = get_syscall_ptr(vm, &hint_data.ids_data, &hint_data.ap_tracking)?;
                self.syscall_handler.emit_event(vm, syscall_ptr)
            }
            GET_BLOCK_NUMBER => {
                let syscall_ptr = get_syscall_ptr(vm, &hint_data.ids_data, &hint_data.ap_tracking)?;
                self.syscall_handler.get_block_number(vm, syscall_ptr)
            }
            GET_TX_INFO => {
                let syscall_ptr = get_syscall_ptr(vm, &hint_data.ids_data, &hint_data.ap_tracking)?;
                self.syscall_handler.get_tx_info(vm, syscall_ptr)
            }
            _ => Err(SyscallHandlerError::NotImplemented),
        }
    }
}

impl<H: SyscallHandler> HintProcessor for SyscallHintProcessor<H> {
    fn execute_hint(
        &mut self,
        vm: &mut VirtualMachine,
        exec_scopes: &mut ExecutionScopes,
        hint_data: &Box<dyn Any>,
        constants: &HashMap<String, BigInt>,
    ) -> Result<(), VirtualMachineError> {
        if self.should_run_syscall_hint(vm, exec_scopes, hint_data, constants)? {
            self.execute_syscall_hint(vm, exec_scopes, hint_data, constants)
                .map_err(|e| VirtualMachineError::UnknownHint(e.to_string()))?;
        }
        Ok(())
    }

    fn compile_hint(
        &self,
        hint_code: &str,
        ap_tracking_data: &cairo_rs::serde::deserialize_program::ApTracking,
        reference_ids: &std::collections::HashMap<String, usize>,
        references: &std::collections::HashMap<
            usize,
            cairo_rs::hint_processor::hint_processor_definition::HintReference,
        >,
    ) -> Result<Box<dyn Any>, VirtualMachineError> {
        Ok(any_box!(HintProcessorData {
            code: hint_code.to_string(),
            ap_tracking: ap_tracking_data.clone(),
            ids_data: get_ids_data(reference_ids, references)?,
        }))
    }
}

fn get_ids_data(
    reference_ids: &HashMap<String, usize>,
    references: &HashMap<usize, HintReference>,
) -> Result<HashMap<String, HintReference>, VirtualMachineError> {
    let mut ids_data = HashMap::<String, HintReference>::new();
    for (path, ref_id) in reference_ids {
        let name = path
            .rsplit('.')
            .next()
            .ok_or(VirtualMachineError::FailedToGetIds)?;
        ids_data.insert(
            name.to_string(),
            references
                .get(ref_id)
                .ok_or(VirtualMachineError::FailedToGetIds)?
                .clone(),
        );
    }
    Ok(ids_data)
}

fn get_syscall_ptr(
    vm: &VirtualMachine,
    ids_data: &HashMap<String, HintReference>,
    ap_tracking: &ApTracking,
) -> Result<Relocatable, SyscallHandlerError> {
    let location = get_relocatable_from_var_name("syscall_ptr", vm, ids_data, ap_tracking)
        .map_err(|_| SyscallHandlerError::SegmentationFault)?;
    let syscall_ptr = vm
        .get_relocatable(&location)
        .map_err(|_| SyscallHandlerError::SegmentationFault)?;
    Ok(syscall_ptr)
}

#[cfg(test)]
mod tests {

<<<<<<< HEAD
    use crate::{add_segments, bigint, utils::{test_utils::{vm, ids_data}, get_integer}, core::syscalls::os_syscall_handler::OsSyscallHandler, memory_insert};
=======
    use crate::utils::get_integer;
    use crate::{add_segments, bigint, utils::test_utils::vm};
>>>>>>> 70056095
    use cairo_rs::relocatable;
    use num_bigint::{BigInt, Sign};

    use super::*;
    use std::collections::VecDeque;

    #[test]
    fn read_send_message_to_l1_request() {
        let syscall = BusinessLogicSyscallHandler::new(BlockInfo::default());
        let mut vm = vm!();
        add_segments!(vm, 3);

        vm.insert_value(&relocatable!(1, 0), bigint!(0)).unwrap();
        vm.insert_value(&relocatable!(1, 1), bigint!(1)).unwrap();
        vm.insert_value(&relocatable!(1, 2), bigint!(2)).unwrap();
        vm.insert_value(&relocatable!(1, 4), relocatable!(2, 0))
            .unwrap();

        assert_eq!(
            syscall.read_syscall_request("send_message_to_l1", &vm, relocatable!(1, 0)),
            Ok(SyscallRequest::SendMessageToL1(SendMessageToL1SysCall {
                _selector: bigint!(0),
                to_address: 1,
                payload_size: 2,
                payload_ptr: relocatable!(2, 0)
            }))
        )
    }

    #[test]
    fn read_deploy_syscall_request() {
        let syscall = BusinessLogicSyscallHandler::new(BlockInfo::default());
        let mut vm = vm!();
        add_segments!(vm, 2);

        vm.insert_value(&relocatable!(1, 0), bigint!(0)).unwrap();
        vm.insert_value(&relocatable!(1, 1), bigint!(1)).unwrap();
        vm.insert_value(&relocatable!(1, 2), bigint!(2)).unwrap();
        vm.insert_value(&relocatable!(1, 3), bigint!(3)).unwrap();
        vm.insert_value(&relocatable!(1, 4), relocatable!(1, 20))
            .unwrap();
        vm.insert_value(&relocatable!(1, 5), bigint!(4)).unwrap();

        assert_eq!(
            syscall.read_syscall_request("deploy", &vm, relocatable!(1, 0)),
            Ok(SyscallRequest::Deploy(DeployRequestStruct {
                _selector: bigint!(0),
                class_hash: bigint!(1),
                contract_address_salt: bigint!(2),
                constructor_calldata_size: bigint!(3),
                constructor_calldata: relocatable!(1, 20),
                deploy_from_zero: 4,
            }))
        )
    }

    #[test]
    fn get_block_timestamp_for_business_logic() {
        let mut syscall = BusinessLogicSyscallHandler::new(BlockInfo::default());
        let mut vm = vm!();
        add_segments!(vm, 2);

        vm.insert_value(&relocatable!(1, 0), bigint!(18)).unwrap();
        assert!(syscall
            .get_block_timestamp(&mut vm, relocatable!(1, 0))
            .is_ok());

        // Check that syscall.get_block_timestamp insert syscall.get_block_info().block_timestamp in the (1,1) position
        assert!(vm
            .insert_value(
                &relocatable!(1, 1),
                bigint!(syscall.get_block_info().block_timestamp + 10)
            )
            .is_err());
        assert!(vm
            .insert_value(
                &relocatable!(1, 1),
                bigint!(syscall.get_block_info().block_timestamp)
            )
            .is_ok())
    }

    #[test]
    fn get_sequencer_address_for_business_logic() {
        let mut syscall = BusinessLogicSyscallHandler::new(BlockInfo::default());
        let mut vm = vm!();
        add_segments!(vm, 2);

        vm.insert_value(&relocatable!(1, 0), bigint!(18)).unwrap();
        assert!(syscall
            .get_sequencer_address(&mut vm, relocatable!(1, 0))
            .is_ok());

        // Check that syscall.get_sequencer insert syscall.get_block_info().sequencer_address in the (1,1) position
        assert!(vm
            .insert_value(
                &relocatable!(1, 1),
                bigint!(syscall.get_block_info().sequencer_address + 10)
            )
            .is_err());
        assert!(vm
            .insert_value(
                &relocatable!(1, 1),
                bigint!(syscall.get_block_info().sequencer_address)
            )
            .is_ok())
    }

    #[test]
<<<<<<< HEAD
    fn test_get_block_number() {
        let mut syscall = OsSyscallHandler::new(
            VecDeque::new(),
            VecDeque::new(),
            VecDeque::new(),
            VecDeque::new(),
            VecDeque::new(),
            VecDeque::new(),
            HashMap::new(),
            None,
            None,
            BlockInfo::default(),
        );
        let mut vm = vm!();

        add_segments!(vm, 4);
        memory_insert!(vm, [
            ((1, 0), (2, 0)), // Syscall pointer.
            ((2, 0), 0)       // selector
        ]);

        let mut hint_processor =
            SyscallHintProcessor::new_empty().expect("Could not create the syscall hint processor");

        let hint_data =
            HintProcessorData::new_default(GET_BLOCK_NUMBER.to_string(), ids_data!["syscall_ptr"]);
        assert_eq!(
            hint_processor.execute_hint(
                &mut vm,
                &mut ExecutionScopes::new(),
                &any_box!(hint_data),
                &HashMap::new(),
            ),
            Ok(()),
        );
        assert_eq!(get_integer(&vm, &relocatable!(2, 1)), Ok(0));
=======
    fn get_caller_address_test() {
        let mut syscall = BusinessLogicSyscallHandler::new(BlockInfo::default());
        let mut vm = vm!();
        add_segments!(vm, 2);

        vm.insert_value(&relocatable!(1, 0), bigint!(18)).unwrap();
        // check that it wrote the response in the correct place
        assert!(syscall
            .get_caller_address(&mut vm, relocatable!(1, 0))
            .is_ok());
        assert_eq!(get_integer(&vm, &relocatable!(1, 1)).unwrap(), 0)
>>>>>>> 70056095
    }
}<|MERGE_RESOLUTION|>--- conflicted
+++ resolved
@@ -335,12 +335,7 @@
 #[cfg(test)]
 mod tests {
 
-<<<<<<< HEAD
     use crate::{add_segments, bigint, utils::{test_utils::{vm, ids_data}, get_integer}, core::syscalls::os_syscall_handler::OsSyscallHandler, memory_insert};
-=======
-    use crate::utils::get_integer;
-    use crate::{add_segments, bigint, utils::test_utils::vm};
->>>>>>> 70056095
     use cairo_rs::relocatable;
     use num_bigint::{BigInt, Sign};
 
@@ -450,7 +445,20 @@
     }
 
     #[test]
-<<<<<<< HEAD
+    fn get_caller_address_test() {
+        let mut syscall = BusinessLogicSyscallHandler::new(BlockInfo::default());
+        let mut vm = vm!();
+        add_segments!(vm, 2);
+
+        vm.insert_value(&relocatable!(1, 0), bigint!(18)).unwrap();
+        // check that it wrote the response in the correct place
+        assert!(syscall
+            .get_caller_address(&mut vm, relocatable!(1, 0))
+            .is_ok());
+        assert_eq!(get_integer(&vm, &relocatable!(1, 1)).unwrap(), 0)
+    }
+
+    #[test]
     fn test_get_block_number() {
         let mut syscall = OsSyscallHandler::new(
             VecDeque::new(),
@@ -487,18 +495,5 @@
             Ok(()),
         );
         assert_eq!(get_integer(&vm, &relocatable!(2, 1)), Ok(0));
-=======
-    fn get_caller_address_test() {
-        let mut syscall = BusinessLogicSyscallHandler::new(BlockInfo::default());
-        let mut vm = vm!();
-        add_segments!(vm, 2);
-
-        vm.insert_value(&relocatable!(1, 0), bigint!(18)).unwrap();
-        // check that it wrote the response in the correct place
-        assert!(syscall
-            .get_caller_address(&mut vm, relocatable!(1, 0))
-            .is_ok());
-        assert_eq!(get_integer(&vm, &relocatable!(1, 1)).unwrap(), 0)
->>>>>>> 70056095
     }
 }