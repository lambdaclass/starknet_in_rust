use super::business_logic_syscall_handler::BusinessLogicSyscallHandler;
use super::hint_code::*;
use super::syscall_request::*;
use super::syscall_response::GetBlockNumberResponse;
use super::syscall_response::{
<<<<<<< HEAD
    GetBlockTimestampResponse, GetSequencerAddressResponse, GetTxInfoResponse, WriteSyscallResponse,
=======
    GetBlockTimestampResponse, GetCallerAddressResponse, GetSequencerAddressResponse,
    WriteSyscallResponse,
>>>>>>> 5b808055
};
use crate::core::errors::syscall_handler_errors::SyscallHandlerError;
use crate::starknet_storage::errors::storage_errors::StorageError;
use crate::state::state_api_objects::BlockInfo;
use cairo_rs::any_box;
use cairo_rs::hint_processor::builtin_hint_processor::builtin_hint_processor_definition::{
    BuiltinHintProcessor, HintProcessorData,
};
use cairo_rs::hint_processor::builtin_hint_processor::hint_utils::get_relocatable_from_var_name;
use cairo_rs::hint_processor::hint_processor_definition::{HintProcessor, HintReference};
use cairo_rs::serde::deserialize_program::ApTracking;
use cairo_rs::types::exec_scope::ExecutionScopes;
use cairo_rs::types::relocatable::{MaybeRelocatable, Relocatable};
use cairo_rs::vm::errors::vm_errors::VirtualMachineError;
use cairo_rs::vm::vm_core::VirtualMachine;
use num_bigint::BigInt;
use std::any::Any;
use std::collections::HashMap;

//* ---------------------
//* SyscallHandler Trait
//* ---------------------

pub(crate) trait SyscallHandler {
    fn emit_event(
        &mut self,
        vm: &VirtualMachine,
        syscall_ptr: Relocatable,
    ) -> Result<(), SyscallHandlerError>;

    fn send_message_to_l1(
        &mut self,
        vm: &VirtualMachine,
        syscall_ptr: Relocatable,
    ) -> Result<(), SyscallHandlerError>;

    fn get_tx_info(
        &mut self,
        vm: &mut VirtualMachine,
        syscall_ptr: Relocatable,
    ) -> Result<(), SyscallHandlerError> {
        let _request =
            match self._read_and_validate_syscall_request("get_tx_info", vm, syscall_ptr)? {
                SyscallRequest::GetTxInfo(request) => request,
                _ => Err(SyscallHandlerError::InvalidSyscallReadRequest)?,
            };

        let tx_info = self._get_tx_info_ptr(vm)?;

        let response = GetTxInfoResponse::new(tx_info);
        response.write_syscall_response(vm, syscall_ptr)
    }

    fn library_call(
        &mut self,
        vm: &VirtualMachine,
        syscall_ptr: Relocatable,
    ) -> Result<(), SyscallHandlerError>;

    fn _get_tx_info_ptr(
        &mut self,
        vm: &mut VirtualMachine,
    ) -> Result<Relocatable, SyscallHandlerError>;

    fn _deploy(
        &mut self,
        vm: &VirtualMachine,
        syscall_ptr: Relocatable,
    ) -> Result<u32, SyscallHandlerError>;

    fn _read_and_validate_syscall_request(
        &mut self,
        syscall_name: &str,
        vm: &VirtualMachine,
        syscall_ptr: Relocatable,
    ) -> Result<SyscallRequest, SyscallHandlerError>;

    fn _call_contract_and_write_response(
        &mut self,
        syscall_name: &str,
        vm: &VirtualMachine,
        syscall_ptr: Relocatable,
    ) -> Result<(), SyscallHandlerError>;

    fn _call_contract(
        &mut self,
        syscall_name: &str,
        vm: &VirtualMachine,
        syscall_ptr: Relocatable,
    ) -> Result<Vec<u32>, SyscallHandlerError>;

    fn _get_caller_address(
        &mut self,
        vm: &VirtualMachine,
        syscall_ptr: Relocatable,
    ) -> Result<u64, SyscallHandlerError>;
    fn _get_contract_address(
        &self,
        vm: VirtualMachine,
        syscall_ptr: Relocatable,
    ) -> Result<u32, SyscallHandlerError>;
    fn _storage_read(&mut self, address: u32) -> Result<u32, SyscallHandlerError>;

    fn _storage_write(&mut self, address: u32, value: u32);

    fn allocate_segment(
        &mut self,
        vm: &mut VirtualMachine,
        data: Vec<MaybeRelocatable>,
    ) -> Result<Relocatable, SyscallHandlerError>;

    fn _write_syscall_response<T: WriteSyscallResponse>(
        &self,
        response: &T,
        vm: &mut VirtualMachine,
        syscall_ptr: Relocatable,
    ) -> Result<(), SyscallHandlerError> {
        response.write_syscall_response(vm, syscall_ptr)
    }

    fn get_block_info(&self) -> &BlockInfo;

    fn get_block_number(
        &mut self,
        vm: &mut VirtualMachine,
        syscall_ptr: Relocatable,
    ) -> Result<(), SyscallHandlerError> {
        self._read_and_validate_syscall_request("get_block_number", vm, syscall_ptr)?;

        GetBlockNumberResponse::new(self.get_block_info().block_number)
            .write_syscall_response(vm, syscall_ptr)
    }

    // ~~~~~~~~~~~~~~~~~~~~~~~~~~~~~~~~~~~
    // ***********************************
    //  Implementation of Default methods
    // ***********************************
    // ~~~~~~~~~~~~~~~~~~~~~~~~~~~~~~~~~~~

    fn get_block_timestamp(
        &mut self,
        vm: &mut VirtualMachine,
        syscall_ptr: Relocatable,
    ) -> Result<(), SyscallHandlerError> {
        let _request = if let SyscallRequest::GetBlockTimestamp(request) =
            self._read_and_validate_syscall_request("get_block_timestamp", vm, syscall_ptr)?
        {
            request
        } else {
            return Err(SyscallHandlerError::ExpectedGetBlockTimestampRequest);
        };

        let block_timestamp = self.get_block_info().block_timestamp;

        let response = GetBlockTimestampResponse::new(block_timestamp);

        response.write_syscall_response(vm, syscall_ptr)
    }

    fn get_caller_address(
        &mut self,
        vm: &mut VirtualMachine,
        syscall_ptr: Relocatable,
    ) -> Result<(), SyscallHandlerError> {
        let caller_address = self._get_caller_address(vm, syscall_ptr)?;
        let response = GetCallerAddressResponse::new(caller_address);
        response.write_syscall_response(vm, syscall_ptr)
    }

    fn get_sequencer_address(
        &mut self,
        vm: &mut VirtualMachine,
        syscall_ptr: Relocatable,
    ) -> Result<(), SyscallHandlerError> {
        let _request = if let SyscallRequest::GetSequencerAddress(request) =
            self._read_and_validate_syscall_request("get_sequencer_address", vm, syscall_ptr)?
        {
            request
        } else {
            return Err(SyscallHandlerError::ExpectedGetSequencerAddressRequest);
        };

        let sequencer_address = self.get_block_info().sequencer_address;

        let response = GetSequencerAddressResponse::new(sequencer_address);

        response.write_syscall_response(vm, syscall_ptr)
    }

    fn read_syscall_request(
        &self,
        syscall_name: &str,
        vm: &VirtualMachine,
        syscall_ptr: Relocatable,
    ) -> Result<SyscallRequest, SyscallHandlerError> {
        match syscall_name {
            "emit_event" => EmitEventStruct::from_ptr(vm, syscall_ptr),
            "get_tx_info" => GetTxInfoRequest::from_ptr(vm, syscall_ptr),
            "deploy" => DeployRequestStruct::from_ptr(vm, syscall_ptr),
            "send_message_to_l1" => SendMessageToL1SysCall::from_ptr(vm, syscall_ptr),
            "library_call" => LibraryCallStruct::from_ptr(vm, syscall_ptr),
            "get_caller_address" => GetCallerAddressRequest::from_ptr(vm, syscall_ptr),
            "get_sequencer_address" => GetSequencerAddressRequest::from_ptr(vm, syscall_ptr),
            "get_block_number" => GetBlockNumberRequest::from_ptr(vm, syscall_ptr),
            "get_block_timestamp" => GetBlockTimestampRequest::from_ptr(vm, syscall_ptr),
            _ => Err(SyscallHandlerError::UnknownSyscall),
        }
    }
}

//* ------------------------
//* Structs implementations
//* ------------------------

pub(crate) struct SyscallHintProcessor<H: SyscallHandler> {
    pub(crate) builtin_hint_processor: BuiltinHintProcessor,
    #[allow(unused)] // TODO: remove after using.
    pub(crate) syscall_handler: H,
}

impl SyscallHintProcessor<BusinessLogicSyscallHandler> {
    #[allow(unused)] // TODO: Remove once used.
    pub fn new_empty(
    ) -> Result<SyscallHintProcessor<BusinessLogicSyscallHandler>, SyscallHandlerError> {
        Ok(SyscallHintProcessor {
            builtin_hint_processor: BuiltinHintProcessor::new_empty(),
            syscall_handler: BusinessLogicSyscallHandler::new(BlockInfo::default()),
        })
    }
}

impl<H: SyscallHandler> SyscallHintProcessor<H> {
    pub fn should_run_syscall_hint(
        &mut self,
        vm: &mut VirtualMachine,
        exec_scopes: &mut ExecutionScopes,
        hint_data: &Box<dyn Any>,
        constants: &HashMap<String, BigInt>,
    ) -> Result<bool, VirtualMachineError> {
        match self
            .builtin_hint_processor
            .execute_hint(vm, exec_scopes, hint_data, constants)
        {
            Ok(()) => Ok(false),
            Err(VirtualMachineError::UnknownHint(_)) => Ok(true),
            Err(e) => Err(e),
        }
    }

    fn execute_syscall_hint(
        &mut self,
        vm: &mut VirtualMachine,
        _exec_scopes: &mut ExecutionScopes,
        hint_data: &Box<dyn Any>,
        _constants: &HashMap<String, BigInt>,
    ) -> Result<(), SyscallHandlerError> {
        let hint_data = hint_data
            .downcast_ref::<HintProcessorData>()
            .ok_or(SyscallHandlerError::WrongHintData)?;

        match &*hint_data.code {
            DEPLOY => Err(SyscallHandlerError::NotImplemented),
            EMIT_EVENT_CODE => {
                let syscall_ptr = get_syscall_ptr(vm, &hint_data.ids_data, &hint_data.ap_tracking)?;
                self.syscall_handler.emit_event(vm, syscall_ptr)
            }
            GET_BLOCK_NUMBER => {
                let syscall_ptr = get_syscall_ptr(vm, &hint_data.ids_data, &hint_data.ap_tracking)?;
                self.syscall_handler.get_block_number(vm, syscall_ptr)
            }
            GET_BLOCK_TIMESTAMP => {
                let syscall_ptr = get_syscall_ptr(vm, &hint_data.ids_data, &hint_data.ap_tracking)?;
                self.syscall_handler.get_block_timestamp(vm, syscall_ptr)
            }
            GET_CALLER_ADDRESS => {
                let syscall_ptr = get_syscall_ptr(vm, &hint_data.ids_data, &hint_data.ap_tracking)?;
                self.syscall_handler.get_caller_address(vm, syscall_ptr)
            }
            GET_SEQUENCER_ADDRESS => {
                let syscall_ptr = get_syscall_ptr(vm, &hint_data.ids_data, &hint_data.ap_tracking)?;
                self.syscall_handler.get_sequencer_address(vm, syscall_ptr)
            }
            LIBRARY_CALL => {
                let syscall_ptr = get_syscall_ptr(vm, &hint_data.ids_data, &hint_data.ap_tracking)?;
                self.syscall_handler.library_call(vm, syscall_ptr)
            }
            SEND_MESSAGE_TO_L1 => {
                let syscall_ptr = get_syscall_ptr(vm, &hint_data.ids_data, &hint_data.ap_tracking)?;
                self.syscall_handler.send_message_to_l1(vm, syscall_ptr)
            }
            _ => Err(SyscallHandlerError::NotImplemented),
        }
    }
}

impl<H: SyscallHandler> HintProcessor for SyscallHintProcessor<H> {
    fn execute_hint(
        &mut self,
        vm: &mut VirtualMachine,
        exec_scopes: &mut ExecutionScopes,
        hint_data: &Box<dyn Any>,
        constants: &HashMap<String, BigInt>,
    ) -> Result<(), VirtualMachineError> {
        if self.should_run_syscall_hint(vm, exec_scopes, hint_data, constants)? {
            self.execute_syscall_hint(vm, exec_scopes, hint_data, constants)
                .map_err(|e| VirtualMachineError::UnknownHint(e.to_string()))?;
        }
        Ok(())
    }

    fn compile_hint(
        &self,
        hint_code: &str,
        ap_tracking_data: &cairo_rs::serde::deserialize_program::ApTracking,
        reference_ids: &std::collections::HashMap<String, usize>,
        references: &std::collections::HashMap<
            usize,
            cairo_rs::hint_processor::hint_processor_definition::HintReference,
        >,
    ) -> Result<Box<dyn Any>, VirtualMachineError> {
        Ok(any_box!(HintProcessorData {
            code: hint_code.to_string(),
            ap_tracking: ap_tracking_data.clone(),
            ids_data: get_ids_data(reference_ids, references)?,
        }))
    }
}

fn get_ids_data(
    reference_ids: &HashMap<String, usize>,
    references: &HashMap<usize, HintReference>,
) -> Result<HashMap<String, HintReference>, VirtualMachineError> {
    let mut ids_data = HashMap::<String, HintReference>::new();
    for (path, ref_id) in reference_ids {
        let name = path
            .rsplit('.')
            .next()
            .ok_or(VirtualMachineError::FailedToGetIds)?;
        ids_data.insert(
            name.to_string(),
            references
                .get(ref_id)
                .ok_or(VirtualMachineError::FailedToGetIds)?
                .clone(),
        );
    }
    Ok(ids_data)
}

fn get_syscall_ptr(
    vm: &VirtualMachine,
    ids_data: &HashMap<String, HintReference>,
    ap_tracking: &ApTracking,
) -> Result<Relocatable, SyscallHandlerError> {
    let location = get_relocatable_from_var_name("syscall_ptr", vm, ids_data, ap_tracking)
        .map_err(|_| SyscallHandlerError::SegmentationFault)?;
    let syscall_ptr = vm
        .get_relocatable(&location)
        .map_err(|_| SyscallHandlerError::SegmentationFault)?;
    Ok(syscall_ptr)
}

#[cfg(test)]
mod tests {

    use crate::business_logic::execution::objects::{OrderedEvent, OrderedL2ToL1Message};
    use crate::utils::test_utils::ids_data;
    use crate::utils::{get_big_int, get_integer, get_relocatable};
    use crate::{
        add_segments, bigint, core::syscalls::os_syscall_handler::OsSyscallHandler,
        utils::test_utils::vm,
    };
    use crate::{allocate_selector, memory_insert};
    use cairo_rs::relocatable;
    use num_bigint::{BigInt, Sign};

    use super::*;
    use std::collections::VecDeque;

    #[test]
    fn read_send_message_to_l1_request() {
        let syscall = BusinessLogicSyscallHandler::new(BlockInfo::default());
        let mut vm = vm!();
        add_segments!(vm, 3);

        memory_insert!(
            vm,
            [((1, 0), 0), ((1, 1), 1), ((1, 2), 2), ((1, 4), (2, 0))]
        );
        assert_eq!(
            syscall.read_syscall_request("send_message_to_l1", &vm, relocatable!(1, 0)),
            Ok(SyscallRequest::SendMessageToL1(SendMessageToL1SysCall {
                _selector: bigint!(0),
                to_address: 1,
                payload_size: 2,
                payload_ptr: relocatable!(2, 0)
            }))
        )
    }

    #[test]
    fn read_deploy_syscall_request() {
        let syscall = BusinessLogicSyscallHandler::new(BlockInfo::default());
        let mut vm = vm!();
        add_segments!(vm, 2);

        memory_insert!(
            vm,
            [
                ((1, 0), 0),
                ((1, 1), 1),
                ((1, 2), 2),
                ((1, 3), 3),
                ((1, 4), (1, 20)),
                ((1, 5), 4)
            ]
        );

        assert_eq!(
            syscall.read_syscall_request("deploy", &vm, relocatable!(1, 0)),
            Ok(SyscallRequest::Deploy(DeployRequestStruct {
                _selector: bigint!(0),
                class_hash: bigint!(1),
                contract_address_salt: bigint!(2),
                constructor_calldata_size: bigint!(3),
                constructor_calldata: relocatable!(1, 20),
                deploy_from_zero: 4,
            }))
        )
    }

    #[test]
    fn get_block_timestamp_for_business_logic() {
        let mut syscall = BusinessLogicSyscallHandler::new(BlockInfo::default());
        let mut vm = vm!();
        add_segments!(vm, 2);

        memory_insert!(
            vm,
            [
                ((1, 0), (1, 1)), // syscall_ptr
                ((1, 1), 18)
            ]
        );

        let ids_data = ids_data!["syscall_ptr"];

        let hint_data = HintProcessorData::new_default(GET_SEQUENCER_ADDRESS.to_string(), ids_data);
        // invoke syscall
        let mut syscall_handler = SyscallHintProcessor::new_empty().unwrap();
        syscall_handler
            .execute_hint(
                &mut vm,
                &mut ExecutionScopes::new(),
                &any_box!(hint_data),
                &HashMap::new(),
            )
            .unwrap();

        // Check that syscall.get_block_timestamp insert syscall.get_block_info().block_timestamp in the (1,2) position
        assert_eq!(
            get_big_int(&vm, &relocatable!(1, 2)).unwrap(),
            bigint!(syscall.get_block_info().block_timestamp)
        );
    }

    #[test]
    fn get_sequencer_address_for_business_logic() {
        let mut syscall = BusinessLogicSyscallHandler::new(BlockInfo::default());
        let mut vm = vm!();
        add_segments!(vm, 2);

        memory_insert!(vm, [((1, 0), (1, 1)), ((1, 1), 18)]);

        let ids_data = ids_data!["syscall_ptr"];

        let hint_data = HintProcessorData::new_default(GET_SEQUENCER_ADDRESS.to_string(), ids_data);
        // invoke syscall
        let mut syscall_handler = SyscallHintProcessor::new_empty().unwrap();
        syscall_handler
            .execute_hint(
                &mut vm,
                &mut ExecutionScopes::new(),
                &any_box!(hint_data),
                &HashMap::new(),
            )
            .unwrap();

        // Check that syscall.get_sequencer insert syscall.get_block_info().sequencer_address in the (1,1) position
        assert_eq!(get_big_int(&vm, &relocatable!(1, 2)).unwrap(), bigint!(0))
    }

    #[test]
    fn emit_event_test() {
        // create data and variables to execute hint

        let mut vm = vm!();
        add_segments!(vm, 4);

        // insert keys and data to generate the event
        // keys ptr points to (3,0)
        // data ptr points to (3,3)

        // selector of syscall
        let selector = "1280709301550335749748";

        allocate_selector!(vm, ((2, 0), selector.as_bytes()));
        memory_insert!(
            vm,
            [
                ((1, 0), (2, 0)), // syscall ptr
                ((2, 1), 2),      // keys len
                ((2, 2), (3, 0)), // keys ptr
                ((2, 3), 2),      // data len
                ((2, 4), (3, 3)), // data ptr
                ((3, 0), 1),      // keys pointed by key ptr
                ((3, 1), 1),
                ((3, 3), 1), // data pointed by data ptr
                ((3, 4), 1)
            ]
        );
        // syscall_ptr
        let ids_data = ids_data!["syscall_ptr"];

        let hint_data = HintProcessorData::new_default(EMIT_EVENT_CODE.to_string(), ids_data);
        // invoke syscall
        let mut syscall_handler = SyscallHintProcessor::new_empty().unwrap();
        syscall_handler
            .execute_hint(
                &mut vm,
                &mut ExecutionScopes::new(),
                &any_box!(hint_data),
                &HashMap::new(),
            )
            .unwrap();

        let event = syscall_handler
            .syscall_handler
            .events
            .get(0)
            .unwrap()
            .clone();

        assert_eq!(
            OrderedEvent::new(
                0,
                Vec::from([bigint!(1), bigint!(1)]),
                Vec::from([bigint!(1), bigint!(1)])
            ),
            event
        );
        assert_eq!(
            syscall_handler
                .syscall_handler
                .tx_execution_context
                .n_emitted_events,
            1
        );
    }

    #[test]
    fn get_tx_info_test() {
        let mut vm = vm!();
        add_segments!(vm, 3);

        // insert data to form the request
        memory_insert!(
            vm,
            [
                ((1, 0), (2, 0)), //  syscall_ptr
                ((2, 0), 1),      //  version
                ((2, 1), 1),      //  account_contract_address
                ((2, 2), 2),      //  max_fee
                ((2, 3), 1),      //  signature_len
                ((2, 4), (3, 0)), //  signature
                ((2, 5), 1),      //  transaction_hash
                ((2, 6), 1),      //  chain_id
                ((2, 7), 1)       //  nonce
            ]
        );

        // syscall_ptr
        let ids_data = ids_data!["syscall_ptr"];

        let hint_data = HintProcessorData::new_default(GET_TX_INFO.to_string(), ids_data);
        // invoke syscall
        let mut hint_procesor = SyscallHintProcessor::new_empty().unwrap();
        let err = hint_procesor.execute_hint(
            &mut vm,
            &mut ExecutionScopes::new(),
            &any_box!(hint_data),
            &HashMap::new(),
        );

        assert_eq!(
            err,
            Err(VirtualMachineError::UnknownHint(
                "Hint not implemented".to_string()
            ))
        )
    }

    #[test]
    fn test_get_caller_address_ok() {
        let mut syscall = BusinessLogicSyscallHandler::new(BlockInfo::default());
        let mut vm = vm!();

        add_segments!(vm, 2);

        // direction (1,0) is the sycall_ptr
        memory_insert!(vm, [((1, 0), (1, 1)), ((1, 1), 0)]);

        // syscall_ptr
        let ids_data = ids_data!["syscall_ptr"];

        let hint_data = HintProcessorData::new_default(GET_CALLER_ADDRESS.to_string(), ids_data);
        // invoke syscall
        let mut hint_processor = SyscallHintProcessor::new_empty().unwrap();
        hint_processor
            .execute_hint(
                &mut vm,
                &mut ExecutionScopes::new(),
                &any_box!(hint_data),
                &HashMap::new(),
            )
            .unwrap();

        // response is written in direction (1,2)
        assert_eq!(
            get_integer(&vm, &relocatable!(1, 2)).unwrap() as u64,
            hint_processor.syscall_handler.contract_address
        )
    }

    #[test]
    fn test_send_message_to_l1_ok() {
        let mut vm = vm!();

        add_segments!(vm, 3);

        // parameters are read from memory location (1,1)
        memory_insert!(
            vm,
            [
                ((1, 0), (1, 1)), // syscall_ptr
                ((1, 1), 0),
                ((1, 2), 1),
                ((1, 3), 2),
                ((1, 5), (2, 0)),
                ((2, 0), 18),
                ((2, 1), 12)
            ]
        );

        // syscall_ptr
        let ids_data = ids_data!["syscall_ptr"];

        let hint_data = HintProcessorData::new_default(SEND_MESSAGE_TO_L1.to_string(), ids_data);
        // invoke syscall
        let mut hint_processor = SyscallHintProcessor::new_empty().unwrap();
        hint_processor
            .execute_hint(
                &mut vm,
                &mut ExecutionScopes::new(),
                &any_box!(hint_data),
                &HashMap::new(),
            )
            .unwrap();

        assert_eq!(
            hint_processor
                .syscall_handler
                .tx_execution_context
                .n_sent_messages,
            1
        );
        assert_eq!(
            hint_processor.syscall_handler.l2_to_l1_messages,
            vec![OrderedL2ToL1Message::new(
                hint_processor
                    .syscall_handler
                    .tx_execution_context
                    .n_sent_messages
                    - 1,
                1,
                vec![bigint!(18), bigint!(12)],
            )]
        );
    }

    #[test]
    fn test_get_block_number() {
        let mut syscall = OsSyscallHandler::new(
            VecDeque::new(),
            VecDeque::new(),
            VecDeque::new(),
            VecDeque::new(),
            VecDeque::new(),
            VecDeque::new(),
            HashMap::new(),
            None,
            None,
            BlockInfo::default(),
        );
        let mut vm = vm!();

        add_segments!(vm, 4);
        memory_insert!(
            vm,
            [
                ((1, 0), (2, 0)), // Syscall pointer.
                ((2, 0), 0)       // selector
            ]
        );

        let mut hint_processor =
            SyscallHintProcessor::new_empty().expect("Could not create the syscall hint processor");

        let hint_data =
            HintProcessorData::new_default(GET_BLOCK_NUMBER.to_string(), ids_data!["syscall_ptr"]);
        assert_eq!(
            hint_processor.execute_hint(
                &mut vm,
                &mut ExecutionScopes::new(),
                &any_box!(hint_data),
                &HashMap::new(),
            ),
            Ok(()),
        );
        assert_eq!(get_integer(&vm, &relocatable!(2, 1)), Ok(0));
    }
}<|MERGE_RESOLUTION|>--- conflicted
+++ resolved
@@ -3,12 +3,8 @@
 use super::syscall_request::*;
 use super::syscall_response::GetBlockNumberResponse;
 use super::syscall_response::{
-<<<<<<< HEAD
-    GetBlockTimestampResponse, GetSequencerAddressResponse, GetTxInfoResponse, WriteSyscallResponse,
-=======
     GetBlockTimestampResponse, GetCallerAddressResponse, GetSequencerAddressResponse,
-    WriteSyscallResponse,
->>>>>>> 5b808055
+    GetTxInfoResponse, WriteSyscallResponse,
 };
 use crate::core::errors::syscall_handler_errors::SyscallHandlerError;
 use crate::starknet_storage::errors::storage_errors::StorageError;
@@ -299,6 +295,10 @@
                 let syscall_ptr = get_syscall_ptr(vm, &hint_data.ids_data, &hint_data.ap_tracking)?;
                 self.syscall_handler.send_message_to_l1(vm, syscall_ptr)
             }
+            GET_TX_INFO => {
+                let syscall_ptr = get_syscall_ptr(vm, &hint_data.ids_data, &hint_data.ap_tracking)?;
+                self.syscall_handler.get_tx_info(vm, syscall_ptr)
+            }
             _ => Err(SyscallHandlerError::NotImplemented),
         }
     }
@@ -374,7 +374,9 @@
 #[cfg(test)]
 mod tests {
 
-    use crate::business_logic::execution::objects::{OrderedEvent, OrderedL2ToL1Message};
+    use crate::business_logic::execution::objects::{
+        OrderedEvent, OrderedL2ToL1Message, TransactionExecutionContext,
+    };
     use crate::utils::test_utils::ids_data;
     use crate::utils::{get_big_int, get_integer, get_relocatable};
     use crate::{
@@ -579,14 +581,7 @@
             vm,
             [
                 ((1, 0), (2, 0)), //  syscall_ptr
-                ((2, 0), 1),      //  version
-                ((2, 1), 1),      //  account_contract_address
-                ((2, 2), 2),      //  max_fee
-                ((2, 3), 1),      //  signature_len
-                ((2, 4), (3, 0)), //  signature
-                ((2, 5), 1),      //  transaction_hash
-                ((2, 6), 1),      //  chain_id
-                ((2, 7), 1)       //  nonce
+                ((2, 0), 8)       //  GetTxInfoRequest.selector
             ]
         );
 
@@ -595,20 +590,88 @@
 
         let hint_data = HintProcessorData::new_default(GET_TX_INFO.to_string(), ids_data);
         // invoke syscall
-        let mut hint_procesor = SyscallHintProcessor::new_empty().unwrap();
-        let err = hint_procesor.execute_hint(
+        let mut syscall_handler_hint_processor = SyscallHintProcessor::new_empty().unwrap();
+
+        let tx_execution_context = TransactionExecutionContext {
+            n_emitted_events: 50,
+            version: 51,
+            account_contract_address: bigint!(260),
+            max_fee: bigint!(261),
+            transaction_hash: bigint!(262),
+            signature: vec![bigint!(300), bigint!(301)],
+            nonce: bigint!(263),
+            n_sent_messages: 52,
+        };
+        syscall_handler_hint_processor
+            .syscall_handler
+            .tx_execution_context = tx_execution_context.clone();
+
+        let result = syscall_handler_hint_processor.execute_hint(
             &mut vm,
             &mut ExecutionScopes::new(),
             &any_box!(hint_data),
             &HashMap::new(),
         );
 
-        assert_eq!(
-            err,
-            Err(VirtualMachineError::UnknownHint(
-                "Hint not implemented".to_string()
-            ))
-        )
+        assert_eq!(result, Ok(()));
+
+        // Check VM inserts
+
+        // TransactionExecutionContext.signature
+        assert_eq!(
+            vm.get_integer(&relocatable!(3, 0)).unwrap().into_owned(),
+            tx_execution_context.signature[0]
+        );
+        assert_eq!(
+            vm.get_integer(&relocatable!(3, 1)).unwrap().into_owned(),
+            tx_execution_context.signature[1]
+        );
+
+        // TxInfoStruct
+        assert_eq!(
+            get_integer(&vm, &relocatable!(4, 0)),
+            Ok(tx_execution_context.version)
+        );
+        assert_eq!(
+            get_big_int(&vm, &relocatable!(4, 1)),
+            Ok(tx_execution_context.account_contract_address)
+        );
+        assert_eq!(
+            get_big_int(&vm, &relocatable!(4, 2)),
+            Ok(tx_execution_context.max_fee)
+        );
+        assert_eq!(
+            get_integer(&vm, &relocatable!(4, 3)),
+            Ok(tx_execution_context.signature.len())
+        );
+        assert_eq!(
+            get_relocatable(&vm, &relocatable!(4, 4)),
+            Ok(relocatable!(3, 0))
+        );
+        assert_eq!(
+            get_big_int(&vm, &relocatable!(4, 5)),
+            Ok(tx_execution_context.transaction_hash)
+        );
+        assert_eq!(
+            get_big_int(&vm, &relocatable!(4, 6)),
+            Ok(syscall_handler_hint_processor
+                .syscall_handler
+                .general_config
+                .starknet_os_config
+                .chain_id
+                .to_bigint())
+        );
+
+        assert_eq!(
+            get_big_int(&vm, &relocatable!(4, 7)),
+            Ok(tx_execution_context.nonce)
+        );
+
+        // GetTxInfoResponse
+        assert_eq!(
+            vm.get_relocatable(&relocatable!(2, 1)),
+            Ok(relocatable!(4, 0))
+        );
     }
 
     #[test]
