use super::business_logic_syscall_handler::BusinessLogicSyscallHandler;
use super::hint_code::*;
use super::os_syscall_handler::OsSyscallHandler;
use super::syscall_request::*;
use super::syscall_response::GetBlockNumberResponse;
use super::syscall_response::GetContractAddressResponse;
use super::syscall_response::StorageReadResponse;
use super::syscall_response::{
    CallContractResponse, GetBlockTimestampResponse, GetCallerAddressResponse,
    GetSequencerAddressResponse, GetTxInfoResponse, GetTxSignatureResponse, WriteSyscallResponse,
};
use crate::business_logic::execution::objects::TxInfoStruct;
use crate::business_logic::fact_state::in_memory_state_reader::InMemoryStateReader;
use crate::business_logic::state::cached_state::CachedState;
use crate::business_logic::state::state_api::State;
use crate::business_logic::state::state_api::StateReader;
use crate::business_logic::state::state_api_objects::BlockInfo;
use crate::core::errors::syscall_handler_errors::SyscallHandlerError;
use crate::starknet_storage::dict_storage::DictStorage;
use crate::starknet_storage::errors::storage_errors::StorageError;
use crate::utils::get_big_int;
use crate::utils::Address;
use cairo_rs::any_box;
use cairo_rs::hint_processor::builtin_hint_processor::builtin_hint_processor_definition::{
    BuiltinHintProcessor, HintProcessorData,
};
use cairo_rs::hint_processor::builtin_hint_processor::hint_utils::get_relocatable_from_var_name;
use cairo_rs::hint_processor::hint_processor_definition::{HintProcessor, HintReference};
use cairo_rs::serde::deserialize_program::ApTracking;
use cairo_rs::types::exec_scope::ExecutionScopes;
use cairo_rs::types::relocatable::{MaybeRelocatable, Relocatable};
use cairo_rs::vm::errors::hint_errors::HintError;
use cairo_rs::vm::errors::vm_errors::VirtualMachineError;
use cairo_rs::vm::vm_core::VirtualMachine;
use felt::Felt;
use std::any::Any;
use std::collections::HashMap;

//* ---------------------
//* SyscallHandler Trait
//* ---------------------

pub(crate) trait SyscallHandler {
    fn emit_event(
        &mut self,
        vm: &VirtualMachine,
        syscall_ptr: Relocatable,
    ) -> Result<(), SyscallHandlerError>;

    fn send_message_to_l1(
        &mut self,
        vm: &VirtualMachine,
        syscall_ptr: Relocatable,
    ) -> Result<(), SyscallHandlerError>;

    fn library_call(
        &mut self,
        vm: &mut VirtualMachine,
        syscall_ptr: Relocatable,
    ) -> Result<(), SyscallHandlerError>;

    fn storage_read(
        &mut self,
        vm: &mut VirtualMachine,
        syscall_ptr: Relocatable,
    ) -> Result<(), SyscallHandlerError> {
        let request = if let SyscallRequest::StorageRead(request) =
            self._read_and_validate_syscall_request("storage_read", vm, syscall_ptr)?
        {
            request
        } else {
            return Err(SyscallHandlerError::ExpectedGetBlockTimestampRequest);
        };

        let value = self._storage_read(request.address)?;
        let response = StorageReadResponse::new(value);

        response.write_syscall_response(vm, syscall_ptr)
    }

    fn storage_write(
        &mut self,
        vm: &mut VirtualMachine,
        syscall_ptr: Relocatable,
    ) -> Result<(), SyscallHandlerError> {
        let request = if let SyscallRequest::StorageWrite(request) =
            self._read_and_validate_syscall_request("storage_write", vm, syscall_ptr)?
        {
            request
        } else {
            return Err(SyscallHandlerError::ExpectedGetBlockTimestampRequest);
        };

        self._storage_write(request.address, request.value);

        Ok(())
    }

    fn _get_tx_info_ptr(
        &mut self,
        vm: &mut VirtualMachine,
    ) -> Result<Relocatable, SyscallHandlerError>;

    fn _deploy(
        &mut self,
        vm: &VirtualMachine,
        syscall_ptr: Relocatable,
    ) -> Result<Address, SyscallHandlerError>;

    fn _read_and_validate_syscall_request(
        &mut self,
        syscall_name: &str,
        vm: &VirtualMachine,
        syscall_ptr: Relocatable,
    ) -> Result<SyscallRequest, SyscallHandlerError>;

    // Executes the contract call and fills the CallContractResponse struct.
    fn _call_contract_and_write_response(
        &mut self,
        syscall_name: &str,
        vm: &mut VirtualMachine,
        syscall_ptr: Relocatable,
    ) -> Result<(), SyscallHandlerError> {
        let retdata = self._call_contract(syscall_name, vm, syscall_ptr)?;

        let retdata_maybe_reloc = retdata
            .clone()
            .into_iter()
            .map(|item| MaybeRelocatable::from(Felt::new(item)))
            .collect::<Vec<MaybeRelocatable>>();

        let response = CallContractResponse::new(
            retdata.len(),
            self.allocate_segment(vm, retdata_maybe_reloc)?,
        );

        self._write_syscall_response(&response, vm, syscall_ptr)
    }

    fn _call_contract(
        &mut self,
        syscall_name: &str,
        vm: &VirtualMachine,
        syscall_ptr: Relocatable,
    ) -> Result<Vec<Felt>, SyscallHandlerError>;

    fn _get_caller_address(
        &mut self,
        vm: &VirtualMachine,
        syscall_ptr: Relocatable,
    ) -> Result<Address, SyscallHandlerError>;

    fn _get_contract_address(
        &mut self,
        vm: &VirtualMachine,
        syscall_ptr: Relocatable,
    ) -> Result<Address, SyscallHandlerError>;

    fn _storage_read(&mut self, address: Address) -> Result<Felt, SyscallHandlerError>;

<<<<<<< HEAD
    fn _storage_write(&mut self, address: Address, value: Felt);
=======
    fn _storage_write(&mut self, address: Address, value: Felt) -> Result<(), SyscallHandlerError>;
>>>>>>> 94556ab9

    fn allocate_segment(
        &mut self,
        vm: &mut VirtualMachine,
        data: Vec<MaybeRelocatable>,
    ) -> Result<Relocatable, SyscallHandlerError>;

    fn _write_syscall_response<T: WriteSyscallResponse>(
        &self,
        response: &T,
        vm: &mut VirtualMachine,
        syscall_ptr: Relocatable,
    ) -> Result<(), SyscallHandlerError> {
        response.write_syscall_response(vm, syscall_ptr)
    }

    fn get_block_info(&self) -> &BlockInfo;

    fn get_block_number(
        &mut self,
        vm: &mut VirtualMachine,
        syscall_ptr: Relocatable,
    ) -> Result<(), SyscallHandlerError> {
        self._read_and_validate_syscall_request("get_block_number", vm, syscall_ptr)?;
        GetBlockNumberResponse::new(self.get_block_info().block_number)
            .write_syscall_response(vm, syscall_ptr)
    }

    // ~~~~~~~~~~~~~~~~~~~~~~~~~~~~~~~~~~~
    // ***********************************
    //  Implementation of Default methods
    // ***********************************
    // ~~~~~~~~~~~~~~~~~~~~~~~~~~~~~~~~~~~

    fn get_tx_info(
        &mut self,
        vm: &mut VirtualMachine,
        syscall_ptr: Relocatable,
    ) -> Result<(), SyscallHandlerError> {
        let _request =
            match self._read_and_validate_syscall_request("get_tx_info", vm, syscall_ptr)? {
                SyscallRequest::GetTxInfo(request) => request,
                _ => Err(SyscallHandlerError::InvalidSyscallReadRequest)?,
            };

        let tx_info = self._get_tx_info_ptr(vm)?;

        let response = GetTxInfoResponse::new(tx_info);
        response.write_syscall_response(vm, syscall_ptr)
    }

    fn get_tx_signature(
        &mut self,
        vm: &mut VirtualMachine,
        syscall_ptr: Relocatable,
    ) -> Result<(), SyscallHandlerError> {
        let request =
            match self._read_and_validate_syscall_request("get_tx_signature", vm, syscall_ptr)? {
                SyscallRequest::GetTxSignature(request) => request,
                _ => return Err(SyscallHandlerError::ExpectedGetTxSignatureRequest),
            };

        let tx_info_pr = self._get_tx_info_ptr(vm)?;
        let tx_info = TxInfoStruct::from_ptr(vm, tx_info_pr)?;
        let response = GetTxSignatureResponse::new(tx_info.signature, tx_info.signature_len);

        response.write_syscall_response(vm, syscall_ptr)
    }

    fn get_block_timestamp(
        &mut self,
        vm: &mut VirtualMachine,
        syscall_ptr: Relocatable,
    ) -> Result<(), SyscallHandlerError> {
        let _request = if let SyscallRequest::GetBlockTimestamp(request) =
            self._read_and_validate_syscall_request("get_block_timestamp", vm, syscall_ptr)?
        {
            request
        } else {
            return Err(SyscallHandlerError::ExpectedGetBlockTimestampRequest);
        };

        let block_timestamp = self.get_block_info().block_timestamp;

        let response = GetBlockTimestampResponse::new(block_timestamp);

        response.write_syscall_response(vm, syscall_ptr)
    }

    fn get_caller_address(
        &mut self,
        vm: &mut VirtualMachine,
        syscall_ptr: Relocatable,
    ) -> Result<(), SyscallHandlerError> {
        let caller_address = self._get_caller_address(vm, syscall_ptr)?;
        let response = GetCallerAddressResponse::new(caller_address);
        response.write_syscall_response(vm, syscall_ptr)
    }

    fn get_contract_address(
        &mut self,
        vm: &mut VirtualMachine,
        syscall_ptr: Relocatable,
    ) -> Result<(), SyscallHandlerError> {
        let contract_address = self._get_contract_address(vm, syscall_ptr)?;
        let response = GetContractAddressResponse::new(contract_address);
        response.write_syscall_response(vm, syscall_ptr)
    }

    fn get_sequencer_address(
        &mut self,
        vm: &mut VirtualMachine,
        syscall_ptr: Relocatable,
    ) -> Result<(), SyscallHandlerError> {
        let _request = if let SyscallRequest::GetSequencerAddress(request) =
            self._read_and_validate_syscall_request("get_sequencer_address", vm, syscall_ptr)?
        {
            request
        } else {
            return Err(SyscallHandlerError::ExpectedGetSequencerAddressRequest);
        };

        let sequencer_address = self.get_block_info().sequencer_address.clone();

        let response = GetSequencerAddressResponse::new(sequencer_address);

        response.write_syscall_response(vm, syscall_ptr)
    }

    fn read_syscall_request(
        &self,
        syscall_name: &str,
        vm: &VirtualMachine,
        syscall_ptr: Relocatable,
    ) -> Result<SyscallRequest, SyscallHandlerError> {
        match syscall_name {
            "emit_event" => EmitEventStruct::from_ptr(vm, syscall_ptr),
            "get_tx_info" => GetTxInfoRequest::from_ptr(vm, syscall_ptr),
            "deploy" => DeployRequestStruct::from_ptr(vm, syscall_ptr),
            "send_message_to_l1" => SendMessageToL1SysCall::from_ptr(vm, syscall_ptr),
            "library_call" => LibraryCallStruct::from_ptr(vm, syscall_ptr),
            "get_caller_address" => GetCallerAddressRequest::from_ptr(vm, syscall_ptr),
            "get_contract_address" => GetContractAddressRequest::from_ptr(vm, syscall_ptr),
            "get_sequencer_address" => GetSequencerAddressRequest::from_ptr(vm, syscall_ptr),
            "get_block_number" => GetBlockNumberRequest::from_ptr(vm, syscall_ptr),
            "get_tx_signature" => GetTxSignatureRequest::from_ptr(vm, syscall_ptr),
            "get_block_timestamp" => GetBlockTimestampRequest::from_ptr(vm, syscall_ptr),
            "storage_read" => StorageReadRequest::from_ptr(vm, syscall_ptr),
            "storage_write" => StorageWriteRequest::from_ptr(vm, syscall_ptr),
            _ => Err(SyscallHandlerError::UnknownSyscall(
                syscall_name.to_string(),
            )),
        }
    }
}

//* ------------------------
//* Structs implementations
//* ------------------------

pub(crate) struct SyscallHintProcessor<H: SyscallHandler> {
    pub(crate) builtin_hint_processor: BuiltinHintProcessor,
    pub(crate) syscall_handler: H,
}

impl SyscallHintProcessor<BusinessLogicSyscallHandler<CachedState<InMemoryStateReader>>> {
    pub fn new(
        syscall_handler: BusinessLogicSyscallHandler<CachedState<InMemoryStateReader>>,
    ) -> Self {
        SyscallHintProcessor {
            builtin_hint_processor: BuiltinHintProcessor::new_empty(),
            syscall_handler,
        }
    }

    pub fn new_empty(
    ) -> SyscallHintProcessor<BusinessLogicSyscallHandler<CachedState<InMemoryStateReader>>> {
        SyscallHintProcessor {
            builtin_hint_processor: BuiltinHintProcessor::new_empty(),
            syscall_handler: BusinessLogicSyscallHandler::default(),
        }
    }

    pub fn new_empty_os() -> Result<SyscallHintProcessor<OsSyscallHandler>, SyscallHandlerError> {
        Ok(SyscallHintProcessor {
            builtin_hint_processor: BuiltinHintProcessor::new_empty(),
            syscall_handler: OsSyscallHandler::default(),
        })
    }
}

impl<H: SyscallHandler> SyscallHintProcessor<H> {
    pub fn should_run_syscall_hint(
        &mut self,
        vm: &mut VirtualMachine,
        exec_scopes: &mut ExecutionScopes,
        hint_data: &Box<dyn Any>,
        constants: &HashMap<String, Felt>,
    ) -> Result<bool, HintError> {
        match self
            .builtin_hint_processor
            .execute_hint(vm, exec_scopes, hint_data, constants)
        {
            Ok(()) => Ok(false),
            Err(HintError::UnknownHint(_)) => Ok(true),
            Err(e) => Err(e),
        }
    }

    fn execute_syscall_hint(
        &mut self,
        vm: &mut VirtualMachine,
        _exec_scopes: &mut ExecutionScopes,
        hint_data: &Box<dyn Any>,
        _constants: &HashMap<String, Felt>,
    ) -> Result<(), SyscallHandlerError> {
        let hint_data = hint_data
            .downcast_ref::<HintProcessorData>()
            .ok_or(SyscallHandlerError::WrongHintData)?;

        match &*hint_data.code {
            DEPLOY => Err(SyscallHandlerError::NotImplemented),
            EMIT_EVENT_CODE => {
                let syscall_ptr = get_syscall_ptr(vm, &hint_data.ids_data, &hint_data.ap_tracking)?;
                self.syscall_handler.emit_event(vm, syscall_ptr)
            }
            GET_BLOCK_NUMBER => {
                let syscall_ptr = get_syscall_ptr(vm, &hint_data.ids_data, &hint_data.ap_tracking)?;
                self.syscall_handler.get_block_number(vm, syscall_ptr)
            }
            GET_BLOCK_TIMESTAMP => {
                let syscall_ptr = get_syscall_ptr(vm, &hint_data.ids_data, &hint_data.ap_tracking)?;
                self.syscall_handler.get_block_timestamp(vm, syscall_ptr)
            }
            GET_CALLER_ADDRESS => {
                let syscall_ptr = get_syscall_ptr(vm, &hint_data.ids_data, &hint_data.ap_tracking)?;
                self.syscall_handler.get_caller_address(vm, syscall_ptr)
            }
            GET_SEQUENCER_ADDRESS => {
                let syscall_ptr = get_syscall_ptr(vm, &hint_data.ids_data, &hint_data.ap_tracking)?;
                self.syscall_handler.get_sequencer_address(vm, syscall_ptr)
            }
            LIBRARY_CALL => {
                let syscall_ptr = get_syscall_ptr(vm, &hint_data.ids_data, &hint_data.ap_tracking)?;
                self.syscall_handler.library_call(vm, syscall_ptr)
            }
            STORAGE_READ => {
                let syscall_ptr = get_syscall_ptr(vm, &hint_data.ids_data, &hint_data.ap_tracking)?;
                self.syscall_handler.storage_read(vm, syscall_ptr)
            }
            STORAGE_WRITE => {
                let syscall_ptr = get_syscall_ptr(vm, &hint_data.ids_data, &hint_data.ap_tracking)?;
                self.syscall_handler.storage_write(vm, syscall_ptr)
            }
            SEND_MESSAGE_TO_L1 => {
                let syscall_ptr = get_syscall_ptr(vm, &hint_data.ids_data, &hint_data.ap_tracking)?;
                self.syscall_handler.send_message_to_l1(vm, syscall_ptr)
            }
            GET_TX_SIGNATURE => {
                let syscall_ptr = get_syscall_ptr(vm, &hint_data.ids_data, &hint_data.ap_tracking)?;
                self.syscall_handler.get_tx_signature(vm, syscall_ptr)
            }
            GET_TX_INFO => {
                let syscall_ptr = get_syscall_ptr(vm, &hint_data.ids_data, &hint_data.ap_tracking)?;
                self.syscall_handler.get_tx_info(vm, syscall_ptr)
            }
            GET_CONTRACT_ADDRESS => {
                let syscall_ptr = get_syscall_ptr(vm, &hint_data.ids_data, &hint_data.ap_tracking)?;
                self.syscall_handler.get_contract_address(vm, syscall_ptr)
            }
            _ => Err(SyscallHandlerError::NotImplemented),
        }
    }
}

impl<H: SyscallHandler> HintProcessor for SyscallHintProcessor<H> {
    fn execute_hint(
        &mut self,
        vm: &mut VirtualMachine,
        exec_scopes: &mut ExecutionScopes,
        hint_data: &Box<dyn Any>,
        constants: &HashMap<String, Felt>,
    ) -> Result<(), HintError> {
        if self.should_run_syscall_hint(vm, exec_scopes, hint_data, constants)? {
            self.execute_syscall_hint(vm, exec_scopes, hint_data, constants)
                .map_err(|e| HintError::UnknownHint(e.to_string()))?;
        }
        Ok(())
    }
}

fn get_ids_data(
    reference_ids: &HashMap<String, usize>,
    references: &HashMap<usize, HintReference>,
) -> Result<HashMap<String, HintReference>, HintError> {
    let mut ids_data = HashMap::<String, HintReference>::new();
    for (path, ref_id) in reference_ids {
        let name = path.rsplit('.').next().ok_or(HintError::FailedToGetIds)?;
        ids_data.insert(
            name.to_string(),
            references
                .get(ref_id)
                .ok_or(HintError::FailedToGetIds)?
                .clone(),
        );
    }
    Ok(ids_data)
}

fn get_syscall_ptr(
    vm: &VirtualMachine,
    ids_data: &HashMap<String, HintReference>,
    ap_tracking: &ApTracking,
) -> Result<Relocatable, SyscallHandlerError> {
    let location = get_relocatable_from_var_name("syscall_ptr", vm, ids_data, ap_tracking)
        .map_err(|_| SyscallHandlerError::SegmentationFault)?;
    let syscall_ptr = vm
        .get_relocatable(&location)
        .map_err(|_| SyscallHandlerError::SegmentationFault)?;
    Ok(syscall_ptr)
}

#[cfg(test)]
mod tests {

    use crate::business_logic::execution::objects::{
        OrderedEvent, OrderedL2ToL1Message, TransactionExecutionContext,
    };
    use crate::utils::test_utils::ids_data;
    use crate::utils::{get_big_int, get_integer, get_relocatable};
    use crate::{
        add_segments, core::syscalls::os_syscall_handler::OsSyscallHandler, utils::test_utils::vm,
    };
    use crate::{allocate_selector, memory_insert};
    use cairo_rs::relocatable;
    use num_traits::{Num, ToPrimitive};

    use super::*;
    use std::collections::VecDeque;

    #[test]
    fn read_send_message_to_l1_request() {
        let syscall = BusinessLogicSyscallHandler::default();
        let mut vm = vm!();
        add_segments!(vm, 3);

        memory_insert!(
            vm,
            [((1, 0), 0), ((1, 1), 1), ((1, 2), 2), ((1, 4), (2, 0))]
        );
        assert_eq!(
            syscall.read_syscall_request("send_message_to_l1", &vm, relocatable!(1, 0)),
            Ok(SyscallRequest::SendMessageToL1(SendMessageToL1SysCall {
                _selector: 0.into(),
                to_address: Address(1.into()),
                payload_size: 2,
                payload_ptr: relocatable!(2, 0)
            }))
        )
    }

    #[test]
    fn read_deploy_syscall_request() {
        let syscall = BusinessLogicSyscallHandler::default();
        let mut vm = vm!();
        add_segments!(vm, 2);

        memory_insert!(
            vm,
            [
                ((1, 0), 0),
                ((1, 1), 1),
                ((1, 2), 2),
                ((1, 3), 3),
                ((1, 4), (1, 20)),
                ((1, 5), 4)
            ]
        );

        assert_eq!(
            syscall.read_syscall_request("deploy", &vm, relocatable!(1, 0)),
            Ok(SyscallRequest::Deploy(DeployRequestStruct {
                _selector: 0.into(),
                class_hash: 1.into(),
                contract_address_salt: 2.into(),
                constructor_calldata_size: 3.into(),
                constructor_calldata: relocatable!(1, 20),
                deploy_from_zero: 4,
            }))
        )
    }

    #[test]
    fn get_block_timestamp_for_business_logic() {
        let mut syscall = BusinessLogicSyscallHandler::default();
        let mut vm = vm!();
        add_segments!(vm, 2);

        memory_insert!(
            vm,
            [
                ((1, 0), (1, 1)), // syscall_ptr
                ((1, 1), 18)
            ]
        );

        let ids_data = ids_data!["syscall_ptr"];

        let hint_data = HintProcessorData::new_default(GET_SEQUENCER_ADDRESS.to_string(), ids_data);
        // invoke syscall
        let mut syscall_handler = SyscallHintProcessor::new_empty();
        syscall_handler
            .execute_hint(
                &mut vm,
                &mut ExecutionScopes::new(),
                &any_box!(hint_data),
                &HashMap::new(),
            )
            .unwrap();

        // Check that syscall.get_block_timestamp insert syscall.get_block_info().block_timestamp in the (1,2) position
        assert_eq!(
            get_big_int(&vm, &relocatable!(1, 2)).unwrap(),
            syscall.get_block_info().block_timestamp.into()
        );
    }

    #[test]
    fn get_sequencer_address_for_business_logic() {
        let mut syscall = BusinessLogicSyscallHandler::default();
        let mut vm = vm!();
        add_segments!(vm, 2);

        memory_insert!(vm, [((1, 0), (1, 1)), ((1, 1), 18)]);

        let ids_data = ids_data!["syscall_ptr"];

        let hint_data = HintProcessorData::new_default(GET_SEQUENCER_ADDRESS.to_string(), ids_data);
        // invoke syscall
        let mut syscall_handler = SyscallHintProcessor::new_empty();
        syscall_handler
            .execute_hint(
                &mut vm,
                &mut ExecutionScopes::new(),
                &any_box!(hint_data),
                &HashMap::new(),
            )
            .unwrap();

        // Check that syscall.get_sequencer insert syscall.get_block_info().sequencer_address in the (1,1) position
        assert_eq!(get_big_int(&vm, &relocatable!(1, 2)).unwrap(), 0.into())
    }

    #[test]
    fn emit_event_test() {
        // create data and variables to execute hint

        let mut vm = vm!();
        add_segments!(vm, 4);

        // insert keys and data to generate the event
        // keys ptr points to (3,0)
        // data ptr points to (3,3)

        // selector of syscall
        let selector = "1280709301550335749748";

        allocate_selector!(vm, ((2, 0), selector.as_bytes()));
        memory_insert!(
            vm,
            [
                ((1, 0), (2, 0)), // syscall ptr
                ((2, 1), 2),      // keys len
                ((2, 2), (3, 0)), // keys ptr
                ((2, 3), 2),      // data len
                ((2, 4), (3, 3)), // data ptr
                ((3, 0), 1),      // keys pointed by key ptr
                ((3, 1), 1),
                ((3, 3), 1), // data pointed by data ptr
                ((3, 4), 1)
            ]
        );
        // syscall_ptr
        let ids_data = ids_data!["syscall_ptr"];

        let hint_data = HintProcessorData::new_default(EMIT_EVENT_CODE.to_string(), ids_data);
        // invoke syscall
        let mut syscall_handler = SyscallHintProcessor::new_empty();
        syscall_handler
            .execute_hint(
                &mut vm,
                &mut ExecutionScopes::new(),
                &any_box!(hint_data),
                &HashMap::new(),
            )
            .unwrap();

        let event = syscall_handler
            .syscall_handler
            .events
            .get(0)
            .unwrap()
            .clone();

        assert_eq!(
            OrderedEvent::new(
                0,
                Vec::from([1.into(), 1.into()]),
                Vec::from([1.into(), 1.into()])
            ),
            event
        );
        assert_eq!(
            syscall_handler
                .syscall_handler
                .tx_execution_context
                .n_emitted_events,
            1
        );
    }

    #[test]
    fn get_tx_info_for_business_logic_test() {
        let mut vm = vm!();
        add_segments!(vm, 3);

        // insert data to form the request
        memory_insert!(
            vm,
            [
                ((1, 0), (2, 0)), //  syscall_ptr
                ((2, 0), 8)       //  GetTxInfoRequest.selector
            ]
        );

        // syscall_ptr
        let ids_data = ids_data!["syscall_ptr"];

        let hint_data = HintProcessorData::new_default(GET_TX_INFO.to_string(), ids_data);
        // invoke syscall
        let mut syscall_handler_hint_processor = SyscallHintProcessor::new_empty();

        let tx_execution_context = TransactionExecutionContext {
            n_emitted_events: 50,
            version: 51,
            account_contract_address: Address(260.into()),
            max_fee: 261,
            transaction_hash: 262.into(),
            signature: vec![300.into(), 301.into()],
            nonce: 263.into(),
            n_sent_messages: 52,
            n_steps: 100000,
        };
        syscall_handler_hint_processor
            .syscall_handler
            .tx_execution_context = tx_execution_context.clone();

        let result = syscall_handler_hint_processor.execute_hint(
            &mut vm,
            &mut ExecutionScopes::new(),
            &any_box!(hint_data),
            &HashMap::new(),
        );

        assert_eq!(result, Ok(()));

        // Check VM inserts

        // TransactionExecutionContext.signature
        assert_eq!(
            vm.get_integer(&relocatable!(3, 0)).unwrap().into_owned(),
            tx_execution_context.signature[0]
        );
        assert_eq!(
            vm.get_integer(&relocatable!(3, 1)).unwrap().into_owned(),
            tx_execution_context.signature[1]
        );

        // TxInfoStruct
        assert_eq!(
            get_integer(&vm, &relocatable!(4, 0)),
            Ok(tx_execution_context.version as usize)
        );
        assert_eq!(
            get_big_int(&vm, &relocatable!(4, 1)),
            Ok(tx_execution_context.account_contract_address.0)
        );
        assert_eq!(
            get_integer(&vm, &relocatable!(4, 2)),
            Ok(tx_execution_context.max_fee as usize)
        );
        assert_eq!(
            get_integer(&vm, &relocatable!(4, 3)),
            Ok(tx_execution_context.signature.len())
        );
        assert_eq!(
            get_relocatable(&vm, &relocatable!(4, 4)),
            Ok(relocatable!(3, 0))
        );
        assert_eq!(
            get_big_int(&vm, &relocatable!(4, 5)),
            Ok(tx_execution_context.transaction_hash)
        );
        assert_eq!(
            get_big_int(&vm, &relocatable!(4, 6)),
            Ok(syscall_handler_hint_processor
                .syscall_handler
                .general_config
                .starknet_os_config
                .chain_id
                .to_felt())
        );

        assert_eq!(
            get_big_int(&vm, &relocatable!(4, 7)),
            Ok(tx_execution_context.nonce)
        );

        // GetTxInfoResponse
        assert_eq!(
            vm.get_relocatable(&relocatable!(2, 1)),
            Ok(relocatable!(4, 0))
        );
    }

    #[test]
    fn get_tx_info_for_business_logic_with_tx_info_ptr() {
        let mut vm = vm!();
        add_segments!(vm, 3);

        // insert data to form the request
        memory_insert!(
            vm,
            [
                ((1, 0), (2, 0)), //  syscall_ptr
                ((2, 0), 8)       //  GetTxInfoRequest.selector
            ]
        );

        // syscall_ptr
        let ids_data = ids_data!["syscall_ptr"];

        let hint_data = HintProcessorData::new_default(GET_TX_INFO.to_string(), ids_data);
        // invoke syscall
        let mut syscall_handler_hint_processor = SyscallHintProcessor::new_empty();

        syscall_handler_hint_processor.syscall_handler.tx_info_ptr =
            Some(relocatable!(7, 0).into());

        let result = syscall_handler_hint_processor.execute_hint(
            &mut vm,
            &mut ExecutionScopes::new(),
            &any_box!(hint_data),
            &HashMap::new(),
        );

        assert_eq!(result, Ok(()));

        // GetTxInfoResponse
        assert_eq!(
            vm.get_relocatable(&relocatable!(2, 1)),
            Ok(relocatable!(7, 0))
        );
    }

    #[test]
    fn get_tx_info_for_os_syscall_test() {
        let mut vm = vm!();
        add_segments!(vm, 3);

        // insert data to form the request
        memory_insert!(
            vm,
            [
                ((1, 0), (2, 0)), //  syscall_ptr
                ((2, 0), 8)       //  GetTxInfoRequest.selector
            ]
        );

        // syscall_ptr
        let ids_data = ids_data!["syscall_ptr"];

        let hint_data = HintProcessorData::new_default(GET_TX_INFO.to_string(), ids_data);
        // invoke syscall
        let mut syscall_handler_hint_processor = SyscallHintProcessor::new_empty_os().unwrap();

        syscall_handler_hint_processor.syscall_handler.tx_info_ptr = Some(relocatable!(18, 12));

        let result = syscall_handler_hint_processor.execute_hint(
            &mut vm,
            &mut ExecutionScopes::new(),
            &any_box!(hint_data),
            &HashMap::new(),
        );

        assert_eq!(result, Ok(()));

        // Check VM inserts
        // GetTxInfoResponse
        assert_eq!(
            vm.get_relocatable(&relocatable!(2, 1)),
            Ok(relocatable!(18, 12))
        );
    }

    #[test]
    fn test_get_caller_address_ok() {
        let mut vm = vm!();

        add_segments!(vm, 2);

        // direction (1,0) is the sycall_ptr
        memory_insert!(vm, [((1, 0), (1, 1)), ((1, 1), 0)]);

        // syscall_ptr
        let ids_data = ids_data!["syscall_ptr"];

        let hint_data = HintProcessorData::new_default(GET_CALLER_ADDRESS.to_string(), ids_data);
        // invoke syscall
        let mut hint_processor = SyscallHintProcessor::new_empty();
        hint_processor
            .execute_hint(
                &mut vm,
                &mut ExecutionScopes::new(),
                &any_box!(hint_data),
                &HashMap::new(),
            )
            .unwrap();

        // response is written in direction (1,2)
        assert_eq!(
            get_big_int(&vm, &relocatable!(1, 2)).unwrap(),
            hint_processor.syscall_handler.caller_address.0
        )
    }

    #[test]
    fn test_send_message_to_l1_ok() {
        let mut vm = vm!();

        add_segments!(vm, 3);

        // parameters are read from memory location (1,1)
        memory_insert!(
            vm,
            [
                ((1, 0), (1, 1)), // syscall_ptr
                ((1, 1), 0),
                ((1, 2), 1),
                ((1, 3), 2),
                ((1, 5), (2, 0)),
                ((2, 0), 18),
                ((2, 1), 12)
            ]
        );

        // syscall_ptr
        let ids_data = ids_data!["syscall_ptr"];

        let hint_data = HintProcessorData::new_default(SEND_MESSAGE_TO_L1.to_string(), ids_data);
        // invoke syscall
        let mut hint_processor = SyscallHintProcessor::new_empty();
        hint_processor
            .execute_hint(
                &mut vm,
                &mut ExecutionScopes::new(),
                &any_box!(hint_data),
                &HashMap::new(),
            )
            .unwrap();

        assert_eq!(
            hint_processor
                .syscall_handler
                .tx_execution_context
                .n_sent_messages,
            1
        );
        assert_eq!(
            hint_processor.syscall_handler.l2_to_l1_messages,
            vec![OrderedL2ToL1Message::new(
                hint_processor
                    .syscall_handler
                    .tx_execution_context
                    .n_sent_messages
                    - 1,
                Address(1.into()),
                vec![18.into(), 12.into()],
            )]
        );
    }

    #[test]
    fn test_get_block_number() {
        let mut syscall = OsSyscallHandler::new(
            VecDeque::new(),
            VecDeque::new(),
            VecDeque::new(),
            VecDeque::new(),
            VecDeque::new(),
            VecDeque::new(),
            HashMap::new(),
            None,
            None,
            BlockInfo::default(),
        );
        let mut vm = vm!();

        add_segments!(vm, 4);
        memory_insert!(
            vm,
            [
                ((1, 0), (2, 0)), // Syscall pointer.
                ((2, 0), 0)       // selector
            ]
        );

        let mut hint_processor = SyscallHintProcessor::new_empty();

        let hint_data =
            HintProcessorData::new_default(GET_BLOCK_NUMBER.to_string(), ids_data!["syscall_ptr"]);
        assert_eq!(
            hint_processor.execute_hint(
                &mut vm,
                &mut ExecutionScopes::new(),
                &any_box!(hint_data),
                &HashMap::new(),
            ),
            Ok(()),
        );
        assert_eq!(get_integer(&vm, &relocatable!(2, 1)), Ok(0));
    }

    #[test]
    fn test_get_contract_address_ok() {
        let mut vm = vm!();

        add_segments!(vm, 2);

        // direction (1,0) is the sycall_ptr
        memory_insert!(vm, [((1, 0), (1, 1)), ((1, 1), 0)]);

        // syscall_ptr
        let ids_data = ids_data!["syscall_ptr"];

        let hint_data = HintProcessorData::new_default(GET_CONTRACT_ADDRESS.to_string(), ids_data);
        // invoke syscall
        let mut hint_processor = SyscallHintProcessor::new_empty();
        hint_processor
            .execute_hint(
                &mut vm,
                &mut ExecutionScopes::new(),
                &any_box!(hint_data),
                &HashMap::new(),
            )
            .unwrap();

        // response is written in direction (1,2)
        assert_eq!(
            get_big_int(&vm, &relocatable!(1, 2)).unwrap(),
            hint_processor.syscall_handler.contract_address.0
        )
    }

    #[test]
    fn test_gt_tx_signature() {
        let mut vm = vm!();

        add_segments!(vm, 3);

        memory_insert!(
            vm,
            [
                ((1, 0), (2, 0)), //  syscall_ptr
                ((2, 0), 8)       //  GetTxInfoRequest.selector
            ]
        );

        // syscall_ptr
        let ids_data = ids_data!["syscall_ptr"];

        let hint_data = HintProcessorData::new_default(GET_TX_SIGNATURE.to_string(), ids_data);
        // invoke syscall
        let mut syscall_handler_hint_processor = SyscallHintProcessor::new_empty();

        let tx_execution_context = TransactionExecutionContext {
            n_emitted_events: 50,
            version: 51,
            account_contract_address: Address(260.into()),
            max_fee: 261,
            transaction_hash: 262.into(),
            signature: vec![300.into(), 301.into()],
            nonce: 263.into(),
            n_sent_messages: 52,
            n_steps: 10000,
        };
        syscall_handler_hint_processor
            .syscall_handler
            .tx_execution_context = tx_execution_context.clone();

        let result = syscall_handler_hint_processor.execute_hint(
            &mut vm,
            &mut ExecutionScopes::new(),
            &any_box!(hint_data),
            &HashMap::new(),
        );

        assert!(result.is_ok());
        assert_eq!(
            get_integer(&vm, &relocatable!(2, 1)).unwrap(),
            tx_execution_context.signature.len()
        );
        assert_eq!(
            vm.get_relocatable(&relocatable!(2, 2)).unwrap(),
            relocatable!(3, 0)
        );
    }

    #[test]
    fn test_bl_storage_read_hint_ok() {
        let mut vm = vm!();
        add_segments!(vm, 3);

        let address = Felt::from_str_radix(
            "2151680050850558576753658069693146429350618838199373217695410689374331200218",
            10,
        )
        .unwrap();
        // insert data to form the request
        memory_insert!(
            vm,
            [
                ((1, 0), (2, 0)), //  syscall_ptr
                ((2, 0), 10)      //  StorageReadRequest.selector
            ]
        );

        // StorageReadRequest.address
        vm.insert_value(&relocatable!(2, 1), address.clone());

        // syscall_ptr
        let ids_data = ids_data!["syscall_ptr"];

        let hint_data = HintProcessorData::new_default(STORAGE_READ.to_string(), ids_data);

        let mut syscall_handler_hint_processor = SyscallHintProcessor::new_empty();

        let storage_value = Felt::new(3);
        syscall_handler_hint_processor
            .syscall_handler
            .starknet_storage_state
            .state
            .set_storage_at(
                &(
                    syscall_handler_hint_processor
                        .syscall_handler
                        .starknet_storage_state
                        .contract_address
                        .clone(),
                    address.to_bytes_be().try_into().unwrap(),
                ),
                storage_value.clone(),
            );
        assert!(syscall_handler_hint_processor
            .execute_hint(
                &mut vm,
                &mut ExecutionScopes::new(),
                &any_box!(hint_data),
                &HashMap::new(),
            )
            .is_ok());

        // Check StorageReadResponse insert
        assert_eq!(Ok(storage_value), get_big_int(&vm, &relocatable!(2, 2)));
    }

    #[test]
    fn test_bl_storage_write_hint_ok() {
        let mut vm = vm!();
        add_segments!(vm, 3);

        let address = Felt::from_str_radix(
            "2151680050850558576753658069693146429350618838199373217695410689374331200218",
            10,
        )
        .unwrap();

        memory_insert!(
            vm,
            [
                ((1, 0), (2, 0)), //  syscall_ptr
                ((2, 0), 10),     //  StorageWriteRequest.selector
                ((2, 2), 45)      //  StorageWriteRequest.value
            ]
        );

        // StorageWriteRequest.address
        vm.insert_value(&relocatable!(2, 1), address.clone());

        // syscall_ptr
        let ids_data = ids_data!["syscall_ptr"];

        let hint_data = HintProcessorData::new_default(STORAGE_WRITE.to_string(), ids_data);

        let mut syscall_handler_hint_processor = SyscallHintProcessor::new_empty().unwrap();

        syscall_handler_hint_processor
            .syscall_handler
            .starknet_storage_state
            .state
            .set_storage_at(
                &(
                    syscall_handler_hint_processor
                        .syscall_handler
                        .starknet_storage_state
                        .contract_address
                        .clone(),
                    address.to_bytes_be().try_into().unwrap(),
                ),
                Felt::new(3),
            );
        assert!(syscall_handler_hint_processor
            .execute_hint(
                &mut vm,
                &mut ExecutionScopes::new(),
                &any_box!(hint_data),
                &HashMap::new(),
            )
            .is_ok());

        let write = syscall_handler_hint_processor
            .syscall_handler
            .starknet_storage_state
            .read(&Address(address).to_32_bytes().unwrap());

        assert_eq!(write, Ok(&Felt::new(45)));
    }

    #[test]
    fn test_os_storage_read_hint_ok() {
        let mut vm = vm!();
        add_segments!(vm, 3);

        // insert data to form the request
        memory_insert!(
            vm,
            [
                ((1, 0), (2, 0)), //  syscall_ptr
                ((2, 0), 10),     //  StorageReadRequest.selector
                ((2, 1), 11)      //  StorageReadRequest.address
            ]
        );

        // syscall_ptr
        let ids_data = ids_data!["syscall_ptr"];

        let hint_data = HintProcessorData::new_default(STORAGE_READ.to_string(), ids_data);
        // invoke syscall
        let mut syscall_handler_hint_processor = SyscallHintProcessor::new_empty_os().unwrap();

        let execute_code_read_operation: VecDeque<Felt> =
            VecDeque::from([5.into(), 4.into(), 3.into(), 2.into(), 1.into()]);
        syscall_handler_hint_processor.syscall_handler = OsSyscallHandler::new(
            VecDeque::new(),
            VecDeque::new(),
            VecDeque::new(),
            VecDeque::new(),
            VecDeque::new(),
            execute_code_read_operation.clone(),
            HashMap::new(),
            Some(Relocatable {
                segment_index: 0,
                offset: 0,
            }),
            None,
            BlockInfo::default(),
        );

        let result = syscall_handler_hint_processor.execute_hint(
            &mut vm,
            &mut ExecutionScopes::new(),
            &any_box!(hint_data),
            &HashMap::new(),
        );

        assert_eq!(result, Ok(()));

        // Check VM inserts
        // StorageReadResponse
        assert_eq!(
            get_big_int(&vm, &relocatable!(2, 2)),
            Ok(execute_code_read_operation.get(0).unwrap().clone())
        );
    }
}<|MERGE_RESOLUTION|>--- conflicted
+++ resolved
@@ -158,11 +158,7 @@
 
     fn _storage_read(&mut self, address: Address) -> Result<Felt, SyscallHandlerError>;
 
-<<<<<<< HEAD
-    fn _storage_write(&mut self, address: Address, value: Felt);
-=======
     fn _storage_write(&mut self, address: Address, value: Felt) -> Result<(), SyscallHandlerError>;
->>>>>>> 94556ab9
 
     fn allocate_segment(
         &mut self,
@@ -1167,7 +1163,7 @@
 
         let hint_data = HintProcessorData::new_default(STORAGE_WRITE.to_string(), ids_data);
 
-        let mut syscall_handler_hint_processor = SyscallHintProcessor::new_empty().unwrap();
+        let mut syscall_handler_hint_processor = SyscallHintProcessor::new_empty();
 
         syscall_handler_hint_processor
             .syscall_handler
