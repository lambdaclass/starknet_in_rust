use super::{
    hint_code::*,
    os_syscall_handler::OsSyscallHandler,
    syscall_request::*,
    syscall_response::{
        CallContractResponse, DeployResponse, GetBlockNumberResponse, GetBlockTimestampResponse,
        GetCallerAddressResponse, GetContractAddressResponse, GetSequencerAddressResponse,
        GetTxInfoResponse, GetTxSignatureResponse, StorageReadResponse, WriteSyscallResponse,
    },
};
use crate::{
    business_logic::{
        execution::{execution_errors::ExecutionError, objects::TxInfoStruct},
        state::state_api_objects::BlockInfo,
    },
    core::errors::syscall_handler_errors::SyscallHandlerError,
    utils::Address,
};
use cairo_rs::{
    hint_processor::{
        builtin_hint_processor::{
            builtin_hint_processor_definition::{BuiltinHintProcessor, HintProcessorData},
            hint_utils::get_relocatable_from_var_name,
        },
        hint_processor_definition::{HintProcessor, HintReference},
    },
    serde::deserialize_program::ApTracking,
    types::{
        exec_scope::ExecutionScopes,
        relocatable::{MaybeRelocatable, Relocatable},
    },
    vm::{errors::hint_errors::HintError, vm_core::VirtualMachine},
};
use felt::Felt;
use std::{any::Any, collections::HashMap};

//* ---------------------
//* SyscallHandler Trait
//* ---------------------

pub(crate) trait SyscallHandler {
    fn emit_event(
        &mut self,
        vm: &VirtualMachine,
        syscall_ptr: Relocatable,
    ) -> Result<(), SyscallHandlerError>;

    fn send_message_to_l1(
        &mut self,
        vm: &VirtualMachine,
        syscall_ptr: Relocatable,
    ) -> Result<(), SyscallHandlerError>;

    fn library_call(
        &mut self,
        vm: &mut VirtualMachine,
        syscall_ptr: Relocatable,
    ) -> Result<(), SyscallHandlerError>;

    fn library_call_l1_handler(
        &mut self,
        vm: &mut VirtualMachine,
        syscall_ptr: Relocatable,
    ) -> Result<(), SyscallHandlerError>;

    fn call_contract(
        &mut self,
        vm: &mut VirtualMachine,
        syscall_ptr: Relocatable,
    ) -> Result<(), SyscallHandlerError>;

    fn storage_read(
        &mut self,
        vm: &mut VirtualMachine,
        syscall_ptr: Relocatable,
    ) -> Result<(), SyscallHandlerError> {
        let request = if let SyscallRequest::StorageRead(request) =
            self._read_and_validate_syscall_request("storage_read", vm, syscall_ptr)?
        {
            request
        } else {
            return Err(SyscallHandlerError::ExpectedGetBlockTimestampRequest);
        };

        let value = self._storage_read(request.address)?;
        let response = StorageReadResponse::new(value);

        response.write_syscall_response(vm, syscall_ptr)
    }

    fn storage_write(
        &mut self,
        vm: &mut VirtualMachine,
        syscall_ptr: Relocatable,
    ) -> Result<(), SyscallHandlerError> {
        let request = if let SyscallRequest::StorageWrite(request) =
            self._read_and_validate_syscall_request("storage_write", vm, syscall_ptr)?
        {
            request
        } else {
            return Err(SyscallHandlerError::ExpectedGetBlockTimestampRequest);
        };

        self._storage_write(request.address, request.value)?;

        Ok(())
    }

    fn _get_tx_info_ptr(
        &mut self,
        vm: &mut VirtualMachine,
    ) -> Result<Relocatable, SyscallHandlerError>;

    fn _deploy(
        &mut self,
        vm: &VirtualMachine,
        syscall_ptr: Relocatable,
    ) -> Result<Address, SyscallHandlerError>;

    fn deploy(
        &mut self,
        vm: &mut VirtualMachine,
        syscall_ptr: Relocatable,
    ) -> Result<(), SyscallHandlerError> {
        let contract_address = self._deploy(vm, syscall_ptr)?;

        let response = DeployResponse::new(
            contract_address.0,
            0.into(),
            Relocatable {
                segment_index: 0,
                offset: 0,
            },
        );
        response.write_syscall_response(vm, syscall_ptr)?;

        Ok(())
    }

    fn _read_and_validate_syscall_request(
        &mut self,
        syscall_name: &str,
        vm: &VirtualMachine,
        syscall_ptr: Relocatable,
    ) -> Result<SyscallRequest, SyscallHandlerError>;

    // Executes the contract call and fills the CallContractResponse struct.
    fn _call_contract_and_write_response(
        &mut self,
        syscall_name: &str,
        vm: &mut VirtualMachine,
        syscall_ptr: Relocatable,
    ) -> Result<(), SyscallHandlerError> {
        let retdata = self._call_contract(syscall_name, vm, syscall_ptr)?;

        let retdata_maybe_reloc = retdata
            .clone()
            .into_iter()
            .map(|item| MaybeRelocatable::from(Felt::new(item)))
            .collect::<Vec<MaybeRelocatable>>();

        let response = CallContractResponse::new(
            retdata.len(),
            self.allocate_segment(vm, retdata_maybe_reloc)?,
        );

        self._write_syscall_response(&response, vm, syscall_ptr)
    }

    fn _call_contract(
        &mut self,
        syscall_name: &str,
        vm: &VirtualMachine,
        syscall_ptr: Relocatable,
    ) -> Result<Vec<Felt>, SyscallHandlerError>;

    fn _get_caller_address(
        &mut self,
        vm: &VirtualMachine,
        syscall_ptr: Relocatable,
    ) -> Result<Address, SyscallHandlerError>;

    fn _get_contract_address(
        &mut self,
        vm: &VirtualMachine,
        syscall_ptr: Relocatable,
    ) -> Result<Address, SyscallHandlerError>;

    fn _storage_read(&mut self, address: Address) -> Result<Felt, SyscallHandlerError>;

    fn _storage_write(&mut self, address: Address, value: Felt) -> Result<(), SyscallHandlerError>;

    fn allocate_segment(
        &mut self,
        vm: &mut VirtualMachine,
        data: Vec<MaybeRelocatable>,
    ) -> Result<Relocatable, SyscallHandlerError>;

    fn _write_syscall_response<T: WriteSyscallResponse>(
        &self,
        response: &T,
        vm: &mut VirtualMachine,
        syscall_ptr: Relocatable,
    ) -> Result<(), SyscallHandlerError> {
        response.write_syscall_response(vm, syscall_ptr)
    }

    fn get_block_info(&self) -> &BlockInfo;

    fn get_block_number(
        &mut self,
        vm: &mut VirtualMachine,
        syscall_ptr: Relocatable,
    ) -> Result<(), SyscallHandlerError> {
        self._read_and_validate_syscall_request("get_block_number", vm, syscall_ptr)?;
        GetBlockNumberResponse::new(self.get_block_info().block_number)
            .write_syscall_response(vm, syscall_ptr)
    }

    // ~~~~~~~~~~~~~~~~~~~~~~~~~~~~~~~~~~~
    // ***********************************
    //  Implementation of Default methods
    // ***********************************
    // ~~~~~~~~~~~~~~~~~~~~~~~~~~~~~~~~~~~

    fn get_tx_info(
        &mut self,
        vm: &mut VirtualMachine,
        syscall_ptr: Relocatable,
    ) -> Result<(), SyscallHandlerError> {
        let _request =
            match self._read_and_validate_syscall_request("get_tx_info", vm, syscall_ptr)? {
                SyscallRequest::GetTxInfo(request) => request,
                _ => Err(SyscallHandlerError::InvalidSyscallReadRequest)?,
            };

        let tx_info = self._get_tx_info_ptr(vm)?;

        let response = GetTxInfoResponse::new(tx_info);
        response.write_syscall_response(vm, syscall_ptr)
    }

    fn get_tx_signature(
        &mut self,
        vm: &mut VirtualMachine,
        syscall_ptr: Relocatable,
    ) -> Result<(), SyscallHandlerError> {
        match self._read_and_validate_syscall_request("get_tx_signature", vm, syscall_ptr)? {
            SyscallRequest::GetTxSignature(_) => {}
            _ => return Err(SyscallHandlerError::ExpectedGetTxSignatureRequest),
        }

        let tx_info_pr = self._get_tx_info_ptr(vm)?;
        let tx_info = TxInfoStruct::from_ptr(vm, tx_info_pr)?;
        let response = GetTxSignatureResponse::new(tx_info.signature, tx_info.signature_len);

        response.write_syscall_response(vm, syscall_ptr)
    }

    fn get_block_timestamp(
        &mut self,
        vm: &mut VirtualMachine,
        syscall_ptr: Relocatable,
    ) -> Result<(), SyscallHandlerError> {
        let _request = if let SyscallRequest::GetBlockTimestamp(request) =
            self._read_and_validate_syscall_request("get_block_timestamp", vm, syscall_ptr)?
        {
            request
        } else {
            return Err(SyscallHandlerError::ExpectedGetBlockTimestampRequest);
        };

        let block_timestamp = self.get_block_info().block_timestamp;

        let response = GetBlockTimestampResponse::new(block_timestamp);

        response.write_syscall_response(vm, syscall_ptr)
    }

    fn get_caller_address(
        &mut self,
        vm: &mut VirtualMachine,
        syscall_ptr: Relocatable,
    ) -> Result<(), SyscallHandlerError> {
        let caller_address = self._get_caller_address(vm, syscall_ptr)?;
        let response = GetCallerAddressResponse::new(caller_address);
        response.write_syscall_response(vm, syscall_ptr)
    }

    fn get_contract_address(
        &mut self,
        vm: &mut VirtualMachine,
        syscall_ptr: Relocatable,
    ) -> Result<(), SyscallHandlerError> {
        let contract_address = self._get_contract_address(vm, syscall_ptr)?;
        let response = GetContractAddressResponse::new(contract_address);
        response.write_syscall_response(vm, syscall_ptr)
    }

    fn get_sequencer_address(
        &mut self,
        vm: &mut VirtualMachine,
        syscall_ptr: Relocatable,
    ) -> Result<(), SyscallHandlerError> {
        let _request = if let SyscallRequest::GetSequencerAddress(request) =
            self._read_and_validate_syscall_request("get_sequencer_address", vm, syscall_ptr)?
        {
            request
        } else {
            return Err(SyscallHandlerError::ExpectedGetSequencerAddressRequest);
        };

        let sequencer_address = self.get_block_info().sequencer_address.clone();

        let response = GetSequencerAddressResponse::new(sequencer_address);

        response.write_syscall_response(vm, syscall_ptr)
    }

    fn read_syscall_request(
        &self,
        syscall_name: &str,
        vm: &VirtualMachine,
        syscall_ptr: Relocatable,
    ) -> Result<SyscallRequest, SyscallHandlerError> {
        match syscall_name {
            "emit_event" => EmitEventStruct::from_ptr(vm, syscall_ptr),
            "get_tx_info" => GetTxInfoRequest::from_ptr(vm, syscall_ptr),
            "deploy" => DeployRequestStruct::from_ptr(vm, syscall_ptr),
            "send_message_to_l1" => SendMessageToL1SysCall::from_ptr(vm, syscall_ptr),
            "library_call" | "library_call_l1_handler" => {
                LibraryCallStruct::from_ptr(vm, syscall_ptr)
            }
            "call_contract" => CallContractRequest::from_ptr(vm, syscall_ptr),
            "get_caller_address" => GetCallerAddressRequest::from_ptr(vm, syscall_ptr),
            "get_contract_address" => GetContractAddressRequest::from_ptr(vm, syscall_ptr),
            "get_sequencer_address" => GetSequencerAddressRequest::from_ptr(vm, syscall_ptr),
            "get_block_number" => GetBlockNumberRequest::from_ptr(vm, syscall_ptr),
            "get_tx_signature" => GetTxSignatureRequest::from_ptr(vm, syscall_ptr),
            "get_block_timestamp" => GetBlockTimestampRequest::from_ptr(vm, syscall_ptr),
            "storage_read" => StorageReadRequest::from_ptr(vm, syscall_ptr),
            "storage_write" => StorageWriteRequest::from_ptr(vm, syscall_ptr),
            _ => Err(SyscallHandlerError::UnknownSyscall(
                syscall_name.to_string(),
            )),
        }
    }
}

pub(crate) trait SyscallHandlerPostRun {
    /// Performs post run syscall related tasks (if any).
    fn post_run(
        &self,
        _runner: &mut VirtualMachine,
        _syscall_stop_ptr: Relocatable,
    ) -> Result<(), ExecutionError> {
        Ok(())
    }
}

//* ------------------------
//* Structs implementations
//* ------------------------

pub(crate) struct SyscallHintProcessor<H: SyscallHandler> {
    pub(crate) builtin_hint_processor: BuiltinHintProcessor,
    pub(crate) syscall_handler: H,
}

impl<H> SyscallHintProcessor<H>
where
    H: SyscallHandler,
{
    pub fn new(syscall_handler: H) -> Self {
        SyscallHintProcessor {
            builtin_hint_processor: BuiltinHintProcessor::new_empty(),
            syscall_handler,
        }
    }

    // TODO: Remove warning inhibitor when finally used.
    #[allow(dead_code)]
    pub fn new_empty_os() -> Result<SyscallHintProcessor<OsSyscallHandler>, SyscallHandlerError> {
        Ok(SyscallHintProcessor {
            builtin_hint_processor: BuiltinHintProcessor::new_empty(),
            syscall_handler: OsSyscallHandler::default(),
        })
    }

    pub fn should_run_syscall_hint(
        &mut self,
        vm: &mut VirtualMachine,
        exec_scopes: &mut ExecutionScopes,
        hint_data: &Box<dyn Any>,
        constants: &HashMap<String, Felt>,
    ) -> Result<bool, HintError> {
        match self
            .builtin_hint_processor
            .execute_hint(vm, exec_scopes, hint_data, constants)
        {
            Ok(()) => Ok(false),
            Err(HintError::UnknownHint(_)) => Ok(true),
            Err(e) => Err(e),
        }
    }

    fn execute_syscall_hint(
        &mut self,
        vm: &mut VirtualMachine,
        _exec_scopes: &mut ExecutionScopes,
        hint_data: &Box<dyn Any>,
        _constants: &HashMap<String, Felt>,
    ) -> Result<(), SyscallHandlerError> {
        let hint_data = hint_data
            .downcast_ref::<HintProcessorData>()
            .ok_or(SyscallHandlerError::WrongHintData)?;

        match &*hint_data.code {
            DEPLOY => {
                let syscall_ptr = get_syscall_ptr(vm, &hint_data.ids_data, &hint_data.ap_tracking)?;
                self.syscall_handler.deploy(vm, syscall_ptr)
            }
            EMIT_EVENT_CODE => {
                let syscall_ptr = get_syscall_ptr(vm, &hint_data.ids_data, &hint_data.ap_tracking)?;
                self.syscall_handler.emit_event(vm, syscall_ptr)
            }
            GET_BLOCK_NUMBER => {
                let syscall_ptr = get_syscall_ptr(vm, &hint_data.ids_data, &hint_data.ap_tracking)?;
                self.syscall_handler.get_block_number(vm, syscall_ptr)
            }
            GET_BLOCK_TIMESTAMP => {
                let syscall_ptr = get_syscall_ptr(vm, &hint_data.ids_data, &hint_data.ap_tracking)?;
                self.syscall_handler.get_block_timestamp(vm, syscall_ptr)
            }
            GET_CALLER_ADDRESS => {
                let syscall_ptr = get_syscall_ptr(vm, &hint_data.ids_data, &hint_data.ap_tracking)?;
                self.syscall_handler.get_caller_address(vm, syscall_ptr)
            }
            GET_SEQUENCER_ADDRESS => {
                let syscall_ptr = get_syscall_ptr(vm, &hint_data.ids_data, &hint_data.ap_tracking)?;
                self.syscall_handler.get_sequencer_address(vm, syscall_ptr)
            }
            LIBRARY_CALL => {
                let syscall_ptr = get_syscall_ptr(vm, &hint_data.ids_data, &hint_data.ap_tracking)?;
                self.syscall_handler.library_call(vm, syscall_ptr)
            }
            LIBRARY_CALL_L1_HANDLER => {
                let syscall_ptr = get_syscall_ptr(vm, &hint_data.ids_data, &hint_data.ap_tracking)?;
                self.syscall_handler
                    .library_call_l1_handler(vm, syscall_ptr)
            }
            CALL_CONTRACT => {
                let syscall_ptr = get_syscall_ptr(vm, &hint_data.ids_data, &hint_data.ap_tracking)?;
                self.syscall_handler.call_contract(vm, syscall_ptr)
            }
            STORAGE_READ => {
                let syscall_ptr = get_syscall_ptr(vm, &hint_data.ids_data, &hint_data.ap_tracking)?;
                self.syscall_handler.storage_read(vm, syscall_ptr)
            }
            STORAGE_WRITE => {
                let syscall_ptr = get_syscall_ptr(vm, &hint_data.ids_data, &hint_data.ap_tracking)?;
                self.syscall_handler.storage_write(vm, syscall_ptr)
            }
            SEND_MESSAGE_TO_L1 => {
                let syscall_ptr = get_syscall_ptr(vm, &hint_data.ids_data, &hint_data.ap_tracking)?;
                self.syscall_handler.send_message_to_l1(vm, syscall_ptr)
            }
            GET_TX_SIGNATURE => {
                let syscall_ptr = get_syscall_ptr(vm, &hint_data.ids_data, &hint_data.ap_tracking)?;
                self.syscall_handler.get_tx_signature(vm, syscall_ptr)
            }
            GET_TX_INFO => {
                let syscall_ptr = get_syscall_ptr(vm, &hint_data.ids_data, &hint_data.ap_tracking)?;
                self.syscall_handler.get_tx_info(vm, syscall_ptr)
            }
            GET_CONTRACT_ADDRESS => {
                let syscall_ptr = get_syscall_ptr(vm, &hint_data.ids_data, &hint_data.ap_tracking)?;
                self.syscall_handler.get_contract_address(vm, syscall_ptr)
            }
            _ => Err(SyscallHandlerError::NotImplemented),
        }
    }
}

impl<H: SyscallHandler> HintProcessor for SyscallHintProcessor<H> {
    fn execute_hint(
        &mut self,
        vm: &mut VirtualMachine,
        exec_scopes: &mut ExecutionScopes,
        hint_data: &Box<dyn Any>,
        constants: &HashMap<String, Felt>,
    ) -> Result<(), HintError> {
        if self.should_run_syscall_hint(vm, exec_scopes, hint_data, constants)? {
            self.execute_syscall_hint(vm, exec_scopes, hint_data, constants)
                .map_err(|e| HintError::UnknownHint(e.to_string()))?;
        }
        Ok(())
    }
}

// TODO: Remove warning inhibitor when finally used.
#[allow(dead_code)]
fn get_ids_data(
    reference_ids: &HashMap<String, usize>,
    references: &HashMap<usize, HintReference>,
) -> Result<HashMap<String, HintReference>, HintError> {
    let mut ids_data = HashMap::<String, HintReference>::new();
    for (path, ref_id) in reference_ids {
        let name = path.rsplit('.').next().ok_or(HintError::FailedToGetIds)?;
        ids_data.insert(
            name.to_string(),
            references
                .get(ref_id)
                .ok_or(HintError::FailedToGetIds)?
                .clone(),
        );
    }
    Ok(ids_data)
}

fn get_syscall_ptr(
    vm: &VirtualMachine,
    ids_data: &HashMap<String, HintReference>,
    ap_tracking: &ApTracking,
) -> Result<Relocatable, SyscallHandlerError> {
    let location = get_relocatable_from_var_name("syscall_ptr", vm, ids_data, ap_tracking)
        .map_err(|_| SyscallHandlerError::SegmentationFault)?;
    let syscall_ptr = vm
        .get_relocatable(&location)
        .map_err(|_| SyscallHandlerError::SegmentationFault)?;
    Ok(syscall_ptr)
}

#[cfg(test)]
mod tests {
    use super::*;
    use crate::{
        add_segments, allocate_selector, any_box,
        business_logic::{
            execution::objects::{OrderedEvent, OrderedL2ToL1Message, TransactionExecutionContext},
            fact_state::in_memory_state_reader::InMemoryStateReader,
            state::{
                cached_state::CachedState,
                state_api::{State, StateReader},
            },
<<<<<<< HEAD
            transaction::objects::internal_invoke_function::InternalInvokeFunction,
=======
>>>>>>> 7bdb55a9
        },
        core::syscalls::os_syscall_handler::OsSyscallHandler,
        definitions::{general_config::StarknetGeneralConfig, transaction_type::TransactionType},
        memory_insert,
<<<<<<< HEAD
        services::api::contract_class::{ContractClass, EntryPointType},
=======
        services::api::contract_class::ContractClass,
>>>>>>> 7bdb55a9
        utils::{
            get_big_int, get_integer, get_relocatable,
            test_utils::{ids_data, vm},
        },
    };
    use cairo_rs::relocatable;
    use num_traits::Num;
    use std::{collections::VecDeque, path::PathBuf};

    type BusinessLogicSyscallHandler<'a> =
        crate::core::syscalls::business_logic_syscall_handler::BusinessLogicSyscallHandler<
            'a,
            CachedState<InMemoryStateReader>,
        >;
    type SyscallHintProcessor<'a> = super::SyscallHintProcessor<BusinessLogicSyscallHandler<'a>>;

    #[test]
    fn read_send_message_to_l1_request() {
        let mut state = CachedState::<InMemoryStateReader>::default();
        let syscall = BusinessLogicSyscallHandler::default_with(&mut state);
        let mut vm = vm!();
        add_segments!(vm, 3);

        memory_insert!(
            vm,
            [((1, 0), 0), ((1, 1), 1), ((1, 2), 2), ((1, 3), (2, 0))]
        );
        assert_eq!(
            syscall.read_syscall_request("send_message_to_l1", &vm, relocatable!(1, 0)),
            Ok(SyscallRequest::SendMessageToL1(SendMessageToL1SysCall {
                _selector: 0.into(),
                to_address: Address(1.into()),
                payload_size: 2,
                payload_ptr: relocatable!(2, 0)
            }))
        )
    }

    #[test]
    fn read_deploy_syscall_request() {
        let mut state = CachedState::<InMemoryStateReader>::default();
        let syscall = BusinessLogicSyscallHandler::default_with(&mut state);
        let mut vm = vm!();
        add_segments!(vm, 2);

        memory_insert!(
            vm,
            [
                ((1, 0), 0),
                ((1, 1), 1),
                ((1, 2), 2),
                ((1, 3), 3),
                ((1, 4), (1, 20)),
                ((1, 5), 4)
            ]
        );

        assert_eq!(
            syscall.read_syscall_request("deploy", &vm, relocatable!(1, 0)),
            Ok(SyscallRequest::Deploy(DeployRequestStruct {
                _selector: 0.into(),
                class_hash: 1.into(),
                contract_address_salt: 2.into(),
                constructor_calldata_size: 3.into(),
                constructor_calldata: relocatable!(1, 20),
                deploy_from_zero: 4,
            }))
        )
    }

    #[test]
    fn get_block_timestamp_for_business_logic() {
        let mut state = CachedState::<InMemoryStateReader>::default();
        let syscall = BusinessLogicSyscallHandler::default_with(&mut state);
        let mut vm = vm!();
        add_segments!(vm, 2);

        memory_insert!(
            vm,
            [
                ((1, 0), (1, 1)), // syscall_ptr
                ((1, 1), 18)
            ]
        );

        let ids_data = ids_data!["syscall_ptr"];

        let hint_data = HintProcessorData::new_default(GET_BLOCK_TIMESTAMP.to_string(), ids_data);

        // invoke syscall
        let mut state = CachedState::<InMemoryStateReader>::default();
        let mut syscall_handler =
            SyscallHintProcessor::new(BusinessLogicSyscallHandler::default_with(&mut state));
        syscall_handler
            .execute_hint(
                &mut vm,
                &mut ExecutionScopes::new(),
                &any_box!(hint_data),
                &HashMap::new(),
            )
            .unwrap();

        // Check that syscall.get_block_timestamp insert syscall.get_block_info().block_timestamp in the (1,2) position
        assert_eq!(
            get_big_int(&vm, &relocatable!(1, 2)).unwrap(),
            syscall.get_block_info().block_timestamp.into()
        );
    }

    #[test]
    fn get_sequencer_address_for_business_logic() {
        let mut vm = vm!();
        add_segments!(vm, 2);

        memory_insert!(vm, [((1, 0), (1, 1)), ((1, 1), 18)]);

        let ids_data = ids_data!["syscall_ptr"];

        let hint_data = HintProcessorData::new_default(GET_SEQUENCER_ADDRESS.to_string(), ids_data);

        // invoke syscall
        let mut state = CachedState::<InMemoryStateReader>::default();
        let mut syscall_handler =
            SyscallHintProcessor::new(BusinessLogicSyscallHandler::default_with(&mut state));
        syscall_handler
            .execute_hint(
                &mut vm,
                &mut ExecutionScopes::new(),
                &any_box!(hint_data),
                &HashMap::new(),
            )
            .unwrap();

        // Check that syscall.get_sequencer insert syscall.get_block_info().sequencer_address in the (1,1) position
        assert_eq!(get_big_int(&vm, &relocatable!(1, 2)).unwrap(), 0.into())
    }

    #[test]
    fn emit_event_test() {
        // create data and variables to execute hint

        let mut vm = vm!();
        add_segments!(vm, 4);

        // insert keys and data to generate the event
        // keys ptr points to (3,0)
        // data ptr points to (3,3)

        // selector of syscall
        let selector = "1280709301550335749748";

        allocate_selector!(vm, ((2, 0), selector.as_bytes()));
        memory_insert!(
            vm,
            [
                ((1, 0), (2, 0)), // syscall ptr
                ((2, 1), 2),      // keys len
                ((2, 2), (3, 0)), // keys ptr
                ((2, 3), 2),      // data len
                ((2, 4), (3, 3)), // data ptr
                ((3, 0), 1),      // keys pointed by key ptr
                ((3, 1), 1),
                ((3, 3), 1), // data pointed by data ptr
                ((3, 4), 1)
            ]
        );
        // syscall_ptr
        let ids_data = ids_data!["syscall_ptr"];

        let hint_data = HintProcessorData::new_default(EMIT_EVENT_CODE.to_string(), ids_data);

        // invoke syscall
        let mut state = CachedState::<InMemoryStateReader>::default();
        let mut syscall_handler =
            SyscallHintProcessor::new(BusinessLogicSyscallHandler::default_with(&mut state));
        syscall_handler
            .execute_hint(
                &mut vm,
                &mut ExecutionScopes::new(),
                &any_box!(hint_data),
                &HashMap::new(),
            )
            .unwrap();

        let event = syscall_handler
            .syscall_handler
            .events
            .get(0)
            .unwrap()
            .clone();

        assert_eq!(
            OrderedEvent::new(
                0,
                Vec::from([1.into(), 1.into()]),
                Vec::from([1.into(), 1.into()])
            ),
            event
        );
        assert_eq!(
            syscall_handler
                .syscall_handler
                .tx_execution_context
                .n_emitted_events,
            1
        );
    }

    #[test]
    fn get_tx_info_for_business_logic_test() {
        let mut vm = vm!();
        add_segments!(vm, 3);

        // insert data to form the request
        memory_insert!(
            vm,
            [
                ((1, 0), (2, 0)), //  syscall_ptr
                ((2, 0), 8)       //  GetTxInfoRequest.selector
            ]
        );

        // syscall_ptr
        let ids_data = ids_data!["syscall_ptr"];

        let hint_data = HintProcessorData::new_default(GET_TX_INFO.to_string(), ids_data);

        // invoke syscall
        let mut state = CachedState::<InMemoryStateReader>::default();
        let mut syscall_handler_hint_processor =
            SyscallHintProcessor::new(BusinessLogicSyscallHandler::default_with(&mut state));

        let tx_execution_context = TransactionExecutionContext {
            n_emitted_events: 50,
            version: 51,
            account_contract_address: Address(260.into()),
            max_fee: 261,
            transaction_hash: 262.into(),
            signature: vec![300.into(), 301.into()],
            nonce: 263.into(),
            n_sent_messages: 52,
            _n_steps: 100000,
        };
        syscall_handler_hint_processor
            .syscall_handler
            .tx_execution_context = tx_execution_context.clone();

        let result = syscall_handler_hint_processor.execute_hint(
            &mut vm,
            &mut ExecutionScopes::new(),
            &any_box!(hint_data),
            &HashMap::new(),
        );

        assert_eq!(result, Ok(()));

        // Check VM inserts

        // TransactionExecutionContext.signature
        assert_eq!(
            vm.get_integer(&relocatable!(3, 0)).unwrap().into_owned(),
            tx_execution_context.signature[0]
        );
        assert_eq!(
            vm.get_integer(&relocatable!(3, 1)).unwrap().into_owned(),
            tx_execution_context.signature[1]
        );

        // TxInfoStruct
        assert_eq!(
            get_integer(&vm, &relocatable!(4, 0)),
            Ok(tx_execution_context.version as usize)
        );
        assert_eq!(
            get_big_int(&vm, &relocatable!(4, 1)),
            Ok(tx_execution_context.account_contract_address.0)
        );
        assert_eq!(
            get_integer(&vm, &relocatable!(4, 2)),
            Ok(tx_execution_context.max_fee as usize)
        );
        assert_eq!(
            get_integer(&vm, &relocatable!(4, 3)),
            Ok(tx_execution_context.signature.len())
        );
        assert_eq!(
            get_relocatable(&vm, &relocatable!(4, 4)),
            Ok(relocatable!(3, 0))
        );
        assert_eq!(
            get_big_int(&vm, &relocatable!(4, 5)),
            Ok(tx_execution_context.transaction_hash)
        );
        assert_eq!(
            get_big_int(&vm, &relocatable!(4, 6)),
            Ok(syscall_handler_hint_processor
                .syscall_handler
                .general_config
                .starknet_os_config
                .chain_id
                .to_felt())
        );

        assert_eq!(
            get_big_int(&vm, &relocatable!(4, 7)),
            Ok(tx_execution_context.nonce)
        );

        // GetTxInfoResponse
        assert_eq!(
            vm.get_relocatable(&relocatable!(2, 1)),
            Ok(relocatable!(4, 0))
        );
    }

    #[test]
    fn get_tx_info_for_business_logic_with_tx_info_ptr() {
        let mut vm = vm!();
        add_segments!(vm, 3);

        // insert data to form the request
        memory_insert!(
            vm,
            [
                ((1, 0), (2, 0)), //  syscall_ptr
                ((2, 0), 8)       //  GetTxInfoRequest.selector
            ]
        );

        // syscall_ptr
        let ids_data = ids_data!["syscall_ptr"];

        let hint_data = HintProcessorData::new_default(GET_TX_INFO.to_string(), ids_data);

        // invoke syscall
        let mut state = CachedState::<InMemoryStateReader>::default();
        let mut syscall_handler_hint_processor =
            SyscallHintProcessor::new(BusinessLogicSyscallHandler::default_with(&mut state));

        syscall_handler_hint_processor.syscall_handler.tx_info_ptr =
            Some(relocatable!(7, 0).into());

        let result = syscall_handler_hint_processor.execute_hint(
            &mut vm,
            &mut ExecutionScopes::new(),
            &any_box!(hint_data),
            &HashMap::new(),
        );

        assert_eq!(result, Ok(()));

        // GetTxInfoResponse
        assert_eq!(
            vm.get_relocatable(&relocatable!(2, 1)),
            Ok(relocatable!(7, 0))
        );
    }

    #[test]
    fn get_tx_info_for_os_syscall_test() {
        let mut vm = vm!();
        add_segments!(vm, 3);

        // insert data to form the request
        memory_insert!(
            vm,
            [
                ((1, 0), (2, 0)), //  syscall_ptr
                ((2, 0), 8)       //  GetTxInfoRequest.selector
            ]
        );

        // syscall_ptr
        let ids_data = ids_data!["syscall_ptr"];

        let hint_data = HintProcessorData::new_default(GET_TX_INFO.to_string(), ids_data);
        // invoke syscall
        let mut syscall_handler_hint_processor = SyscallHintProcessor::new_empty_os().unwrap();

        syscall_handler_hint_processor.syscall_handler.tx_info_ptr = Some(relocatable!(18, 12));

        let result = syscall_handler_hint_processor.execute_hint(
            &mut vm,
            &mut ExecutionScopes::new(),
            &any_box!(hint_data),
            &HashMap::new(),
        );

        assert_eq!(result, Ok(()));

        // Check VM inserts
        // GetTxInfoResponse
        assert_eq!(
            vm.get_relocatable(&relocatable!(2, 1)),
            Ok(relocatable!(18, 12))
        );
    }

    #[test]
    fn test_get_caller_address_ok() {
        let mut vm = vm!();

        add_segments!(vm, 2);

        // direction (1,0) is the sycall_ptr
        memory_insert!(vm, [((1, 0), (1, 1)), ((1, 1), 0)]);

        // syscall_ptr
        let ids_data = ids_data!["syscall_ptr"];

        let hint_data = HintProcessorData::new_default(GET_CALLER_ADDRESS.to_string(), ids_data);

        // invoke syscall
        let mut state = CachedState::<InMemoryStateReader>::default();
        let mut hint_processor =
            SyscallHintProcessor::new(BusinessLogicSyscallHandler::default_with(&mut state));
        hint_processor
            .execute_hint(
                &mut vm,
                &mut ExecutionScopes::new(),
                &any_box!(hint_data),
                &HashMap::new(),
            )
            .unwrap();

        // response is written in direction (1,2)
        assert_eq!(
            get_big_int(&vm, &relocatable!(1, 2)).unwrap(),
            hint_processor.syscall_handler.caller_address.0
        )
    }

    #[test]
    fn test_send_message_to_l1_ok() {
        let mut vm = vm!();

        add_segments!(vm, 3);

        // parameters are read from memory location (1,1)
        memory_insert!(
            vm,
            [
                ((1, 0), (1, 1)), // syscall_ptr
                ((1, 1), 0),
                ((1, 2), 1),
                ((1, 3), 2),
                ((1, 4), (2, 0)),
                ((2, 0), 18),
                ((2, 1), 12)
            ]
        );

        // syscall_ptr
        let ids_data = ids_data!["syscall_ptr"];

        let hint_data = HintProcessorData::new_default(SEND_MESSAGE_TO_L1.to_string(), ids_data);

        // invoke syscall
        let mut state = CachedState::<InMemoryStateReader>::default();
        let mut hint_processor =
            SyscallHintProcessor::new(BusinessLogicSyscallHandler::default_with(&mut state));
        hint_processor
            .execute_hint(
                &mut vm,
                &mut ExecutionScopes::new(),
                &any_box!(hint_data),
                &HashMap::new(),
            )
            .unwrap();

        assert_eq!(
            hint_processor
                .syscall_handler
                .tx_execution_context
                .n_sent_messages,
            1
        );
        assert_eq!(
            hint_processor.syscall_handler.l2_to_l1_messages,
            vec![OrderedL2ToL1Message::new(
                hint_processor
                    .syscall_handler
                    .tx_execution_context
                    .n_sent_messages
                    - 1,
                Address(1.into()),
                vec![18.into(), 12.into()],
            )]
        );
    }

    #[test]
    fn test_get_block_number() {
        let mut vm = vm!();

        add_segments!(vm, 4);
        memory_insert!(
            vm,
            [
                ((1, 0), (2, 0)), // Syscall pointer.
                ((2, 0), 0)       // selector
            ]
        );

        let mut state = CachedState::<InMemoryStateReader>::default();
        let mut hint_processor =
            SyscallHintProcessor::new(BusinessLogicSyscallHandler::default_with(&mut state));

        let hint_data =
            HintProcessorData::new_default(GET_BLOCK_NUMBER.to_string(), ids_data!["syscall_ptr"]);
        assert_eq!(
            hint_processor.execute_hint(
                &mut vm,
                &mut ExecutionScopes::new(),
                &any_box!(hint_data),
                &HashMap::new(),
            ),
            Ok(()),
        );
        assert_eq!(get_integer(&vm, &relocatable!(2, 1)), Ok(0));
    }

    #[test]
    fn test_get_contract_address_ok() {
        let mut vm = vm!();

        add_segments!(vm, 2);

        // direction (1,0) is the sycall_ptr
        memory_insert!(vm, [((1, 0), (1, 1)), ((1, 1), 0)]);

        // syscall_ptr
        let ids_data = ids_data!["syscall_ptr"];

        let hint_data = HintProcessorData::new_default(GET_CONTRACT_ADDRESS.to_string(), ids_data);

        // invoke syscall
        let mut state = CachedState::<InMemoryStateReader>::default();
        let mut hint_processor =
            SyscallHintProcessor::new(BusinessLogicSyscallHandler::default_with(&mut state));
        hint_processor
            .execute_hint(
                &mut vm,
                &mut ExecutionScopes::new(),
                &any_box!(hint_data),
                &HashMap::new(),
            )
            .unwrap();

        // response is written in direction (1,2)
        assert_eq!(
            get_big_int(&vm, &relocatable!(1, 2)).unwrap(),
            hint_processor.syscall_handler.contract_address.0
        )
    }

    #[test]
    fn test_gt_tx_signature() {
        let mut vm = vm!();

        add_segments!(vm, 3);

        memory_insert!(
            vm,
            [
                ((1, 0), (2, 0)), //  syscall_ptr
                ((2, 0), 8)       //  GetTxInfoRequest.selector
            ]
        );

        // syscall_ptr
        let ids_data = ids_data!["syscall_ptr"];

        let hint_data = HintProcessorData::new_default(GET_TX_SIGNATURE.to_string(), ids_data);

        // invoke syscall
        let mut state = CachedState::<InMemoryStateReader>::default();
        let mut syscall_handler_hint_processor =
            SyscallHintProcessor::new(BusinessLogicSyscallHandler::default_with(&mut state));

        let tx_execution_context = TransactionExecutionContext {
            n_emitted_events: 50,
            version: 51,
            account_contract_address: Address(260.into()),
            max_fee: 261,
            transaction_hash: 262.into(),
            signature: vec![300.into(), 301.into()],
            nonce: 263.into(),
            n_sent_messages: 52,
            _n_steps: 10000,
        };
        syscall_handler_hint_processor
            .syscall_handler
            .tx_execution_context = tx_execution_context.clone();

        let result = syscall_handler_hint_processor.execute_hint(
            &mut vm,
            &mut ExecutionScopes::new(),
            &any_box!(hint_data),
            &HashMap::new(),
        );

        assert!(result.is_ok());
        assert_eq!(
            get_integer(&vm, &relocatable!(2, 1)).unwrap(),
            tx_execution_context.signature.len()
        );
        assert_eq!(
            vm.get_relocatable(&relocatable!(2, 2)).unwrap(),
            relocatable!(3, 0)
        );
    }

    #[test]
    fn test_bl_storage_read_hint_ok() {
        let mut vm = vm!();
        add_segments!(vm, 3);

        let address = Felt::from_str_radix(
            "2151680050850558576753658069693146429350618838199373217695410689374331200218",
            10,
        )
        .unwrap();
        // insert data to form the request
        memory_insert!(
            vm,
            [
                ((1, 0), (2, 0)), //  syscall_ptr
                ((2, 0), 10)      //  StorageReadRequest.selector
            ]
        );

        // StorageReadRequest.address
        vm.insert_value(&relocatable!(2, 1), address.clone())
            .unwrap();

        // syscall_ptr
        let ids_data = ids_data!["syscall_ptr"];

        let hint_data = HintProcessorData::new_default(STORAGE_READ.to_string(), ids_data);

        let mut state = CachedState::<InMemoryStateReader>::default();
        let mut syscall_handler_hint_processor =
            SyscallHintProcessor::new(BusinessLogicSyscallHandler::default_with(&mut state));

        let storage_value = Felt::new(3);
        syscall_handler_hint_processor
            .syscall_handler
            .starknet_storage_state
            .state
            .set_storage_at(
                &(
                    syscall_handler_hint_processor
                        .syscall_handler
                        .starknet_storage_state
                        .contract_address
                        .clone(),
                    address.to_bytes_be().try_into().unwrap(),
                ),
                storage_value.clone(),
            );
        assert!(syscall_handler_hint_processor
            .execute_hint(
                &mut vm,
                &mut ExecutionScopes::new(),
                &any_box!(hint_data),
                &HashMap::new(),
            )
            .is_ok());

        // Check StorageReadResponse insert
        assert_eq!(Ok(storage_value), get_big_int(&vm, &relocatable!(2, 2)));
    }

    #[test]
    fn test_bl_storage_write_hint_ok() {
        let mut vm = vm!();
        add_segments!(vm, 3);

        let address = Felt::from_str_radix(
            "2151680050850558576753658069693146429350618838199373217695410689374331200218",
            10,
        )
        .unwrap();

        memory_insert!(
            vm,
            [
                ((1, 0), (2, 0)), //  syscall_ptr
                ((2, 0), 10),     //  StorageWriteRequest.selector
                ((2, 2), 45)      //  StorageWriteRequest.value
            ]
        );

        // StorageWriteRequest.address
        vm.insert_value(&relocatable!(2, 1), address.clone())
            .unwrap();

        // syscall_ptr
        let ids_data = ids_data!["syscall_ptr"];

        let hint_data = HintProcessorData::new_default(STORAGE_WRITE.to_string(), ids_data);

        let mut state = CachedState::<InMemoryStateReader>::default();
        let mut syscall_handler_hint_processor =
            SyscallHintProcessor::new(BusinessLogicSyscallHandler::default_with(&mut state));

        syscall_handler_hint_processor
            .syscall_handler
            .starknet_storage_state
            .state
            .set_storage_at(
                &(
                    syscall_handler_hint_processor
                        .syscall_handler
                        .starknet_storage_state
                        .contract_address
                        .clone(),
                    address.to_bytes_be().try_into().unwrap(),
                ),
                Felt::new(3),
            );
        assert!(syscall_handler_hint_processor
            .execute_hint(
                &mut vm,
                &mut ExecutionScopes::new(),
                &any_box!(hint_data),
                &HashMap::new(),
            )
            .is_ok());

        let write = syscall_handler_hint_processor
            .syscall_handler
            .starknet_storage_state
            .read(&Address(address).to_32_bytes().unwrap());

        assert_eq!(write, Ok(&Felt::new(45)));
    }

    #[test]
    fn test_os_storage_read_hint_ok() {
        let mut vm = vm!();
        add_segments!(vm, 3);

        // insert data to form the request
        memory_insert!(
            vm,
            [
                ((1, 0), (2, 0)), //  syscall_ptr
                ((2, 0), 10),     //  StorageReadRequest.selector
                ((2, 1), 11)      //  StorageReadRequest.address
            ]
        );

        // syscall_ptr
        let ids_data = ids_data!["syscall_ptr"];

        let hint_data = HintProcessorData::new_default(STORAGE_READ.to_string(), ids_data);
        // invoke syscall
        let mut syscall_handler_hint_processor = SyscallHintProcessor::new_empty_os().unwrap();

        let execute_code_read_operation: VecDeque<Felt> =
            VecDeque::from([5.into(), 4.into(), 3.into(), 2.into(), 1.into()]);
        syscall_handler_hint_processor.syscall_handler = OsSyscallHandler::new(
            VecDeque::new(),
            VecDeque::new(),
            VecDeque::new(),
            VecDeque::new(),
            VecDeque::new(),
            execute_code_read_operation.clone(),
            HashMap::new(),
            Some(Relocatable {
                segment_index: 0,
                offset: 0,
            }),
            None,
            BlockInfo::default(),
        );

        let result = syscall_handler_hint_processor.execute_hint(
            &mut vm,
            &mut ExecutionScopes::new(),
            &any_box!(hint_data),
            &HashMap::new(),
        );

        assert_eq!(result, Ok(()));

        // Check VM inserts
        // StorageReadResponse
        assert_eq!(
            get_big_int(&vm, &relocatable!(2, 2)),
            Ok(execute_code_read_operation.get(0).unwrap().clone())
        );
    }

    #[test]
    fn test_bl_deploy_ok() {
        let mut vm = vm!();
        add_segments!(vm, 4);

        // insert data to form the request
        memory_insert!(
            vm,
            [
                ((1, 0), (2, 0)), //  syscall_ptr
                ((2, 0), 10),     // DeployRequestStruct._selector
                // ((2, 1), class_hash),     // DeployRequestStruct.class_hash
                ((2, 2), 12),     // DeployRequestStruct.contract_address_salt
                ((2, 3), 0),      // DeployRequestStruct.constructor_calldata_size
                ((2, 4), (3, 0)), // DeployRequestStruct.constructor_calldata
                ((2, 5), 0)       // DeployRequestStruct.deploy_from_zero
            ]
        );

        let class_hash_felt = Felt::from_str_radix(
            "284536ad7de8852cc9101133f7f7670834084d568610335c94da1c4d9ce4be6",
            16,
        )
        .unwrap();
        let class_hash: [u8; 32] = class_hash_felt.to_bytes_be().try_into().unwrap();

        vm.insert_value(&relocatable!(2, 1), class_hash_felt)
            .unwrap();

        // Hinta data
        let ids_data = ids_data!["syscall_ptr"];
        let hint_data = HintProcessorData::new_default(DEPLOY.to_string(), ids_data);

        // Create SyscallHintProcessor
        let mut state = CachedState::<InMemoryStateReader>::default();
        let mut syscall_handler_hint_processor =
            SyscallHintProcessor::new(BusinessLogicSyscallHandler::default_with(&mut state));
        // Initialize state.set_contract_classes
        syscall_handler_hint_processor
            .syscall_handler
            .starknet_storage_state
            .state
            .set_contract_classes(HashMap::new())
            .unwrap();

        // Set contract class
        let contract_class =
            ContractClass::try_from(PathBuf::from("tests/fibonacci.json")).unwrap();
        syscall_handler_hint_processor
            .syscall_handler
            .starknet_storage_state
            .state
            .set_contract_class(&class_hash, &contract_class)
            .unwrap();

        // Execute Deploy hint
        assert_eq!(
            syscall_handler_hint_processor.execute_hint(
                &mut vm,
                &mut ExecutionScopes::new(),
                &any_box!(hint_data),
                &HashMap::new(),
            ),
            Ok(())
        );

        // Check VM inserts
        // DeployResponse.contract_address
        let deployed_address = get_big_int(&vm, &relocatable!(2, 6)).unwrap();
        // DeployResponse.constructor_retdata_size
        assert_eq!(get_big_int(&vm, &relocatable!(2, 7)), Ok(0.into()));
        // DeployResponse.constructor_retdata
        assert_eq!(
            get_relocatable(&vm, &relocatable!(2, 8)),
            Ok(relocatable!(0, 0))
        );

        // Check State diff
        assert_eq!(
            syscall_handler_hint_processor
                .syscall_handler
                .starknet_storage_state
                .state
                .get_class_hash_at(&Address(deployed_address)),
            Ok(&class_hash)
        );
    }
<<<<<<< HEAD

    #[test]
    fn test_deploy_and_invoke() {
        /*
        DEPLOY
        */
        let mut vm = vm!();
        add_segments!(vm, 4);

        // insert data to form the request
        memory_insert!(
            vm,
            [
                ((1, 0), (2, 0)), //  syscall_ptr
                ((2, 0), 10),     // DeployRequestStruct._selector
                // ((2, 1), class_hash),     // DeployRequestStruct.class_hash
                ((2, 2), 12),     // DeployRequestStruct.contract_address_salt
                ((2, 3), 1),      // DeployRequestStruct.constructor_calldata_size
                ((2, 4), (3, 0)), // DeployRequestStruct.constructor_calldata
                ((2, 5), 0),      // DeployRequestStruct.deploy_from_zero
                ((3, 0), 250)     // constructor
            ]
        );

        let class_hash_felt = Felt::from_str_radix(
            "284536ad7de8852cc9101133f7f7670834084d568610335c94da1c4d9ce4be6",
            16,
        )
        .unwrap();
        let class_hash: [u8; 32] = class_hash_felt.to_bytes_be().try_into().unwrap();

        vm.insert_value(&relocatable!(2, 1), class_hash_felt)
            .unwrap();

        // Hinta data
        let ids_data = ids_data!["syscall_ptr"];
        let hint_data = HintProcessorData::new_default(
            "syscall_handler.deploy(segments=segments, syscall_ptr=ids.syscall_ptr)".to_string(),
            ids_data,
        );

        // Create SyscallHintProcessor
        let mut state = CachedState::<InMemoryStateReader>::default();
        let mut syscall_handler_hint_processor =
            SyscallHintProcessor::new(BusinessLogicSyscallHandler::default_with(&mut state));
        // Initialize state.set_contract_classes
        syscall_handler_hint_processor
            .syscall_handler
            .starknet_storage_state
            .state
            .set_contract_classes(HashMap::new())
            .unwrap();

        // Set contract class
        let contract_class =
            ContractClass::try_from(PathBuf::from("tests/storage_var_and_constructor.json"))
                .unwrap();
        syscall_handler_hint_processor
            .syscall_handler
            .starknet_storage_state
            .state
            .set_contract_class(&class_hash, &contract_class)
            .unwrap();

        // Execute Deploy hint
        assert_eq!(
            syscall_handler_hint_processor.execute_hint(
                &mut vm,
                &mut ExecutionScopes::new(),
                &any_box!(hint_data),
                &HashMap::new(),
            ),
            Ok(())
        );

        // Check VM inserts
        // DeployResponse.contract_address
        let deployed_address = get_big_int(&vm, &relocatable!(2, 6)).unwrap();
        // DeployResponse.constructor_retdata_size
        assert_eq!(get_big_int(&vm, &relocatable!(2, 7)), Ok(0.into()));
        // DeployResponse.constructor_retdata
        assert_eq!(
            get_relocatable(&vm, &relocatable!(2, 8)),
            Ok(relocatable!(0, 0))
        );

        // Check State diff
        assert_eq!(
            syscall_handler_hint_processor
                .syscall_handler
                .starknet_storage_state
                .state
                .get_class_hash_at(&Address(deployed_address.clone())),
            Ok(&class_hash)
        );

        /*
        INVOKE
        */
        let internal_invoke_function = InternalInvokeFunction::new(
            Address(deployed_address.clone()),
            Felt::from_str_radix(
                "283e8c15029ea364bfb37203d91b698bc75838eaddc4f375f1ff83c2d67395c",
                16,
            )
            .unwrap(),
            EntryPointType::External,
            vec![10.into()],
            TransactionType::InvokeFunction,
            0,
            0.into(),
            0.into(),
            Vec::new(),
            0,
            0.into(),
        );

        // Invoke result
        let result = internal_invoke_function
            ._apply_specific_concurrent_changes(&mut state, &StarknetGeneralConfig::default())
            .unwrap();

        let result_call_info = result.call_info.unwrap();

        assert_eq!(result.tx_type, Some(TransactionType::InvokeFunction));
        assert_eq!(result_call_info.contract_address, Address(deployed_address));
        assert_eq!(result_call_info.class_hash, Some(class_hash));
        assert_eq!(
            result_call_info.entry_point_type,
            Some(EntryPointType::External)
        );
        assert_eq!(result_call_info.calldata, vec![10.into()]);
        assert_eq!(result_call_info.retdata, vec![260.into()]);
        assert_eq!(result_call_info.storage_read_values, vec![250.into()]);
    }
=======
>>>>>>> 7bdb55a9
}<|MERGE_RESOLUTION|>--- conflicted
+++ resolved
@@ -543,19 +543,12 @@
                 cached_state::CachedState,
                 state_api::{State, StateReader},
             },
-<<<<<<< HEAD
             transaction::objects::internal_invoke_function::InternalInvokeFunction,
-=======
->>>>>>> 7bdb55a9
         },
         core::syscalls::os_syscall_handler::OsSyscallHandler,
         definitions::{general_config::StarknetGeneralConfig, transaction_type::TransactionType},
         memory_insert,
-<<<<<<< HEAD
         services::api::contract_class::{ContractClass, EntryPointType},
-=======
-        services::api::contract_class::ContractClass,
->>>>>>> 7bdb55a9
         utils::{
             get_big_int, get_integer, get_relocatable,
             test_utils::{ids_data, vm},
@@ -1439,7 +1432,6 @@
             Ok(&class_hash)
         );
     }
-<<<<<<< HEAD
 
     #[test]
     fn test_deploy_and_invoke() {
@@ -1575,6 +1567,4 @@
         assert_eq!(result_call_info.retdata, vec![260.into()]);
         assert_eq!(result_call_info.storage_read_values, vec![250.into()]);
     }
-=======
->>>>>>> 7bdb55a9
 }