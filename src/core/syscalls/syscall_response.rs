<<<<<<< HEAD
use felt::Felt252;

#[allow(dead_code)]
pub(crate) enum ResponseBody {
    StorageReadResponse { value: Option<Felt252> },
}
=======
use cairo_rs::types::relocatable::Relocatable;
use felt::Felt252;
>>>>>>> 23d553aa

pub enum ResponseBody {
    Deploy(DeployResponse),
    Failure(FailureReason),
}
#[allow(unused)]
pub(crate) struct SyscallResponse {
    /// The amount of gas left after the syscall execution.
    pub gas: u64,
    /// Syscall specific response fields.
    pub body: Option<ResponseBody>,
}

// ----------------------
//   Response objects
// ----------------------

pub struct DeployResponse {
    pub contract_address: Felt252,
    pub retdata_start: Relocatable,
    pub retdata_end: Relocatable,
}

pub struct FailureReason {
    pub retdata_start: Relocatable,
    pub retdata_end: Relocatable,
    // Syscall specific response fields.
    // TODO: this cause circular dependency
    //pub(crate) body: Option<ResponseBody>,
}<|MERGE_RESOLUTION|>--- conflicted
+++ resolved
@@ -1,16 +1,10 @@
-<<<<<<< HEAD
+use cairo_rs::types::relocatable::Relocatable;
 use felt::Felt252;
 
+// TODO: remove once used.
 #[allow(dead_code)]
 pub(crate) enum ResponseBody {
     StorageReadResponse { value: Option<Felt252> },
-}
-=======
-use cairo_rs::types::relocatable::Relocatable;
-use felt::Felt252;
->>>>>>> 23d553aa
-
-pub enum ResponseBody {
     Deploy(DeployResponse),
     Failure(FailureReason),
 }
