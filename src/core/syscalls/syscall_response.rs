use super::syscall_request::GetSequencerAddressRequest;
use super::syscall_request::{
    CountFields, GetBlockNumberRequest, GetBlockTimestampRequest, GetCallerAddressRequest,
};
use crate::core::errors::syscall_handler_errors::SyscallHandlerError;
use cairo_rs::{bigint, types::relocatable::Relocatable, vm::vm_core::VirtualMachine};
use num_bigint::BigInt;

pub(crate) trait WriteSyscallResponse {
    fn write_syscall_response(
        &self,
        vm: &mut VirtualMachine,
        syscall_ptr: Relocatable,
    ) -> Result<(), SyscallHandlerError>;
}

#[derive(Clone, Debug, PartialEq)]
pub(crate) struct GetCallerAddressResponse {
    caller_address: BigInt,
}

#[derive(Clone, Debug, PartialEq)]
pub(crate) struct GetSequencerAddressResponse {
    sequencer_address: u64,
}

#[derive(Clone, Debug, PartialEq)]
pub(crate) struct GetBlockTimestampResponse {
    block_timestamp: u64,
}

impl GetBlockTimestampResponse {
    pub(crate) fn new(block_timestamp: u64) -> Self {
        GetBlockTimestampResponse { block_timestamp }
    }
}

impl GetSequencerAddressResponse {
    pub(crate) fn new(sequencer_address: u64) -> Self {
        Self { sequencer_address }
    }
}

<<<<<<< HEAD
#[derive(Clone, Debug, PartialEq)]
pub(crate) struct GetBlockNumberResponse {
    block_number: u64,
}

impl GetBlockNumberResponse {
    pub(crate) fn new(block_number: u64) -> Self {
        Self { block_number }
=======
impl GetCallerAddressResponse {
    pub fn new(caller_addr: u64) -> Self {
        let caller_address = bigint!(caller_addr);
        GetCallerAddressResponse { caller_address }
>>>>>>> 70056095
    }
}

impl WriteSyscallResponse for GetCallerAddressResponse {
    fn write_syscall_response(
        &self,
        vm: &mut VirtualMachine,
        syscall_ptr: Relocatable,
    ) -> Result<(), SyscallHandlerError> {
        vm.insert_value(
            &(syscall_ptr + GetCallerAddressRequest::count_fields()),
            &self.caller_address,
        )?;
        Ok(())
    }
}

impl WriteSyscallResponse for GetBlockTimestampResponse {
    fn write_syscall_response(
        &self,
        vm: &mut VirtualMachine,
        syscall_ptr: Relocatable,
    ) -> Result<(), SyscallHandlerError> {
        vm.insert_value(
            &(syscall_ptr + GetBlockTimestampRequest::count_fields()),
            bigint!(self.block_timestamp),
        )?;
        Ok(())
    }
}

impl WriteSyscallResponse for GetSequencerAddressResponse {
    fn write_syscall_response(
        &self,
        vm: &mut VirtualMachine,
        syscall_ptr: Relocatable,
    ) -> Result<(), SyscallHandlerError> {
        vm.insert_value(
            &(syscall_ptr + GetSequencerAddressRequest::count_fields()),
            bigint!(self.sequencer_address),
        )?;
        Ok(())
    }
}

impl WriteSyscallResponse for GetBlockNumberResponse {
    fn write_syscall_response(
        &self,
        vm: &mut VirtualMachine,
        syscall_ptr: Relocatable,
    ) -> Result<(), SyscallHandlerError> {
        vm.insert_value(
            &(syscall_ptr + GetBlockNumberRequest::count_fields()),
            bigint!(self.block_number),
        )?;
        Ok(())
    }
}

#[cfg(test)]
mod tests {
    use super::*;
    use cairo_rs::relocatable;

    use crate::{
        add_segments,
        core::syscalls::{
            business_logic_syscall_handler::BusinessLogicSyscallHandler,
            syscall_handler::SyscallHandler,
        },
        state::state_api_objects::BlockInfo,
        utils::test_utils::vm,
    };
    use num_bigint::{BigInt, Sign};

    #[test]
    fn write_get_caller_address_response() {
        let syscall = BusinessLogicSyscallHandler::new(BlockInfo::default());
        let mut vm = vm!();

        add_segments!(vm, 2);

        let response = GetCallerAddressResponse {
            caller_address: bigint!(3),
        };

        assert!(syscall
            ._write_syscall_response(&response, &mut vm, relocatable!(1, 0))
            .is_ok());

        // Check Vm inserts
        // Since we can't access the vm.memory, these inserts should check the ._write_syscall_response inserts
        // The ._write_syscall_response should insert the response.caller_address in the position (1,1)
        // Because the vm memory is write once, trying to insert an 8 in that position should return an error
        assert!(vm.insert_value(&relocatable!(1, 1), bigint!(8)).is_err());
        // Inserting a 3 should be OK because is the value inserted by ._write_syscall_response
        assert!(vm.insert_value(&relocatable!(1, 1), bigint!(3)).is_ok())
    }
}<|MERGE_RESOLUTION|>--- conflicted
+++ resolved
@@ -41,7 +41,13 @@
     }
 }
 
-<<<<<<< HEAD
+impl GetCallerAddressResponse {
+    pub fn new(caller_addr: u64) -> Self {
+        let caller_address = bigint!(caller_addr);
+        GetCallerAddressResponse { caller_address }
+    }
+}
+
 #[derive(Clone, Debug, PartialEq)]
 pub(crate) struct GetBlockNumberResponse {
     block_number: u64,
@@ -50,12 +56,6 @@
 impl GetBlockNumberResponse {
     pub(crate) fn new(block_number: u64) -> Self {
         Self { block_number }
-=======
-impl GetCallerAddressResponse {
-    pub fn new(caller_addr: u64) -> Self {
-        let caller_address = bigint!(caller_addr);
-        GetCallerAddressResponse { caller_address }
->>>>>>> 70056095
     }
 }
 
