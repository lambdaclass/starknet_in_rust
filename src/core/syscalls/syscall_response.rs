use super::syscall_request::GetSequencerAddressRequest;
use super::syscall_request::{
    CountFields, GetBlockNumberRequest, GetBlockTimestampRequest, GetCallerAddressRequest,
};
use crate::core::errors::syscall_handler_errors::SyscallHandlerError;
use cairo_rs::{bigint, types::relocatable::Relocatable, vm::vm_core::VirtualMachine};
use num_bigint::BigInt;

pub(crate) trait WriteSyscallResponse {
    fn write_syscall_response(
        &self,
        vm: &mut VirtualMachine,
        syscall_ptr: Relocatable,
    ) -> Result<(), SyscallHandlerError>;
}

#[derive(Clone, Debug, PartialEq)]
pub(crate) struct GetCallerAddressResponse {
    caller_address: BigInt,
}

<<<<<<< HEAD
pub(crate) struct GetContractAddressResponse {
    contract_address: BigInt,
=======
#[derive(Clone, Debug, PartialEq)]
pub(crate) struct GetSequencerAddressResponse {
    sequencer_address: u64,
}

#[derive(Clone, Debug, PartialEq)]
pub(crate) struct GetBlockTimestampResponse {
    block_timestamp: u64,
}

impl GetBlockTimestampResponse {
    pub(crate) fn new(block_timestamp: u64) -> Self {
        GetBlockTimestampResponse { block_timestamp }
    }
}

impl GetSequencerAddressResponse {
    pub(crate) fn new(sequencer_address: u64) -> Self {
        Self { sequencer_address }
    }
}

impl GetCallerAddressResponse {
    pub fn new(caller_addr: u64) -> Self {
        let caller_address = bigint!(caller_addr);
        GetCallerAddressResponse { caller_address }
    }
}

#[derive(Clone, Debug, PartialEq)]
pub(crate) struct GetBlockNumberResponse {
    block_number: u64,
}

impl GetBlockNumberResponse {
    pub(crate) fn new(block_number: u64) -> Self {
        Self { block_number }
    }
>>>>>>> 5b808055
}

impl WriteSyscallResponse for GetCallerAddressResponse {
    fn write_syscall_response(
        &self,
        vm: &mut VirtualMachine,
        syscall_ptr: Relocatable,
    ) -> Result<(), SyscallHandlerError> {
        vm.insert_value(
            &(syscall_ptr + GetCallerAddressRequest::count_fields()),
            &self.caller_address,
        )?;
        Ok(())
    }
}

impl WriteSyscallResponse for GetBlockTimestampResponse {
    fn write_syscall_response(
        &self,
        vm: &mut VirtualMachine,
        syscall_ptr: Relocatable,
    ) -> Result<(), SyscallHandlerError> {
        vm.insert_value(
            &(syscall_ptr + GetBlockTimestampRequest::count_fields()),
            bigint!(self.block_timestamp),
        )?;
        Ok(())
    }
}

impl WriteSyscallResponse for GetSequencerAddressResponse {
    fn write_syscall_response(
        &self,
        vm: &mut VirtualMachine,
        syscall_ptr: Relocatable,
    ) -> Result<(), SyscallHandlerError> {
        vm.insert_value(
            &(syscall_ptr + GetSequencerAddressRequest::count_fields()),
            bigint!(self.sequencer_address),
        )?;
        Ok(())
    }
}

impl WriteSyscallResponse for GetBlockNumberResponse {
    fn write_syscall_response(
        &self,
        vm: &mut VirtualMachine,
        syscall_ptr: Relocatable,
    ) -> Result<(), SyscallHandlerError> {
        vm.insert_value(
            &(syscall_ptr + GetBlockNumberRequest::count_fields()),
            bigint!(self.block_number),
        )?;
        Ok(())
    }
}

#[cfg(test)]
mod tests {
    use super::*;
    use cairo_rs::relocatable;

    use crate::{
        add_segments,
        core::syscalls::{
            business_logic_syscall_handler::BusinessLogicSyscallHandler,
            syscall_handler::SyscallHandler,
        },
        state::state_api_objects::BlockInfo,
        utils::test_utils::vm,
    };
    use num_bigint::{BigInt, Sign};

    #[test]
    fn write_get_caller_address_response() {
        let syscall = BusinessLogicSyscallHandler::new(BlockInfo::default());
        let mut vm = vm!();

        add_segments!(vm, 2);

        let response = GetCallerAddressResponse {
            caller_address: bigint!(3),
        };

        assert!(syscall
            ._write_syscall_response(&response, &mut vm, relocatable!(1, 0))
            .is_ok());

        // Check Vm inserts
        // Since we can't access the vm.memory, these inserts should check the ._write_syscall_response inserts
        // The ._write_syscall_response should insert the response.caller_address in the position (1,1)
        // Because the vm memory is write once, trying to insert an 8 in that position should return an error
        assert!(vm.insert_value(&relocatable!(1, 1), bigint!(8)).is_err());
        // Inserting a 3 should be OK because is the value inserted by ._write_syscall_response
        assert!(vm.insert_value(&relocatable!(1, 1), bigint!(3)).is_ok())
    }
}<|MERGE_RESOLUTION|>--- conflicted
+++ resolved
@@ -19,10 +19,11 @@
     caller_address: BigInt,
 }
 
-<<<<<<< HEAD
+#[derive(Clone, Debug, PartialEq)]
 pub(crate) struct GetContractAddressResponse {
     contract_address: BigInt,
-=======
+}
+
 #[derive(Clone, Debug, PartialEq)]
 pub(crate) struct GetSequencerAddressResponse {
     sequencer_address: u64,
@@ -61,7 +62,6 @@
     pub(crate) fn new(block_number: u64) -> Self {
         Self { block_number }
     }
->>>>>>> 5b808055
 }
 
 impl WriteSyscallResponse for GetCallerAddressResponse {
