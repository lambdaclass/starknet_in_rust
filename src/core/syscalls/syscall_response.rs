use super::syscall_request::{
<<<<<<< HEAD
    CountFields, GetBlockNumberRequest, GetBlockTimestampRequest, GetCallerAddressRequest,
    GetContractAddressRequest, GetSequencerAddressRequest, GetTxInfoRequest, GetTxSignatureRequest,
    StorageReadRequest,
=======
    CallContractRequest, CountFields, GetBlockNumberRequest, GetBlockTimestampRequest,
    GetCallerAddressRequest, GetContractAddressRequest, GetSequencerAddressRequest,
    GetTxInfoRequest, GetTxSignatureRequest,
>>>>>>> 17c878aa
};
use crate::{core::errors::syscall_handler_errors::SyscallHandlerError, utils::Address};
use cairo_rs::{
    types::relocatable::{MaybeRelocatable, Relocatable},
    vm::vm_core::VirtualMachine,
};
use felt::Felt;

pub(crate) trait WriteSyscallResponse {
    fn write_syscall_response(
        &self,
        vm: &mut VirtualMachine,
        syscall_ptr: Relocatable,
    ) -> Result<(), SyscallHandlerError>;
}

#[derive(Clone, Debug, PartialEq)]
pub(crate) struct CallContractResponse {
    retdata_size: usize,
    retdata: Relocatable,
}

#[derive(Clone, Debug, PartialEq)]
pub(crate) struct GetCallerAddressResponse {
    caller_address: Felt,
}

#[derive(Clone, Debug, PartialEq)]
pub(crate) struct GetContractAddressResponse {
    contract_address: Address,
}

#[derive(Clone, Debug, PartialEq)]
pub(crate) struct GetSequencerAddressResponse {
    sequencer_address: Address,
}

#[derive(Clone, Debug, PartialEq)]
pub(crate) struct GetBlockTimestampResponse {
    block_timestamp: u64,
}

pub(crate) struct GetTxSignatureResponse {
    signature_len: usize,
    signature: Relocatable,
}

#[derive(Clone, Debug, PartialEq)]
pub(crate) struct GetBlockNumberResponse {
    block_number: u64,
}

impl CallContractResponse {
    pub(crate) fn new(retdata_size: usize, retdata: Relocatable) -> Self {
        Self {
            retdata_size,
            retdata,
        }
    }
}

#[derive(Clone, Debug, PartialEq)]
pub(crate) struct GetTxInfoResponse {
    tx_info: Relocatable,
}

#[derive(Clone, Debug, PartialEq)]
pub(crate) struct StorageReadResponse {
    value: u64,
}

impl GetTxInfoResponse {
    pub fn new(tx_info: Relocatable) -> Self {
        GetTxInfoResponse { tx_info }
    }
}

impl GetBlockTimestampResponse {
    pub(crate) fn new(block_timestamp: u64) -> Self {
        GetBlockTimestampResponse { block_timestamp }
    }
}

impl GetSequencerAddressResponse {
    pub(crate) fn new(sequencer_address: Address) -> Self {
        Self { sequencer_address }
    }
}

impl GetCallerAddressResponse {
    pub fn new(caller_addr: Address) -> Self {
        let caller_address = caller_addr.0;
        GetCallerAddressResponse { caller_address }
    }
}

impl GetTxSignatureResponse {
    pub fn new(signature: Relocatable, signature_len: usize) -> Self {
        GetTxSignatureResponse {
            signature,
            signature_len,
        }
    }
}
impl GetContractAddressResponse {
    pub fn new(contract_address: Address) -> Self {
        GetContractAddressResponse { contract_address }
    }
}

<<<<<<< HEAD
impl StorageReadResponse {
    pub fn new(value: u64) -> Self {
        StorageReadResponse { value }
    }
}

#[derive(Clone, Debug, PartialEq)]
pub(crate) struct GetBlockNumberResponse {
    block_number: u64,
}

=======
>>>>>>> 17c878aa
impl GetBlockNumberResponse {
    pub(crate) fn new(block_number: u64) -> Self {
        Self { block_number }
    }
}

impl WriteSyscallResponse for CallContractResponse {
    fn write_syscall_response(
        &self,
        vm: &mut VirtualMachine,
        syscall_ptr: Relocatable,
    ) -> Result<(), SyscallHandlerError> {
        vm.insert_value::<Felt>(
            &(syscall_ptr + CallContractRequest::count_fields()),
            self.retdata_size.into(),
        )?;
        vm.insert_value(
            &(syscall_ptr + CallContractRequest::count_fields() + 1),
            &self.retdata,
        )?;
        Ok(())
    }
}

impl WriteSyscallResponse for GetCallerAddressResponse {
    fn write_syscall_response(
        &self,
        vm: &mut VirtualMachine,
        syscall_ptr: Relocatable,
    ) -> Result<(), SyscallHandlerError> {
        vm.insert_value(
            &(syscall_ptr + GetCallerAddressRequest::count_fields()),
            &self.caller_address,
        )?;
        Ok(())
    }
}

impl WriteSyscallResponse for GetBlockTimestampResponse {
    fn write_syscall_response(
        &self,
        vm: &mut VirtualMachine,
        syscall_ptr: Relocatable,
    ) -> Result<(), SyscallHandlerError> {
        vm.insert_value::<Felt>(
            &(syscall_ptr + GetBlockTimestampRequest::count_fields()),
            self.block_timestamp.into(),
        )?;
        Ok(())
    }
}

impl WriteSyscallResponse for GetSequencerAddressResponse {
    fn write_syscall_response(
        &self,
        vm: &mut VirtualMachine,
        syscall_ptr: Relocatable,
    ) -> Result<(), SyscallHandlerError> {
        vm.insert_value::<Felt>(
            &(syscall_ptr + GetSequencerAddressRequest::count_fields()),
            self.sequencer_address.0.clone(),
        )?;
        Ok(())
    }
}

impl WriteSyscallResponse for GetBlockNumberResponse {
    fn write_syscall_response(
        &self,
        vm: &mut VirtualMachine,
        syscall_ptr: Relocatable,
    ) -> Result<(), SyscallHandlerError> {
        vm.insert_value::<Felt>(
            &(syscall_ptr + GetBlockNumberRequest::count_fields()),
            self.block_number.into(),
        )?;
        Ok(())
    }
}

impl WriteSyscallResponse for GetContractAddressResponse {
    fn write_syscall_response(
        &self,
        vm: &mut VirtualMachine,
        syscall_ptr: Relocatable,
    ) -> Result<(), SyscallHandlerError> {
        vm.insert_value::<Felt>(
            &(syscall_ptr + GetContractAddressRequest::count_fields()),
            self.contract_address.0.clone(),
        )?;
        Ok(())
    }
}
impl WriteSyscallResponse for GetTxSignatureResponse {
    fn write_syscall_response(
        &self,
        vm: &mut VirtualMachine,
        syscall_ptr: Relocatable,
    ) -> Result<(), SyscallHandlerError> {
        vm.insert_value::<Felt>(
            &(syscall_ptr + GetTxSignatureRequest::count_fields()),
            self.signature_len.into(),
        )?;
        vm.insert_value(
            &(syscall_ptr + GetTxSignatureRequest::count_fields() + 1),
            self.signature,
        )?;
        Ok(())
    }
}

impl WriteSyscallResponse for GetTxInfoResponse {
    fn write_syscall_response(
        &self,
        vm: &mut VirtualMachine,
        syscall_ptr: Relocatable,
    ) -> Result<(), SyscallHandlerError> {
        vm.insert_value(
            &(syscall_ptr + GetTxInfoRequest::count_fields()),
            self.tx_info,
        )?;
        Ok(())
    }
}

impl WriteSyscallResponse for StorageReadResponse {
    fn write_syscall_response(
        &self,
        vm: &mut VirtualMachine,
        syscall_ptr: Relocatable,
    ) -> Result<(), SyscallHandlerError> {
        vm.insert_value(
            &(syscall_ptr + StorageReadRequest::count_fields()),
            bigint!(self.value),
        )?;
        Ok(())
    }
}

#[cfg(test)]
mod tests {
    use super::*;
    use cairo_rs::relocatable;

    use crate::{
        add_segments,
        business_logic::state::state_api_objects::BlockInfo,
        core::syscalls::{
            business_logic_syscall_handler::BusinessLogicSyscallHandler,
            syscall_handler::SyscallHandler,
        },
        utils::test_utils::vm,
    };

    #[test]
    fn write_get_caller_address_response() {
        let syscall = BusinessLogicSyscallHandler::new(BlockInfo::default());
        let mut vm = vm!();

        add_segments!(vm, 2);

        let response = GetCallerAddressResponse {
            caller_address: 3.into(),
        };

        assert!(syscall
            ._write_syscall_response(&response, &mut vm, relocatable!(1, 0))
            .is_ok());

        // Check Vm inserts
        // Since we can't access the vm.memory, these inserts should check the ._write_syscall_response inserts
        // The ._write_syscall_response should insert the response.caller_address in the position (1,1)
        // Because the vm memory is write once, trying to insert an 8 in that position should return an error
        assert!(vm
            .insert_value::<Felt>(&relocatable!(1, 1), 8.into())
            .is_err());
        // Inserting a 3 should be OK because is the value inserted by ._write_syscall_response
        assert!(vm
            .insert_value::<Felt>(&relocatable!(1, 1), 3.into())
            .is_ok())
    }
}<|MERGE_RESOLUTION|>--- conflicted
+++ resolved
@@ -1,20 +1,14 @@
 use super::syscall_request::{
-<<<<<<< HEAD
-    CountFields, GetBlockNumberRequest, GetBlockTimestampRequest, GetCallerAddressRequest,
-    GetContractAddressRequest, GetSequencerAddressRequest, GetTxInfoRequest, GetTxSignatureRequest,
-    StorageReadRequest,
-=======
     CallContractRequest, CountFields, GetBlockNumberRequest, GetBlockTimestampRequest,
     GetCallerAddressRequest, GetContractAddressRequest, GetSequencerAddressRequest,
-    GetTxInfoRequest, GetTxSignatureRequest,
->>>>>>> 17c878aa
+    GetTxInfoRequest, GetTxSignatureRequest, StorageReadRequest,
 };
 use crate::{core::errors::syscall_handler_errors::SyscallHandlerError, utils::Address};
 use cairo_rs::{
     types::relocatable::{MaybeRelocatable, Relocatable},
     vm::vm_core::VirtualMachine,
 };
-use felt::Felt;
+use felt::{Felt, NewFelt};
 
 pub(crate) trait WriteSyscallResponse {
     fn write_syscall_response(
@@ -118,20 +112,12 @@
     }
 }
 
-<<<<<<< HEAD
 impl StorageReadResponse {
     pub fn new(value: u64) -> Self {
         StorageReadResponse { value }
     }
 }
 
-#[derive(Clone, Debug, PartialEq)]
-pub(crate) struct GetBlockNumberResponse {
-    block_number: u64,
-}
-
-=======
->>>>>>> 17c878aa
 impl GetBlockNumberResponse {
     pub(crate) fn new(block_number: u64) -> Self {
         Self { block_number }
@@ -265,7 +251,7 @@
     ) -> Result<(), SyscallHandlerError> {
         vm.insert_value(
             &(syscall_ptr + StorageReadRequest::count_fields()),
-            bigint!(self.value),
+            Felt::new(self.value),
         )?;
         Ok(())
     }
