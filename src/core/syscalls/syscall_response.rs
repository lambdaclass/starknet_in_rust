--- conflicted
+++ resolved
@@ -1,15 +1,8 @@
 use cairo_rs::types::relocatable::Relocatable;
-<<<<<<< HEAD
-
-pub(crate) enum ResponseBody {
-    CallContract(CallContractResponse),
-}
-=======
-use felt::Felt252;
->>>>>>> 23d553aa
 
 pub enum ResponseBody {
     Deploy(DeployResponse),
+    CallContract(CallContractResponse),
     Failure(FailureReason),
 }
 #[allow(unused)]
@@ -17,15 +10,6 @@
     /// The amount of gas left after the syscall execution.
     pub gas: u64,
     /// Syscall specific response fields.
-<<<<<<< HEAD
-    pub(crate) body: Option<ResponseBody>,
-}
-
-#[derive(Clone, Debug, PartialEq)]
-pub(crate) struct CallContractResponse {
-    pub(crate) retdata_start: Relocatable,
-    pub(crate) retdata_end: Relocatable,
-=======
     pub body: Option<ResponseBody>,
 }
 
@@ -45,5 +29,10 @@
     // Syscall specific response fields.
     // TODO: this cause circular dependency
     //pub(crate) body: Option<ResponseBody>,
->>>>>>> 23d553aa
+}
+
+#[derive(Clone, Debug, PartialEq)]
+pub(crate) struct CallContractResponse {
+    pub(crate) retdata_start: Relocatable,
+    pub(crate) retdata_end: Relocatable,
 }