<<<<<<< HEAD
use cairo_rs::types::relocatable::Relocatable;
use felt::Felt252;

pub enum ResponseBody {
    Deploy(DeployResponse),
    Failure(FailureReason),
}
=======
pub(crate) enum ResponseBody {}
>>>>>>> 7611b516

#[allow(unused)]
pub(crate) struct SyscallResponse {
    /// The amount of gas left after the syscall execution.
    pub gas: u64,
    /// Syscall specific response fields.
<<<<<<< HEAD
    pub body: ResponseBody,
}

// ----------------------
//   Response objects
// ----------------------

pub struct DeployResponse {
    pub contract_address: Felt252,
    pub retdata_start: Relocatable,
    pub retdata_end: Relocatable,
}

pub struct FailureReason {
    pub retdata_start: Relocatable,
    pub retdata_end: Relocatable,
=======
    body: Option<ResponseBody>,
>>>>>>> 7611b516
}<|MERGE_RESOLUTION|>--- conflicted
+++ resolved
@@ -1,21 +1,15 @@
-<<<<<<< HEAD
 use cairo_rs::types::relocatable::Relocatable;
 use felt::Felt252;
 
 pub enum ResponseBody {
     Deploy(DeployResponse),
     Failure(FailureReason),
-}
-=======
-pub(crate) enum ResponseBody {}
->>>>>>> 7611b516
 
 #[allow(unused)]
 pub(crate) struct SyscallResponse {
     /// The amount of gas left after the syscall execution.
     pub gas: u64,
     /// Syscall specific response fields.
-<<<<<<< HEAD
     pub body: ResponseBody,
 }
 
@@ -32,7 +26,5 @@
 pub struct FailureReason {
     pub retdata_start: Relocatable,
     pub retdata_end: Relocatable,
-=======
     body: Option<ResponseBody>,
->>>>>>> 7611b516
 }