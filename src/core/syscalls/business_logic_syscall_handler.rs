--- conflicted
+++ resolved
@@ -137,11 +137,6 @@
 
     fn _get_tx_info_ptr(
         &self,
-<<<<<<< HEAD
-        _vm: &mut VirtualMachine,
-    ) -> Result<MaybeRelocatable, SyscallHandlerError> {
-        todo!()
-=======
         vm: &mut VirtualMachine,
     ) -> Result<MaybeRelocatable, SyscallHandlerError> {
         let mut tx_info_ptr = self.tx_info_ptr.borrow_mut();
@@ -186,7 +181,6 @@
 
             Ok(tx_info_ptr_temp)
         }
->>>>>>> 272ab57f
     }
 
     fn _deploy(
