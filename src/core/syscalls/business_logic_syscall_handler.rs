#![allow(dead_code)]

use cairo_rs::{
    types::relocatable::{MaybeRelocatable, Relocatable},
    vm::vm_core::VirtualMachine,
};
use felt::Felt252;

use crate::{
    business_logic::{
        execution::objects::{
            CallInfo, OrderedEvent, OrderedL2ToL1Message, TransactionExecutionContext,
        },
        fact_state::state::ExecutionResourcesManager,
        state::{
            contract_storage_state::ContractStorageState,
            state_api::{State, StateReader},
        },
    },
    core::{
        errors::syscall_handler_errors::SyscallHandlerError, syscalls::syscall_request::FromPtr,
    },
    definitions::general_config::StarknetGeneralConfig,
    utils::{get_felt_range, Address},
};

<<<<<<< HEAD
use super::{syscall_handler::SyscallHandler, syscall_request::SyscallRequest};
use super::{syscall_info::get_syscall_size_from_name, syscall_response::SyscallResponse};
use felt::Felt252;
=======
use super::{
    syscall_handler::SyscallHandler, syscall_info::get_syscall_size_from_name,
    syscall_request::SyscallRequest, syscall_response::SyscallResponse,
};
>>>>>>> 2a0600a9

//TODO Remove allow dead_code after merging to 0.11
#[allow(dead_code)]
#[derive(Debug)]
pub struct BusinessLogicSyscallHandler<'a, T: State + StateReader> {
    pub(crate) tx_execution_context: TransactionExecutionContext,
    /// Events emitted by the current contract call.
    pub(crate) events: Vec<OrderedEvent>,
    /// A list of dynamically allocated segments that are expected to be read-only.
    pub(crate) read_only_segments: Vec<(Relocatable, MaybeRelocatable)>,
    pub(crate) resources_manager: ExecutionResourcesManager,
    pub(crate) contract_address: Address,
    pub(crate) caller_address: Address,
    pub(crate) l2_to_l1_messages: Vec<OrderedL2ToL1Message>,
    pub(crate) general_config: StarknetGeneralConfig,
    pub(crate) tx_info_ptr: Option<MaybeRelocatable>,
    pub(crate) starknet_storage_state: ContractStorageState<'a, T>,
    pub(crate) internal_calls: Vec<CallInfo>,
    pub(crate) expected_syscall_ptr: Relocatable,
}

impl<'a, T: Default + State + StateReader> BusinessLogicSyscallHandler<'a, T> {
    pub fn new(
        tx_execution_context: TransactionExecutionContext,
        state: &'a mut T,
        resources_manager: ExecutionResourcesManager,
        caller_address: Address,
        contract_address: Address,
        general_config: StarknetGeneralConfig,
        syscall_ptr: Relocatable,
    ) -> Self {
        let events = Vec::new();
        let read_only_segments = Vec::new();
        let l2_to_l1_messages = Vec::new();
        let tx_info_ptr = None;
        let starknet_storage_state = ContractStorageState::new(state, contract_address.clone());

        let internal_calls = Vec::new();

        BusinessLogicSyscallHandler {
            tx_execution_context,
            events,
            read_only_segments,
            resources_manager,
            contract_address,
            caller_address,
            l2_to_l1_messages,
            general_config,
            tx_info_ptr,
            starknet_storage_state,
            internal_calls,
            expected_syscall_ptr: syscall_ptr,
        }
    }

    /// Increments the syscall count for a given `syscall_name` by 1.
    fn increment_syscall_count(&mut self, syscall_name: &str) {
        self.resources_manager
            .increment_syscall_counter(syscall_name, 1);
    }

    fn syscall_storage_write(&mut self, key: Felt252, value: Felt252) {
        self.starknet_storage_state.write(&key.to_le_bytes(), value)
    }
}

<<<<<<< HEAD
impl<'a, T> SyscallHandler for BusinessLogicSyscallHandler<'a, T>
where
    T: Default + State + StateReader,
{
    fn emit_event(
        &mut self,
        remaining_gas: u64,
        vm: &VirtualMachine,
        request: SyscallRequest,
    ) -> Result<SyscallResponse, SyscallHandlerError> {
        let request = match request {
            SyscallRequest::EmitEvent(emit_event_struct) => emit_event_struct,
            _ => return Err(SyscallHandlerError::InvalidSyscallReadRequest),
        };

        let order = self.tx_execution_context.n_emitted_events;
        let keys: Vec<Felt252> = get_felt_range(vm, request.keys_start, request.keys_end)?;
        let data: Vec<Felt252> = get_felt_range(vm, request.data_start, request.data_end)?;
        self.events.push(OrderedEvent::new(order, keys, data));

        // Update events count.
        self.tx_execution_context.n_emitted_events += 1;
=======
impl<'a, T: Default + State + StateReader> SyscallHandler for BusinessLogicSyscallHandler<'a, T> {
    #[allow(irrefutable_let_patterns)]
    fn storage_write(
        &mut self,
        vm: &mut VirtualMachine,
        syscall_ptr: Relocatable,
        remaining_gas: u64,
    ) -> Result<SyscallResponse, SyscallHandlerError> {
        let request = if let SyscallRequest::StorageWrite(request) =
            self.read_and_validate_syscall_request("storage_write", vm, syscall_ptr)?
        {
            request
        } else {
            return Err(SyscallHandlerError::ExpectedStorageWriteSyscall);
        };

        if request.reserved != 0.into() {
            return Err(SyscallHandlerError::UnsopportedAddressDomain(
                request.reserved,
            ));
        }

        self.syscall_storage_write(request.key, request.value);

>>>>>>> 2a0600a9
        Ok(SyscallResponse {
            gas: remaining_gas,
            body: None,
        })
    }

    fn read_and_validate_syscall_request(
        &mut self,
        syscall_name: &str,
        vm: &VirtualMachine,
        syscall_ptr: Relocatable,
    ) -> Result<SyscallRequest, SyscallHandlerError> {
        self.increment_syscall_count(syscall_name);

        let syscall_request = self.read_syscall_request(syscall_name, vm, syscall_ptr)?;

        self.expected_syscall_ptr.offset += get_syscall_size_from_name(syscall_name);
        Ok(syscall_request)
    }

    fn read_syscall_request(
        &self,
        syscall_name: &str,
        vm: &VirtualMachine,
        syscall_ptr: Relocatable,
    ) -> Result<SyscallRequest, SyscallHandlerError> {
        match syscall_name {
            "storage_write" => {
                super::syscall_request::StorageWriteRequest::from_ptr(vm, syscall_ptr)
            }
            _ => Err(SyscallHandlerError::UnknownSyscall(
                syscall_name.to_string(),
            )),
        }
    }

    //TODO remove allow irrefutable_let_patterns
    #[allow(irrefutable_let_patterns)]
    fn send_message_to_l1(
        &mut self,
        vm: &VirtualMachine,
        syscall_ptr: Relocatable,
        remaining_gas: u64,
    ) -> Result<SyscallResponse, SyscallHandlerError> {
        let request = if let SyscallRequest::SendMessageToL1(request) =
            self.read_and_validate_syscall_request("send_message_to_l1", vm, syscall_ptr)?
        {
            request
        } else {
            return Err(SyscallHandlerError::ExpectedSendMessageToL1);
        };

        let payload = get_felt_range(vm, request.payload_start, request.payload_end)?;

        self.l2_to_l1_messages.push(OrderedL2ToL1Message::new(
            self.tx_execution_context.n_sent_messages,
            request.to_address,
            payload,
        ));

        // Update messages count.
        self.tx_execution_context.n_sent_messages += 1;
        Ok(SyscallResponse {
            gas: remaining_gas,
            body: None,
        })
    }
}<|MERGE_RESOLUTION|>--- conflicted
+++ resolved
@@ -24,16 +24,8 @@
     utils::{get_felt_range, Address},
 };
 
-<<<<<<< HEAD
 use super::{syscall_handler::SyscallHandler, syscall_request::SyscallRequest};
 use super::{syscall_info::get_syscall_size_from_name, syscall_response::SyscallResponse};
-use felt::Felt252;
-=======
-use super::{
-    syscall_handler::SyscallHandler, syscall_info::get_syscall_size_from_name,
-    syscall_request::SyscallRequest, syscall_response::SyscallResponse,
-};
->>>>>>> 2a0600a9
 
 //TODO Remove allow dead_code after merging to 0.11
 #[allow(dead_code)]
@@ -100,7 +92,6 @@
     }
 }
 
-<<<<<<< HEAD
 impl<'a, T> SyscallHandler for BusinessLogicSyscallHandler<'a, T>
 where
     T: Default + State + StateReader,
@@ -123,8 +114,11 @@
 
         // Update events count.
         self.tx_execution_context.n_emitted_events += 1;
-=======
-impl<'a, T: Default + State + StateReader> SyscallHandler for BusinessLogicSyscallHandler<'a, T> {
+        Ok(SyscallResponse {
+            gas: remaining_gas,
+            body: None,
+        })
+    }
     #[allow(irrefutable_let_patterns)]
     fn storage_write(
         &mut self,
@@ -148,7 +142,6 @@
 
         self.syscall_storage_write(request.key, request.value);
 
->>>>>>> 2a0600a9
         Ok(SyscallResponse {
             gas: remaining_gas,
             body: None,
