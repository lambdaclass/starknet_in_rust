--- conflicted
+++ resolved
@@ -30,7 +30,6 @@
     contract_address: u64,
     l2_to_l1_messages: Vec<OrderedL2ToL1Message>,
     general_config: StarknetGeneralConfig,
-<<<<<<< HEAD
     tx_info_ptr: Option<MaybeRelocatable>,
 }
 
@@ -40,8 +39,7 @@
         let tx_execution_context = TransactionExecutionContext::new();
         let read_only_segments = Vec::new();
         let resources_manager = ExecutionResourcesManager::default();
-=======
-    tx_info_ptr: RefCell<Option<MaybeRelocatable>>,
+    tx_info_ptr: Option<MaybeRelocatable>,
     block_info: BlockInfo,
 }
 
@@ -51,7 +49,6 @@
         let tx_execution_context = RefCell::new(TransactionExecutionContext::new());
         let read_only_segments = RefCell::new(Vec::new());
         let resources_manager = RefCell::new(ExecutionResourcesManager::default());
->>>>>>> 6b723945
         let general_config = StarknetGeneralConfig::new();
         let tx_info_ptr = None;
 
