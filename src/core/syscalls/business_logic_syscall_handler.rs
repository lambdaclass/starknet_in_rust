--- conflicted
+++ resolved
@@ -565,29 +565,6 @@
         self.expected_syscall_ptr.offset += get_syscall_size_from_name(syscall_name);
         Ok(syscall_request)
     }
-<<<<<<< HEAD
-
-    fn replace_class(
-        &mut self,
-        vm: &mut VirtualMachine,
-        syscall_ptr: Relocatable,
-    ) -> Result<(), SyscallHandlerError> {
-        let request = match self.read_and_validate_syscall_request("replace_class", vm, syscall_ptr)
-        {
-            Ok(SyscallRequest::ReplaceClass(replace_class_request)) => replace_class_request,
-            _ => return Err(SyscallHandlerError::InvalidSyscallReadRequest),
-        };
-
-        let address = self.contract_address.clone();
-        self.starknet_storage_state
-            .state
-            .set_class_hash_at(address, request.class_hash.to_be_bytes())
-            .unwrap();
-
-        Ok(())
-    }
-=======
->>>>>>> 50ce2326
 }
 
 impl<'a, T> SyscallHandlerPostRun for BusinessLogicSyscallHandler<'a, T>
