use super::{
    syscall_handler::SyscallHandler, syscall_info::get_syscall_size_from_name, syscall_request::*,
};
use crate::{
    business_logic::{
        execution::{execution_errors::ExecutionError, objects::*},
        fact_state::{
            in_memory_state_reader::InMemoryStateReader, state::ExecutionResourcesManager,
        },
        state::{
            cached_state::CachedState,
            contract_storage_state::ContractStorageState,
            state_api::{State, StateReader},
            state_api_objects::BlockInfo,
        },
    },
    core::errors::syscall_handler_errors::SyscallHandlerError,
    definitions::general_config::StarknetGeneralConfig,
    hash_utils::calculate_contract_address,
    services::api::contract_class::EntryPointType,
    starknet_storage::dict_storage::DictStorage,
    utils::*,
};
use cairo_rs::{
    types::relocatable::{MaybeRelocatable, Relocatable},
    vm::{runners::cairo_runner::ExecutionResources, vm_core::VirtualMachine},
};
use felt::Felt;
use num_traits::{One, ToPrimitive, Zero};

//* -----------------------------------
//* BusinessLogicHandler implementation
//* -----------------------------------

pub struct BusinessLogicSyscallHandler<T: State + StateReader> {
    pub(crate) tx_execution_context: TransactionExecutionContext,
    /// Events emitted by the current contract call.
    pub(crate) events: Vec<OrderedEvent>,
    /// A list of dynamically allocated segments that are expected to be read-only.
    pub(crate) read_only_segments: Vec<(Relocatable, MaybeRelocatable)>,
    pub(crate) resources_manager: ExecutionResourcesManager,
    pub(crate) contract_address: Address,
    pub(crate) caller_address: Address,
    pub(crate) l2_to_l1_messages: Vec<OrderedL2ToL1Message>,
    pub(crate) general_config: StarknetGeneralConfig,
    pub(crate) tx_info_ptr: Option<MaybeRelocatable>,
    pub(crate) state: T,
    pub(crate) starknet_storage_state: ContractStorageState<T>,
    pub(crate) internal_calls: Vec<CallInfo>,
    pub(crate) expected_syscall_ptr: Relocatable,
}

impl<T: State + StateReader + Clone> BusinessLogicSyscallHandler<T> {
    pub fn new(
        tx_execution_context: TransactionExecutionContext,
        state: T,
        resources_manager: ExecutionResourcesManager,
        caller_address: Address,
        contract_address: Address,
        general_config: StarknetGeneralConfig,
        syscall_ptr: Relocatable,
    ) -> Self {
<<<<<<< HEAD
=======
        let block_info = general_config.block_info;
>>>>>>> 07da9f57
        let events = Vec::new();
        let read_only_segments = Vec::new();
        let l2_to_l1_messages = Vec::new();
        let tx_info_ptr = None;
        let starknet_storage_state =
            ContractStorageState::new(state.clone(), contract_address.clone());

        let internal_calls = Vec::new();

        BusinessLogicSyscallHandler {
            tx_execution_context,
            events,
            read_only_segments,
            resources_manager,
            contract_address,
            caller_address,
            l2_to_l1_messages,
            general_config,
            tx_info_ptr,
            state,
            starknet_storage_state,
            internal_calls,
            expected_syscall_ptr: syscall_ptr,
        }
    }

    /// Increments the syscall count for a given `syscall_name` by 1.
    fn increment_syscall_count(&mut self, syscall_name: &str) {
        self.resources_manager
            .increment_syscall_counter(syscall_name, 1);
    }

    pub fn new_for_testing(block_info: BlockInfo, _contract_address: Address, state: T) -> Self {
        let syscalls = Vec::from([
            "emit_event".to_string(),
            "deploy".to_string(),
            "get_tx_info".to_string(),
            "send_message_to_l1".to_string(),
            "library_call".to_string(),
            "get_caller_address".to_string(),
            "get_contract_address".to_string(),
            "get_sequencer_address".to_string(),
            "get_block_timestamp".to_string(),
        ]);
        let events = Vec::new();
        let tx_execution_context = TransactionExecutionContext {
            ..Default::default()
        };
        let read_only_segments = Vec::new();
        let resources_manager = ExecutionResourcesManager::new(
            syscalls,
            ExecutionResources {
                ..Default::default()
            },
        );
        let contract_address = Address(1.into());
        let caller_address = Address(0.into());
        let l2_to_l1_messages = Vec::new();
        let mut general_config = StarknetGeneralConfig::default();
        general_config.block_info = block_info;
        let tx_info_ptr = None;
        let starknet_storage_state =
            ContractStorageState::new(state.clone(), contract_address.clone());

        let internal_calls = Vec::new();
        let expected_syscall_ptr = Relocatable::from((0, 0));

        BusinessLogicSyscallHandler {
            tx_execution_context,
            events,
            read_only_segments,
            resources_manager,
            contract_address,
            caller_address,
            l2_to_l1_messages,
            general_config,
            tx_info_ptr,
            state,
            starknet_storage_state,
            internal_calls,
            expected_syscall_ptr,
        }
    }

    /// Performs post run syscall related tasks.
    pub(crate) fn post_run(
        &self,
        runner: &mut VirtualMachine,
        syscall_stop_ptr: MaybeRelocatable,
    ) -> Result<(), ExecutionError> {
        let expected_stop_ptr = self.expected_syscall_ptr;

        let syscall_ptr = match syscall_stop_ptr {
            MaybeRelocatable::RelocatableValue(val) => val,
            _ => return Err(ExecutionError::NotARelocatableValue),
        };

        if syscall_ptr != expected_stop_ptr {
            return Err(ExecutionError::InvalidStopPointer(
                expected_stop_ptr,
                syscall_ptr,
            ));
        }

        self.validate_read_only_segments(runner)
    }

    /// Validates that there were no out of bounds writes to read-only segments and marks
    /// them as accessed.
    pub(crate) fn validate_read_only_segments(
        &self,
        runner: &mut VirtualMachine,
    ) -> Result<(), ExecutionError> {
        for (segment_ptr, segment_size) in self.read_only_segments.clone() {
            let used_size = runner
                .get_segment_used_size(segment_ptr.segment_index as usize)
                .ok_or(ExecutionError::InvalidSegmentSize)?;

            let seg_size = match segment_size {
                MaybeRelocatable::Int(size) => size,
                _ => return Err(ExecutionError::NotAnInt),
            };

            if seg_size != used_size.into() {
                return Err(ExecutionError::OutOfBound);
            }
            runner.mark_address_range_as_accessed(segment_ptr, used_size)?;
        }
        Ok(())
    }
}

impl<T: State + StateReader + Clone> SyscallHandler for BusinessLogicSyscallHandler<T> {
    fn emit_event(
        &mut self,
        vm: &VirtualMachine,
        syscall_ptr: Relocatable,
    ) -> Result<(), SyscallHandlerError> {
        let request = match self._read_and_validate_syscall_request("emit_event", vm, syscall_ptr) {
            Ok(SyscallRequest::EmitEvent(emit_event_struct)) => emit_event_struct,
            _ => return Err(SyscallHandlerError::InvalidSyscallReadRequest),
        };

        let keys_len = request.keys_len;
        let data_len = request.data_len;
        let order = self.tx_execution_context.n_emitted_events;
        let keys: Vec<Felt> = get_integer_range(vm, &request.keys, keys_len)?;
        let data: Vec<Felt> = get_integer_range(vm, &request.data, data_len)?;
        self.events.push(OrderedEvent::new(order, keys, data));

        // Update events count.
        self.tx_execution_context.n_emitted_events += 1;
        Ok(())
    }

    fn allocate_segment(
        &mut self,
        vm: &mut VirtualMachine,
        data: Vec<MaybeRelocatable>,
    ) -> Result<Relocatable, SyscallHandlerError> {
        let segment_start = vm.add_memory_segment();
        let segment_end = vm
            .write_arg(&segment_start, &data)
            .map_err(|_| SyscallHandlerError::SegmentationFault)?;
        let sub = segment_end
            .sub(&segment_start.to_owned().into())
            .map_err(|_| SyscallHandlerError::SegmentationFault)?;
        let segment = (segment_start.to_owned(), sub);
        self.read_only_segments.push(segment);

        Ok(segment_start)
    }

    fn _deploy(
        &mut self,
        vm: &VirtualMachine,
        syscall_ptr: Relocatable,
    ) -> Result<Address, SyscallHandlerError> {
        let request = if let SyscallRequest::Deploy(request) =
            self._read_and_validate_syscall_request("deploy", vm, syscall_ptr)?
        {
            request
        } else {
            return Err(SyscallHandlerError::ExpectedDeployRequestStruct);
        };

        if !(request.deploy_from_zero.is_zero() || request.deploy_from_zero.is_one()) {
            return Err(SyscallHandlerError::DeployFromZero(
                request.deploy_from_zero,
            ));
        };

        let constructor_calldata = get_integer_range(
            vm,
            &request.constructor_calldata,
            request
                .constructor_calldata_size
                .to_usize()
                .ok_or(SyscallHandlerError::FeltToUsizeFail)?,
        )?;

        let class_hash = &request.class_hash;

        let deployer_address = if request.deploy_from_zero.is_zero() {
            self.contract_address.clone()
        } else {
            Address(0.into())
        };

        let _contract_address = calculate_contract_address(
            &Address(request.contract_address_salt),
            class_hash,
            &constructor_calldata,
            deployer_address,
        )?;

        // Initialize the contract.
        let _class_hash_bytes = request.class_hash.to_bytes_be();

        todo!()
    }

    // TODO: I give up trying to fix the warnings in this method.
    #[allow(unused)]
    fn _call_contract(
        &mut self,
        syscall_name: &str,
        vm: &VirtualMachine,
        syscall_ptr: Relocatable,
    ) -> Result<Vec<Felt>, SyscallHandlerError> {
        // Parse request and prepare the call.
        let request =
            match self._read_and_validate_syscall_request(syscall_name, vm, syscall_ptr)? {
                SyscallRequest::CallContract(request) => request,
                _ => return Err(SyscallHandlerError::ExpectedCallContract),
            };

        let calldata = get_integer_range(vm, &request.calldata, request.calldata_size)?;

        let mut code_address = None;
        let mut class_hash = None;

        match syscall_name {
            "call_contract" => {
                code_address = Some(request.contract_address);
                let contract_address = code_address;
                let caller_address = self.contract_address.clone();
                let entry_point_type = EntryPointType::External;
                let call_type = CallType::Call;
            }
            "delegate_call" => {
                code_address = Some(request.contract_address);
                let contract_address = self.contract_address.clone();
                let caller_address = self.caller_address.clone();
                let entry_point_type = EntryPointType::External;
                let call_type = CallType::Delegate;
            }
            "delegate_l1_handler" => {
                code_address = Some(request.contract_address);
                let contract_address = self.contract_address.clone();
                let caller_address = self.caller_address.clone();
                let entry_point_type = EntryPointType::L1Handler;
                let call_type = CallType::Delegate;
            }
            "library_call" => {
                class_hash = Some(request.class_hash.to_bytes_be());
                let contract_address = self.contract_address.clone();
                let caller_address = self.caller_address.clone();
                let entry_point_type = EntryPointType::External;
                let call_type = CallType::Delegate;
            }
            "library_call_l1_handler" => {
                class_hash = Some(request.class_hash.to_bytes_be());
                let contract_address = self.contract_address.clone();
                let caller_address = self.caller_address.clone();
                let entry_point_type = EntryPointType::L1Handler;
                let call_type = CallType::Delegate;
            }
            _ => {
                return Err(SyscallHandlerError::UnknownSyscall(
                    syscall_name.to_string(),
                ))
            }
        }

        // let call = self.execute_entry_point(
        //     call_type,
        //     class_hash,
        //     contract_address,
        //     code_address,
        //     request.selector,
        //     entry_point_type,
        //     calldata,
        //     caller_address,
        // )

        // return self.execute_entry_point(call=call)

        // TODO, remove this once used the commented code.
        todo!()
    }

    fn get_block_info(&self) -> &BlockInfo {
        &self.general_config.block_info
    }

    fn _get_caller_address(
        &mut self,
        vm: &VirtualMachine,
        syscall_ptr: Relocatable,
    ) -> Result<Address, SyscallHandlerError> {
        match self._read_and_validate_syscall_request("get_caller_address", vm, syscall_ptr)? {
            SyscallRequest::GetCallerAddress(_) => {}
            _ => return Err(SyscallHandlerError::ExpectedGetCallerAddressRequest),
        }

        Ok(self.caller_address.clone())
    }

    fn _get_contract_address(
        &mut self,
        vm: &VirtualMachine,
        syscall_ptr: Relocatable,
    ) -> Result<Address, SyscallHandlerError> {
        match self._read_and_validate_syscall_request("get_contract_address", vm, syscall_ptr)? {
            SyscallRequest::GetContractAddress(_) => {}
            _ => return Err(SyscallHandlerError::ExpectedGetContractAddressRequest),
        };

        Ok(self.contract_address.clone())
    }

    fn send_message_to_l1(
        &mut self,
        vm: &VirtualMachine,
        syscall_ptr: Relocatable,
    ) -> Result<(), SyscallHandlerError> {
        let request = if let SyscallRequest::SendMessageToL1(request) =
            self._read_and_validate_syscall_request("send_message_to_l1", vm, syscall_ptr)?
        {
            request
        } else {
            return Err(SyscallHandlerError::ExpectedSendMessageToL1);
        };

        let payload = get_integer_range(vm, &request.payload_ptr, request.payload_size)?;

        self.l2_to_l1_messages.push(OrderedL2ToL1Message::new(
            self.tx_execution_context.n_sent_messages,
            request.to_address,
            payload,
        ));

        // Update messages count.
        self.tx_execution_context.n_sent_messages += 1;
        Ok(())
    }

    fn _get_tx_info_ptr(
        &mut self,
        vm: &mut VirtualMachine,
    ) -> Result<Relocatable, SyscallHandlerError> {
        if let Some(ptr) = &self.tx_info_ptr {
            return Ok(ptr.get_relocatable()?);
        }
        let tx = self.tx_execution_context.clone();

        let signature_data: Vec<MaybeRelocatable> =
            tx.signature.iter().map(|num| num.into()).collect();
        let signature = self.allocate_segment(vm, signature_data)?;

        let tx_info = TxInfoStruct::new(
            tx,
            signature,
            self.general_config.starknet_os_config.chain_id,
        );

        let tx_info_ptr_temp = self.allocate_segment(vm, tx_info.to_vec())?;

        self.tx_info_ptr = Some(tx_info_ptr_temp.into());

        Ok(tx_info_ptr_temp)
    }

    fn library_call(
        &mut self,
        vm: &mut VirtualMachine,
        syscall_ptr: Relocatable,
    ) -> Result<(), SyscallHandlerError> {
        self._call_contract_and_write_response("library_call", vm, syscall_ptr)
    }

    fn _storage_read(&mut self, address: Address) -> Result<Felt, SyscallHandlerError> {
        Ok(self
            .starknet_storage_state
            .read(&address.to_32_bytes()?)?
            .clone())
    }

    fn _storage_write(&mut self, address: Address, value: Felt) -> Result<(), SyscallHandlerError> {
        self.starknet_storage_state
            .write(&address.to_32_bytes()?, value);

        Ok(())
    }

    fn _read_and_validate_syscall_request(
        &mut self,
        syscall_name: &str,
        vm: &VirtualMachine,
        syscall_ptr: Relocatable,
    ) -> Result<SyscallRequest, SyscallHandlerError> {
        self.increment_syscall_count(syscall_name);
        let syscall_request = self.read_syscall_request(syscall_name, vm, syscall_ptr)?;

        self.expected_syscall_ptr.offset += get_syscall_size_from_name(syscall_name);
        Ok(syscall_request)
    }
}

impl Default for BusinessLogicSyscallHandler<CachedState<InMemoryStateReader>> {
    fn default() -> Self {
        let cached_state = CachedState::new(
            InMemoryStateReader::new(DictStorage::new(), DictStorage::new()),
            None,
        );

        let contract_address = Address(0.into());

        BusinessLogicSyscallHandler::new_for_testing(
            BlockInfo::default(),
            contract_address,
            cached_state,
        )
    }
}

#[cfg(test)]
mod tests {
    use crate::core::errors::syscall_handler_errors::SyscallHandlerError;
    use crate::core::syscalls::business_logic_syscall_handler::BusinessLogicSyscallHandler;
    use crate::core::syscalls::hint_code::*;
    use crate::core::syscalls::syscall_handler::*;
    use crate::utils::test_utils::*;
    use cairo_rs::hint_processor::builtin_hint_processor::builtin_hint_processor_definition::{
        BuiltinHintProcessor, HintProcessorData,
    };
    use cairo_rs::hint_processor::hint_processor_definition::HintProcessor;
    use cairo_rs::relocatable;
    use cairo_rs::types::exec_scope::ExecutionScopes;
    use cairo_rs::types::relocatable::{MaybeRelocatable, Relocatable};
    use cairo_rs::vm::errors::hint_errors::HintError;
    use cairo_rs::vm::errors::memory_errors::MemoryError;
    use cairo_rs::vm::errors::vm_errors::VirtualMachineError;
    use cairo_rs::vm::vm_core::VirtualMachine;
    use felt::Felt;
    use std::any::Any;
    use std::borrow::Cow;
    use std::collections::HashMap;

    #[test]
    fn run_alloc_hint_ap_is_not_empty() {
        let hint_code = "memory[ap] = segments.add()";
        let mut vm = vm!();
        //Add 3 segments to the memory
        add_segments!(vm, 3);
        vm.set_ap(6);
        //Insert something into ap
        let key = Relocatable::from((1, 6));
        vm.insert_value(&key, (1, 6)).unwrap();
        //ids and references are not needed for this test
        assert_eq!(
            run_hint!(vm, HashMap::new(), hint_code),
            Err(HintError::Internal(VirtualMachineError::MemoryError(
                MemoryError::InconsistentMemory(
                    MaybeRelocatable::from((1, 6)),
                    MaybeRelocatable::from((1, 6)),
                    MaybeRelocatable::from((3, 0))
                )
            )))
        );
    }

    // tests that we are executing correctly our syscall hint processor.
    #[test]
    fn cannot_run_syscall_hints() {
        let hint_code = DEPLOY;
        let mut vm = vm!();
        assert_eq!(
            run_syscall_hint!(vm, HashMap::new(), hint_code),
            Err(HintError::UnknownHint("Hint not implemented".to_string()))
        );
    }

    // TODO: Remove warning inhibitor when finally used.
    #[allow(dead_code)]
    fn deploy_from_zero_error() {
        let mut syscall = BusinessLogicSyscallHandler::default();
        let mut vm = vm!();

        add_segments!(vm, 2);

        memory_insert!(
            vm,
            [
                ((1, 0), 0),
                ((1, 1), 1),
                ((1, 2), 2),
                ((1, 3), 3),
                ((1, 4), (1, 20)),
                ((1, 5), 4)
            ]
        );

        assert_eq!(
            syscall._deploy(&vm, relocatable!(1, 0)),
            Err(SyscallHandlerError::DeployFromZero(4))
        )
    }

    #[test]
    fn can_allocate_segment() {
        let mut syscall_handler = BusinessLogicSyscallHandler::default();
        let mut vm = vm!();
        let data = vec![MaybeRelocatable::Int(7.into())];

        let segment_start = syscall_handler.allocate_segment(&mut vm, data).unwrap();
        let expected_value = vm
            .get_integer(&Relocatable::from((0, 0)))
            .unwrap()
            .into_owned();
        assert_eq!(Relocatable::from((0, 0)), segment_start);
        assert_eq!(expected_value, 7.into());
    }

    #[test]
    fn test_get_block_number() {
        let mut syscall = BusinessLogicSyscallHandler::default();
        let mut vm = vm!();

        add_segments!(vm, 2);
        vm.insert_value::<Felt>(&relocatable!(1, 0), 0.into())
            .unwrap();

        assert_eq!(
            syscall.get_block_number(&mut vm, relocatable!(1, 0)),
            Ok(()),
        );
        assert_eq!(
            vm.get_integer(&relocatable!(1, 1)).map(Cow::into_owned),
            Ok(0.into()),
        );
    }

    #[test]
    fn test_get_contract_address_ok() {
        let mut syscall = BusinessLogicSyscallHandler::default();
        let mut vm = vm!();

        add_segments!(vm, 2);

        vm.insert_value::<Felt>(&relocatable!(1, 0), 0.into())
            .unwrap();

        assert_eq!(
            syscall._get_contract_address(&vm, relocatable!(1, 0)),
            Ok(syscall.contract_address)
        )
    }
}<|MERGE_RESOLUTION|>--- conflicted
+++ resolved
@@ -60,10 +60,6 @@
         general_config: StarknetGeneralConfig,
         syscall_ptr: Relocatable,
     ) -> Self {
-<<<<<<< HEAD
-=======
-        let block_info = general_config.block_info;
->>>>>>> 07da9f57
         let events = Vec::new();
         let read_only_segments = Vec::new();
         let l2_to_l1_messages = Vec::new();
