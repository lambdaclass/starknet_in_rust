--- conflicted
+++ resolved
@@ -20,9 +20,6 @@
             state_api::{State, StateReader},
         },
     },
-<<<<<<< HEAD
-    core::errors::syscall_handler_errors::SyscallHandlerError,
-=======
     core::{
         errors::syscall_handler_errors::SyscallHandlerError,
         syscalls::syscall_request::FromPtr,
@@ -31,7 +28,6 @@
             syscall_response::{CallContractResponse, ResponseBody},
         },
     },
->>>>>>> 927af4a1
     definitions::general_config::StarknetGeneralConfig,
     services::api::contract_class::EntryPointType,
     utils::{get_felt_range, Address},
@@ -120,27 +116,57 @@
 
         Ok(segment_start)
     }
-<<<<<<< HEAD
 
     fn call_contract_helper(
-=======
+        &mut self,
+        vm: &mut VirtualMachine,
+        remaining_gas: u64,
+        execution_entry_point: ExecutionEntryPoint,
+    ) -> Result<SyscallResponse, SyscallHandlerError> {
+        let result = execution_entry_point
+            .execute(
+                self.starknet_storage_state.state,
+                &self.general_config,
+                &mut self.resources_manager,
+                &self.tx_execution_context,
+            )
+            .map_err(|err| SyscallHandlerError::ExecutionError(err.to_string()))?;
+
+        let retdata_maybe_reloc = result
+            .retdata
+            .clone()
+            .into_iter()
+            .map(|item| MaybeRelocatable::from(Felt252::new(item)))
+            .collect::<Vec<MaybeRelocatable>>();
+
+        let retdata_start = self.allocate_segment(vm, retdata_maybe_reloc)?;
+        let retdata_end = (retdata_start + result.retdata.len())?;
+
+        self.internal_calls.push(result);
+
+        //TODO: remaining_gas -= result.gas_consumed
+        let gas = remaining_gas;
+        let body = Some(ResponseBody::CallContract(CallContractResponse {
+            retdata_start,
+            retdata_end,
+        }));
+
+        Ok(SyscallResponse { gas, body })
+    }
 
     fn syscall_storage_write(&mut self, key: Felt252, value: Felt252) {
         self.starknet_storage_state.write(&key.to_le_bytes(), value)
     }
 }
 
+
 impl<'a, T: Default + State + StateReader> SyscallHandler for BusinessLogicSyscallHandler<'a, T> {
     fn storage_write(
->>>>>>> 927af4a1
         &mut self,
         vm: &mut VirtualMachine,
         remaining_gas: u64,
         execution_entry_point: ExecutionEntryPoint,
     ) -> Result<SyscallResponse, SyscallHandlerError> {
-<<<<<<< HEAD
-        let result = execution_entry_point
-=======
         let request = if let SyscallRequest::StorageWrite(request) =
             self.read_and_validate_syscall_request("storage_write", vm, syscall_ptr)?
         {
@@ -163,66 +189,7 @@
         })
     }
 
-    fn call_contract(
-        &mut self,
-        vm: &mut VirtualMachine,
-        request: SyscallRequest,
-        remaining_gas: u64,
-    ) -> Result<SyscallResponse, SyscallHandlerError> {
-        let request = match request {
-            SyscallRequest::CallContract(request) => request,
-            _ => return Err(SyscallHandlerError::ExpectedCallContractRequest),
-        };
-
-        let calldata = get_felt_range(vm, request.calldata_start, request.calldata_end)?;
-        let contract_address = request.contract_address;
-        let caller_address = &self.caller_address;
-        let call_type = Some(CallType::Call);
-
-        let call = ExecutionEntryPoint::new(
-            contract_address,
-            calldata,
-            request.selector,
-            caller_address.clone(),
-            EntryPointType::External,
-            call_type,
-            None,
-        );
-
-        let result = call
->>>>>>> 927af4a1
-            .execute(
-                self.starknet_storage_state.state,
-                &self.general_config,
-                &mut self.resources_manager,
-                &self.tx_execution_context,
-            )
-            .map_err(|err| SyscallHandlerError::ExecutionError(err.to_string()))?;
-
-        let retdata_maybe_reloc = result
-            .retdata
-            .clone()
-            .into_iter()
-            .map(|item| MaybeRelocatable::from(Felt252::new(item)))
-            .collect::<Vec<MaybeRelocatable>>();
-
-        let retdata_start = self.allocate_segment(vm, retdata_maybe_reloc)?;
-        let retdata_end = (retdata_start + result.retdata.len())?;
-
-        self.internal_calls.push(result);
-
-        //TODO: remaining_gas -= result.gas_consumed
-        let gas = remaining_gas;
-        let body = Some(ResponseBody::CallContract(CallContractResponse {
-            retdata_start,
-            retdata_end,
-        }));
-
-        Ok(SyscallResponse { gas, body })
-    }
-}
-
-impl<'a, T: Default + State + StateReader> SyscallHandler for BusinessLogicSyscallHandler<'a, T> {
+
     fn call_contract(
         &mut self,
         vm: &mut VirtualMachine,
