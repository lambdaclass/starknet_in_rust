use std::cell::RefCell;
use std::rc::Rc;

use super::syscall_request::*;
use super::syscall_response::WriteSyscallResponse;
use crate::business_logic::execution::objects::*;
use crate::business_logic::execution::state::ExecutionResourcesManager;
use crate::core::errors::syscall_handler_errors::SyscallHandlerError;
use crate::core::syscalls::syscall_handler::SyscallHandler;
use crate::definitions::general_config::StarknetGeneralConfig;
use crate::hash_utils::calculate_contract_address_from_hash;
use crate::utils::*;
use cairo_rs::types::relocatable::{MaybeRelocatable, Relocatable};
use cairo_rs::vm::vm_core::VirtualMachine;
use num_bigint::BigInt;
use num_traits::{One, Zero};

//* -----------------------------------
//* BusinessLogicHandler implementation
//* -----------------------------------

pub struct BusinessLogicSyscallHandler {
    tx_execution_context: RefCell<TransactionExecutionContext>,
    /// Events emitted by the current contract call.
    events: RefCell<Vec<OrderedEvent>>,
    /// A list of dynamically allocated segments that are expected to be read-only.
    read_only_segments: RefCell<Vec<(Relocatable, MaybeRelocatable)>>,
    resources_manager: RefCell<ExecutionResourcesManager>,
    contract_address: u64,
    l2_to_l1_messages: Vec<OrderedL2ToL1Message>,
    general_config: StarknetGeneralConfig,
    tx_info_ptr: RefCell<Option<MaybeRelocatable>>,
}

impl BusinessLogicSyscallHandler {
    pub fn new() -> Self {
        let events = RefCell::new(Vec::new());
        let tx_execution_context = RefCell::new(TransactionExecutionContext::new());
        let read_only_segments = RefCell::new(Vec::new());
        let resources_manager = RefCell::new(ExecutionResourcesManager::default());
        let general_config = StarknetGeneralConfig::new();
        let tx_info_ptr = RefCell::new(None);

        BusinessLogicSyscallHandler {
            events,
            tx_execution_context,
            general_config,
            tx_info_ptr,
            read_only_segments,
            resources_manager,
            contract_address: 0,
            l2_to_l1_messages: Vec::new(),
        }
    }

    /// Increments the syscall count for a given `syscall_name` by 1.
    fn increment_syscall_count(&self, syscall_name: &str) {
        self.resources_manager
            .borrow_mut()
            .increment_syscall_counter(syscall_name, 1);
    }
}

impl SyscallHandler for BusinessLogicSyscallHandler {
    fn emit_event(
        &self,
        vm: &VirtualMachine,
        syscall_ptr: Relocatable,
    ) -> Result<(), SyscallHandlerError> {
        let request = match self._read_and_validate_syscall_request("emit_event", vm, syscall_ptr) {
            Ok(SyscallRequest::EmitEvent(emit_event_struct)) => emit_event_struct,
            _ => return Err(SyscallHandlerError::InvalidSyscallReadRequest),
        };

        let keys_len = request.keys_len;
        let data_len = request.data_len;

        let order = self.tx_execution_context.borrow_mut().n_emitted_events;
        let keys: Vec<BigInt> = get_integer_range(vm, &request.keys, keys_len)?;
        let data: Vec<BigInt> = get_integer_range(vm, &request.data, data_len)?;

        self.events
            .borrow_mut()
            .push(OrderedEvent::new(order, keys, data));

        // Update events count.
        self.tx_execution_context.borrow_mut().n_emitted_events += 1;
        Ok(())
    }

    fn get_tx_info(
        &self,
        vm: &VirtualMachine,
        syscall_ptr: Relocatable,
    ) -> Result<(), SyscallHandlerError> {
        let _request =
            match self._read_and_validate_syscall_request("get_tx_info", vm, syscall_ptr)? {
                SyscallRequest::GetTxInfo(request) => request,
                _ => Err(SyscallHandlerError::InvalidSyscallReadRequest)?,
            };

        Err(SyscallHandlerError::NotImplemented)
    }

    fn send_message_to_l1(
        &mut self,
        vm: &VirtualMachine,
        syscall_ptr: Relocatable,
    ) -> Result<(), SyscallHandlerError> {
        let request = if let SyscallRequest::SendMessageToL1(request) =
            self._read_and_validate_syscall_request("send_message_to_l1", vm, syscall_ptr)?
        {
            request
        } else {
            return Err(SyscallHandlerError::ExpectedSendMessageToL1);
        };

        let payload = get_integer_range(vm, &request.payload_ptr, request.payload_size)?;

        self.l2_to_l1_messages.push(OrderedL2ToL1Message::new(
            self.tx_execution_context.borrow().n_sent_messages,
            request.to_address,
            payload,
        ));

        // Update messages count.
        self.tx_execution_context.borrow_mut().n_sent_messages += 1;
        Ok(())
    }
    fn library_call(
        &mut self,
        vm: &VirtualMachine,
        syscall_ptr: Relocatable,
    ) -> Result<(), SyscallHandlerError> {
        self._call_contract_and_write_response("library_call", vm, syscall_ptr);
        Ok(())
    }

    fn _get_tx_info_ptr(
        &self,
        vm: &mut VirtualMachine,
    ) -> Result<MaybeRelocatable, SyscallHandlerError> {
        let mut tx_info_ptr = self.tx_info_ptr.borrow_mut();

        if let Some(ptr) = &*tx_info_ptr {
            Ok(ptr.clone())
        } else {
            let tx = self.tx_execution_context.borrow();

            let version = tx.version;
            let account_contract_address = tx.account_contract_address.clone();
            let max_fee = tx.max_fee.clone();
            let transaction_hash = tx.transaction_hash.clone();
            let nonce = tx.nonce.clone();
            let signature = vm.add_memory_segment();
            let signature = vm
                .write_arg(&signature, &tx.signature)
                .map_err(|x| SyscallHandlerError::VirtualMachineError(x.into()))?;
            let signature = signature.get_relocatable()?.clone();
            let signature_len = signature.offset;

            let chain_id = self.general_config.starknet_os_config.chain_id as usize;

            let tx_info = TxInfoStruct {
                version,
                account_contract_address,
                max_fee,
                transaction_hash,
                nonce,
                signature,
                signature_len,
                chain_id,
            };

            let segment = vm.add_memory_segment();

            let tx_info_ptr_temp = vm
                .write_arg(&segment, &tx_info)
                .map_err(|x| SyscallHandlerError::VirtualMachineError(x.into()))?;

            *tx_info_ptr = Some(tx_info_ptr_temp.clone());

            Ok(tx_info_ptr_temp)
        }
    }

    fn _deploy(
        &mut self,
        vm: &VirtualMachine,
        syscall_ptr: Relocatable,
    ) -> Result<u32, SyscallHandlerError> {
        let request = if let SyscallRequest::Deploy(request) =
            self._read_and_validate_syscall_request("deploy", vm, syscall_ptr)?
        {
            request
        } else {
            return Err(SyscallHandlerError::ExpectedDeployRequestStruct);
        };

        if !(request.deploy_from_zero.is_zero() || request.deploy_from_zero.is_one()) {
            return Err(SyscallHandlerError::DeployFromZero(
                request.deploy_from_zero,
            ));
        };

        let constructor_calldata = get_integer_range(
            vm,
            &request.constructor_calldata,
            bigint_to_usize(&request.constructor_calldata_size)?,
        )?;

        let class_hash = &request.class_hash;

        let deployer_address = if request.deploy_from_zero.is_zero() {
            self.contract_address
        } else {
            0
        };

        let _contract_address = calculate_contract_address_from_hash(
            &request.contract_address_salt,
            class_hash,
            &constructor_calldata,
            deployer_address,
        )?;

        // Initialize the contract.
        let (_sign, _class_hash_bytes) = request.class_hash.to_bytes_be();

        todo!()
    }

    fn _read_and_validate_syscall_request(
        &self,
        syscall_name: &str,
        vm: &VirtualMachine,
        syscall_ptr: Relocatable,
    ) -> Result<SyscallRequest, SyscallHandlerError> {
        self.increment_syscall_count(syscall_name);
        self.read_syscall_request(syscall_name, vm, syscall_ptr)
    }

    fn _call_contract_and_write_response(
        &mut self,
        syscall_name: &str,
        vm: &VirtualMachine,
        syscall_ptr: Relocatable,
    ) -> Result<(), SyscallHandlerError> {
        let response_data = self._call_contract(syscall_name, vm, syscall_ptr.clone())?;
        // TODO: Should we build a response struct to pass to _write_syscall_response?
<<<<<<< HEAD
        // self._write_syscall_response(response_data, vm, syscall_ptr);
=======
        self._write_syscall_response(response_data, vm, syscall_ptr);
        Ok(())
>>>>>>> 9ce10603
    }

    fn _call_contract(
        &mut self,
        _syscall_name: &str,
        _vm: &VirtualMachine,
        _syscall_ptr: Relocatable,
    ) -> Result<Vec<u32>, SyscallHandlerError> {
        todo!()
    }
    fn _get_caller_address(
        &self,
        vm: &VirtualMachine,
        syscall_ptr: Relocatable,
    ) -> Result<u64, SyscallHandlerError> {
        let request = if let SyscallRequest::GetCallerAddress(request) =
            self._read_and_validate_syscall_request("get_caller_address", vm, syscall_ptr)?
        {
            request
        } else {
            return Err(SyscallHandlerError::ExpectedGetCallerAddressRequest);
        };

        Ok(self.contract_address)
    }
    fn _get_contract_address(
        &self,
        _vm: VirtualMachine,
        _syscall_ptr: Relocatable,
    ) -> Result<u32, SyscallHandlerError> {
        todo!()
    }
    fn _storage_read(&mut self, _address: u32) -> Result<u32, SyscallHandlerError> {
        todo!()
    }
    fn _storage_write(&mut self, _address: u32, _value: u32) {
        todo!()
    }

    fn allocate_segment(
        &self,
        vm: &mut VirtualMachine,
        data: Vec<MaybeRelocatable>,
    ) -> Result<Relocatable, SyscallHandlerError> {
        let segment_start = vm.add_memory_segment();
        let segment_end = vm
            .write_arg(&segment_start, &data)
            .map_err(|_| SyscallHandlerError::SegmentationFault)?;
        let sub = segment_end
            .sub(&segment_start.to_owned().into(), vm.get_prime())
            .map_err(|_| SyscallHandlerError::SegmentationFault)?;
        let segment = (segment_start.to_owned(), sub);
        self.read_only_segments.borrow_mut().push(segment);

        Ok(segment_start)
    }

    fn _write_syscall_response<T: WriteSyscallResponse>(
        &self,
<<<<<<< HEAD
        _response: T,
=======
        _response: Vec<u32>,
>>>>>>> 9ce10603
        _vm: &VirtualMachine,
        _syscall_ptr: Relocatable,
    ) -> Result<(), SyscallHandlerError> {
        todo!()
    }
}

impl Default for BusinessLogicSyscallHandler {
    fn default() -> Self {
        Self::new()
    }
}

#[cfg(test)]
mod tests {
    use crate::bigint;
    use crate::business_logic::execution::objects::{OrderedEvent, OrderedL2ToL1Message};
    use crate::core::errors::syscall_handler_errors::SyscallHandlerError;
    use crate::core::syscalls::business_logic_syscall_handler::BusinessLogicSyscallHandler;
    use crate::core::syscalls::hint_code::{DEPLOY_SYSCALL_CODE, EMIT_EVENT_CODE, GET_TX_INFO};
    use crate::core::syscalls::syscall_handler::*;
    use crate::utils::test_utils::*;
    use cairo_rs::hint_processor::builtin_hint_processor::builtin_hint_processor_definition::{
        BuiltinHintProcessor, HintProcessorData,
    };
    use cairo_rs::hint_processor::hint_processor_definition::HintProcessor;
    use cairo_rs::types::exec_scope::ExecutionScopes;
    use cairo_rs::types::relocatable::{MaybeRelocatable, Relocatable};
    use cairo_rs::vm::errors::memory_errors::MemoryError;
    use cairo_rs::vm::errors::vm_errors::VirtualMachineError;
    use cairo_rs::vm::errors::vm_errors::VirtualMachineError::UnknownHint;
    use cairo_rs::vm::vm_core::VirtualMachine;
    use cairo_rs::{bigint_str, relocatable};
    use num_bigint::{BigInt, Sign};
    use std::any::Any;
    use std::collections::HashMap;
    use std::str::FromStr;

    #[test]
    fn run_alloc_hint_ap_is_not_empty() {
        let hint_code = "memory[ap] = segments.add()";
        let mut vm = vm!();
        //Add 3 segments to the memory
        add_segments!(vm, 3);
        vm.set_ap(6);
        //Insert something into ap
        let key = Relocatable::from((1, 6));
        vm.insert_value(&key, (1, 6)).unwrap();
        //ids and references are not needed for this test
        assert_eq!(
            run_hint!(vm, HashMap::new(), hint_code),
            Err(VirtualMachineError::MemoryError(
                MemoryError::InconsistentMemory(
                    MaybeRelocatable::from((1, 6)),
                    MaybeRelocatable::from((1, 6)),
                    MaybeRelocatable::from((3, 0))
                )
            ))
        );
    }

    // tests that we are executing correctly our syscall hint processor.
    #[test]
    fn cannot_run_syscall_hints() {
        let hint_code = DEPLOY_SYSCALL_CODE;
        let mut vm = vm!();
        assert_eq!(
            run_syscall_hint!(vm, HashMap::new(), hint_code),
            Err(UnknownHint("Hint not implemented".to_string()))
        );
    }

    #[test]
    fn emit_event_test() {
        // create data and variables to execute hint

        let mut vm = vm!();
        add_segments!(vm, 4);

        // insert selector of syscall
        let selector = bigint_str!("1280709301550335749748".as_bytes());
        // keys_len
        let keys_len = bigint!(2);
        // data_len
        let data_len = bigint!(2);

        // insert keys and data to generate the event
        // keys points to (2,0)
        let key1 = bigint!(1);
        let key2 = bigint!(1);

        // data points to (2,3)
        let data1 = bigint!(1);
        let data2 = bigint!(1);

        memory_insert!(
            vm,
            [
                ((1, 0), (2, 0)),
                ((2, 0), selector),
                ((2, 1), (keys_len)),
                ((2, 2), (3, 0)),
                ((2, 3), data_len),
                ((2, 4), (3, 3)),
                ((3, 0), key1),
                ((3, 1), key2),
                ((3, 3), data1),
                ((3, 4), data2)
            ]
        );
        // syscall_ptr
        let ids_data = ids_data!["syscall_ptr"];

        let hint_data = HintProcessorData::new_default(EMIT_EVENT_CODE.to_string(), ids_data);
        // invoke syscall
        let syscall_handler = SyscallHintProcessor::new_empty().unwrap();
        syscall_handler
            .execute_hint(
                &mut vm,
                &mut ExecutionScopes::new(),
                &any_box!(hint_data),
                &HashMap::new(),
            )
            .unwrap();

        let event = syscall_handler
            .syscall_handler
            .events
            .borrow()
            .get(0)
            .unwrap()
            .clone();

        assert_eq!(
            OrderedEvent::new(
                0,
                Vec::from([bigint!(1), bigint!(1)]),
                Vec::from([bigint!(1), bigint!(1)])
            ),
            event
        );
        assert_eq!(
            syscall_handler
                .syscall_handler
                .tx_execution_context
                .borrow()
                .n_emitted_events,
            1
        );
    }

    #[test]
    fn get_tx_info_test() {
        // create data and variables to execute hint

        let mut vm = vm!();
        add_segments!(vm, 3);

        // insert syscall_ptr
        let syscall_ptr = relocatable!(2, 0);

        let version = bigint!(1);
        let account_contract_address = bigint!(1);
        let max_fee = bigint!(2);
        let signature_len = bigint!(1);
        let signature = Relocatable::from((3, 0));
        let transaction_hash = bigint!(1);
        let chain_id = bigint!(1);
        let nonce = bigint!(1);

        memory_insert!(
            vm,
            [
                ((1, 0), syscall_ptr),
                ((2, 0), version),
                ((2, 1), account_contract_address),
                ((2, 2), max_fee),
                ((2, 3), signature_len),
                ((2, 4), signature),
                ((2, 5), transaction_hash),
                ((2, 6), chain_id),
                ((2, 7), nonce)
            ]
        );

        // syscall_ptr
        let ids_data = ids_data!["syscall_ptr"];

        let hint_data = HintProcessorData::new_default(GET_TX_INFO.to_string(), ids_data);
        // invoke syscall
        let syscall_handler = SyscallHintProcessor::new_empty().unwrap();
        let err = syscall_handler.execute_hint(
            &mut vm,
            &mut ExecutionScopes::new(),
            &any_box!(hint_data),
            &HashMap::new(),
        );

        assert_eq!(
            err,
            Err(VirtualMachineError::UnknownHint(
                "Hint not implemented".to_string()
            ))
        )
    }

    fn deploy_from_zero_error() {
        let mut syscall = BusinessLogicSyscallHandler::new();
        let mut vm = vm!();

        add_segments!(vm, 2);

        let data0 = bigint!(0);
        let data1 = bigint!(1);
        let data2 = bigint!(2);
        let data3 = bigint!(3);
        let data4 = bigint!(4);

        memory_insert!(
            vm,
            [
                ((1, 0), data0),
                ((1, 1), data1),
                ((1, 2), data2),
                ((1, 3), data3),
                ((1, 4), (1, 20)),
                ((1, 5), data4)
            ]
        );

        assert_eq!(
            syscall._deploy(&vm, relocatable!(1, 0)),
            Err(SyscallHandlerError::DeployFromZero(4))
        )
    }

    #[test]
    fn can_allocate_segment() {
        let mut syscall_handler = BusinessLogicSyscallHandler::new();
        let mut vm = vm!();
        let data = vec![MaybeRelocatable::Int(7.into())];

        let segment_start = syscall_handler.allocate_segment(&mut vm, data).unwrap();
        let expected_value = vm
            .get_integer(&Relocatable::from((0, 0)))
            .unwrap()
            .into_owned();
        assert_eq!(Relocatable::from((0, 0)), segment_start);
        assert_eq!(expected_value, 7.into());
    }

    #[test]
    fn test_send_message_to_l1_ok() {
        let mut syscall = BusinessLogicSyscallHandler::new();
        let mut vm = vm!();

        add_segments!(vm, 3);

        vm.insert_value(&relocatable!(1, 0), bigint!(0)).unwrap();
        vm.insert_value(&relocatable!(1, 1), bigint!(1)).unwrap();
        vm.insert_value(&relocatable!(1, 2), bigint!(2)).unwrap();
        vm.insert_value(&relocatable!(1, 4), relocatable!(2, 0))
            .unwrap();
        vm.insert_value(&relocatable!(2, 0), bigint!(18)).unwrap();
        vm.insert_value(&relocatable!(2, 1), bigint!(12)).unwrap();

        assert_eq!(syscall.tx_execution_context.borrow().n_sent_messages, 0);
        assert_eq!(syscall.l2_to_l1_messages, Vec::new());

        syscall.send_message_to_l1(&vm, relocatable!(1, 0));

        assert_eq!(syscall.tx_execution_context.borrow().n_sent_messages, 1);
        assert_eq!(
            syscall.l2_to_l1_messages,
            vec![OrderedL2ToL1Message::new(
                syscall.tx_execution_context.borrow().n_sent_messages - 1,
                1,
                vec![bigint!(18), bigint!(12)],
            )]
        );
    }

    #[test]
    fn test_get_caller_address_ok() {
        let mut syscall = BusinessLogicSyscallHandler::new();
        let mut vm = vm!();

        add_segments!(vm, 2);

        vm.insert_value(&relocatable!(1, 0), bigint!(0)).unwrap();

        assert_eq!(
            syscall._get_caller_address(&vm, relocatable!(1, 0)),
            Ok(syscall.contract_address)
        )
    }
}<|MERGE_RESOLUTION|>--- conflicted
+++ resolved
@@ -248,12 +248,8 @@
     ) -> Result<(), SyscallHandlerError> {
         let response_data = self._call_contract(syscall_name, vm, syscall_ptr.clone())?;
         // TODO: Should we build a response struct to pass to _write_syscall_response?
-<<<<<<< HEAD
         // self._write_syscall_response(response_data, vm, syscall_ptr);
-=======
-        self._write_syscall_response(response_data, vm, syscall_ptr);
-        Ok(())
->>>>>>> 9ce10603
+        todo!()
     }
 
     fn _call_contract(
@@ -313,11 +309,7 @@
 
     fn _write_syscall_response<T: WriteSyscallResponse>(
         &self,
-<<<<<<< HEAD
         _response: T,
-=======
-        _response: Vec<u32>,
->>>>>>> 9ce10603
         _vm: &VirtualMachine,
         _syscall_ptr: Relocatable,
     ) -> Result<(), SyscallHandlerError> {
