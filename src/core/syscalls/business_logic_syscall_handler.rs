--- conflicted
+++ resolved
@@ -48,7 +48,6 @@
 };
 use felt::Felt252;
 use lazy_static::lazy_static;
-<<<<<<< HEAD
 
 use num_traits::{One, ToPrimitive, Zero};
 
@@ -56,9 +55,6 @@
 
 const STEP: u64 = 100;
 const SYSCALL_BASE: u64 = 100 * STEP;
-=======
-use num_traits::{One, Zero};
->>>>>>> 21062e4c
 lazy_static! {
     /// Felt->syscall map that was extracted from new_syscalls.json (Cairo 1.0 syscalls)
     static ref SELECTOR_TO_SYSCALL: HashMap<Felt252, &'static str> = {
@@ -490,23 +486,6 @@
         Ok(segment_start)
     }
 
-<<<<<<< HEAD
-=======
-    fn read_syscall_request(
-        &self,
-        syscall_name: &str,
-        vm: &VirtualMachine,
-        syscall_ptr: Relocatable,
-    ) -> Result<SyscallRequest, SyscallHandlerError> {
-        match syscall_name {
-            "storage_write" => StorageWriteRequest::from_ptr(vm, syscall_ptr),
-            _ => Err(SyscallHandlerError::UnknownSyscall(
-                syscall_name.to_string(),
-            )),
-        }
-    }
-
->>>>>>> 21062e4c
     fn send_message_to_l1(
         &mut self,
         vm: &mut VirtualMachine,
