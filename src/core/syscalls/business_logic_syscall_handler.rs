--- conflicted
+++ resolved
@@ -6,65 +6,26 @@
     syscall_handler::SyscallHandler, syscall_info::get_syscall_size_from_name,
     syscall_request::FromPtr,
 };
-use crate::{
-    business_logic::{
-        execution::{
-            execution_entry_point::ExecutionEntryPoint,
-            objects::{
-<<<<<<< HEAD
-                CallInfo, CallType, OrderedEvent, OrderedL2ToL1Message, TransactionExecutionContext,
-=======
-                CallInfo, CallResult, CallType, OrderedEvent, OrderedL2ToL1Message,
-                TransactionExecutionContext,
->>>>>>> 23d553aa
-            },
-        },
-        fact_state::state::ExecutionResourcesManager,
-        state::{
-            contract_storage_state::ContractStorageState,
-            state_api::{State, StateReader},
-        },
+use crate::business_logic::{
+    execution::execution_entry_point::ExecutionEntryPoint,
+    fact_state::state::ExecutionResourcesManager,
+    state::{
+        contract_storage_state::ContractStorageState,
+        state_api::{State, StateReader},
     },
-    core::{
-<<<<<<< HEAD
-        errors::syscall_handler_errors::SyscallHandlerError,
-        syscalls::syscall_request::FromPtr,
-        syscalls::{
-            syscall_request::SyscallRequest,
-            syscall_response::{CallContractResponse, ResponseBody},
-        },
-    },
-    definitions::general_config::StarknetGeneralConfig,
-    services::api::contract_classes::deprecated_contract_class::EntryPointType,
-    utils::{get_felt_range, Address},
-};
-
-use super::{
-    syscall_handler::SyscallHandler, syscall_info::get_syscall_size_from_name,
-    syscall_response::SyscallResponse,
-=======
-        errors::{state_errors::StateError, syscall_handler_errors::SyscallHandlerError},
-        syscalls::{syscall_request::SyscallRequest, syscall_response::SyscallResponse},
-    },
-    definitions::{
-        constants::CONSTRUCTOR_ENTRY_POINT_SELECTOR, general_config::StarknetGeneralConfig,
-    },
-    hash_utils::calculate_contract_address,
-    services::api::{
-        contract_class_errors::ContractClassError,
-        contract_classes::deprecated_contract_class::EntryPointType,
-    },
-    utils::{felt_to_hash, get_felt_range, Address, ClassHash},
 };
 use cairo_rs::{
     types::relocatable::{MaybeRelocatable, Relocatable},
     vm::vm_core::VirtualMachine,
->>>>>>> 23d553aa
 };
 use felt::Felt252;
 use lazy_static::lazy_static;
 use num_traits::{One, Zero};
 
+use super::{
+    syscall_handler::SyscallHandler, syscall_info::get_syscall_size_from_name,
+    syscall_response::SyscallResponse,
+};
 lazy_static! {
     /// Felt->syscall map that was extracted from new_syscalls.json (Cairo 1.0 syscalls)
     static ref SELECTOR_TO_SYSCALL: HashMap<Felt252, &'static str> =
@@ -94,13 +55,8 @@
 //TODO Remove allow dead_code after merging to 0.11
 #[allow(dead_code)]
 #[derive(Debug)]
-<<<<<<< HEAD
-pub struct BusinessLogicSyscallHandler<'a, T: Default + State + StateReader> {
-    pub(crate) tx_execution_context: TransactionExecutionContext,
-    /// Events emitted by the current contract call.
-=======
+
 pub struct BusinessLogicSyscallHandler<'a, T: State + StateReader> {
->>>>>>> 23d553aa
     pub(crate) events: Vec<OrderedEvent>,
     pub(crate) expected_syscall_ptr: Relocatable,
     pub(crate) resources_manager: ExecutionResourcesManager,
@@ -113,14 +69,8 @@
     pub(crate) general_config: StarknetGeneralConfig,
     pub(crate) entry_point: ExecutionEntryPoint,
     pub(crate) starknet_storage_state: ContractStorageState<'a, T>,
-<<<<<<< HEAD
-    pub(crate) internal_calls: Vec<CallInfo>,
-    pub(crate) expected_syscall_ptr: Relocatable,
-    pub(crate) entry_point: ExecutionEntryPoint,
-=======
     pub(crate) support_reverted: bool,
     pub(crate) selector_to_syscall: &'a HashMap<Felt252, &'static str>,
->>>>>>> 23d553aa
 }
 
 // TODO: execution entry point may no be a parameter field, but there is no way to generate a default for now
@@ -134,11 +84,7 @@
         contract_address: Address,
         caller_address: Address,
         general_config: StarknetGeneralConfig,
-<<<<<<< HEAD
-        tx_execution_context: TransactionExecutionContext,
-=======
         syscall_ptr: Relocatable,
->>>>>>> 23d553aa
         entry_point: ExecutionEntryPoint,
     ) -> Self {
         let events = Vec::new();
@@ -159,14 +105,9 @@
             general_config,
             starknet_storage_state,
             internal_calls,
-<<<<<<< HEAD
-            expected_syscall_ptr,
-            entry_point,
-=======
             expected_syscall_ptr: syscall_ptr,
             support_reverted: false,
             selector_to_syscall: &SELECTOR_TO_SYSCALL,
->>>>>>> 23d553aa
         }
     }
 
@@ -175,7 +116,6 @@
             .increment_syscall_counter(syscall_name, 1);
     }
 
-<<<<<<< HEAD
     fn allocate_segment(
         &mut self,
         vm: &mut VirtualMachine,
@@ -225,7 +165,8 @@
         }));
 
         Ok(SyscallResponse { gas, body })
-=======
+    }
+
     fn execute_constructor_entry_point(
         &mut self,
         contract_address: &Address,
@@ -281,7 +222,6 @@
         self.internal_calls.push(call_info.clone());
 
         Ok(call_info.result())
->>>>>>> 23d553aa
     }
 
     fn syscall_storage_write(&mut self, key: Felt252, value: Felt252) {
