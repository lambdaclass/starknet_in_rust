use cairo_rs::{
    types::relocatable::{MaybeRelocatable, Relocatable},
    vm::vm_core::VirtualMachine,
};
<<<<<<< HEAD
use felt::Felt252;

use crate::{
    business_logic::{
        execution::{
            execution_entry_point::ExecutionEntryPoint,
            objects::{CallInfo, CallType, TransactionExecutionContext},
=======

use crate::{
    business_logic::{
        execution::objects::{
            CallInfo, OrderedEvent, OrderedL2ToL1Message, TransactionExecutionContext,
>>>>>>> 5bcacf8d
        },
        fact_state::state::ExecutionResourcesManager,
        state::{
            contract_storage_state::ContractStorageState,
            state_api::{State, StateReader},
        },
    },
<<<<<<< HEAD
    core::{
        errors::syscall_handler_errors::SyscallHandlerError,
        syscalls::{
            syscall_request::SyscallRequest,
            syscall_response::{CallContractResponse, ResponseBody},
        },
    },
    definitions::general_config::StarknetGeneralConfig,
    services::api::contract_class::EntryPointType,
=======
    core::errors::syscall_handler_errors::SyscallHandlerError,
    definitions::general_config::StarknetGeneralConfig,
>>>>>>> 5bcacf8d
    utils::{get_felt_range, Address},
};

use super::{
    syscall_handler::SyscallHandler, syscall_info::get_syscall_size_from_name,
<<<<<<< HEAD
    syscall_response::SyscallResponse,
};

pub struct BusinessLogicSyscallHandler<'a, T: Default + State + StateReader> {
    pub(crate) tx_execution_context: TransactionExecutionContext,
    /// A list of dynamically allocated segments that are expected to be read-only.
    pub(crate) read_only_segments: Vec<(Relocatable, MaybeRelocatable)>,
    pub(crate) resources_manager: ExecutionResourcesManager,
    pub(crate) expected_syscall_ptr: Relocatable,
    pub(crate) caller_address: Address,
    pub(crate) general_config: StarknetGeneralConfig,
    pub(crate) starknet_storage_state: ContractStorageState<'a, T>,
    pub(crate) internal_calls: Vec<CallInfo>,
=======
    syscall_request::SyscallRequest, syscall_response::SyscallResponse,
};
//TODO Remove allow dead_code after merging to 0.11
#[allow(dead_code)]
#[derive(Debug)]
pub struct BusinessLogicSyscallHandler<'a, T: State + StateReader> {
    pub(crate) tx_execution_context: TransactionExecutionContext,
    /// Events emitted by the current contract call.
    pub(crate) events: Vec<OrderedEvent>,
    /// A list of dynamically allocated segments that are expected to be read-only.
    pub(crate) read_only_segments: Vec<(Relocatable, MaybeRelocatable)>,
    pub(crate) resources_manager: ExecutionResourcesManager,
    pub(crate) contract_address: Address,
    pub(crate) caller_address: Address,
    pub(crate) l2_to_l1_messages: Vec<OrderedL2ToL1Message>,
    pub(crate) general_config: StarknetGeneralConfig,
    pub(crate) tx_info_ptr: Option<MaybeRelocatable>,
    pub(crate) starknet_storage_state: ContractStorageState<'a, T>,
    pub(crate) internal_calls: Vec<CallInfo>,
    pub(crate) expected_syscall_ptr: Relocatable,
>>>>>>> 5bcacf8d
}

impl<'a, T: Default + State + StateReader> BusinessLogicSyscallHandler<'a, T> {
    pub fn new(
        tx_execution_context: TransactionExecutionContext,
        state: &'a mut T,
<<<<<<< HEAD
        contract_address: Address,
        resources_manager: ExecutionResourcesManager,
        expected_syscall_ptr: Relocatable,
        caller_address: Address,
        general_config: StarknetGeneralConfig,
    ) -> Self {
        let read_only_segments = vec![];
        let starknet_storage_state = ContractStorageState::new(state, contract_address);
        let internal_calls = vec![];
        Self {
            tx_execution_context,
            read_only_segments,
            resources_manager,
            expected_syscall_ptr,
            caller_address,
            general_config,
            starknet_storage_state,
            internal_calls,
=======
        resources_manager: ExecutionResourcesManager,
        caller_address: Address,
        contract_address: Address,
        general_config: StarknetGeneralConfig,
        syscall_ptr: Relocatable,
    ) -> Self {
        let events = Vec::new();
        let read_only_segments = Vec::new();
        let l2_to_l1_messages = Vec::new();
        let tx_info_ptr = None;
        let starknet_storage_state = ContractStorageState::new(state, contract_address.clone());

        let internal_calls = Vec::new();

        BusinessLogicSyscallHandler {
            tx_execution_context,
            events,
            read_only_segments,
            resources_manager,
            contract_address,
            caller_address,
            l2_to_l1_messages,
            general_config,
            tx_info_ptr,
            starknet_storage_state,
            internal_calls,
            expected_syscall_ptr: syscall_ptr,
>>>>>>> 5bcacf8d
        }
    }

    fn increment_syscall_count(&mut self, syscall_name: &str) {
        self.resources_manager
            .increment_syscall_counter(syscall_name, 1);
    }
<<<<<<< HEAD

    fn allocate_segment(
        &mut self,
        vm: &mut VirtualMachine,
        data: Vec<MaybeRelocatable>,
    ) -> Result<Relocatable, SyscallHandlerError> {
        let segment_start = vm.add_memory_segment();
        let segment_end = vm.write_arg(segment_start, &data)?;
        let sub = segment_end.sub(&segment_start.to_owned().into())?;
        let segment = (segment_start.to_owned(), sub);
        self.read_only_segments.push(segment);

        Ok(segment_start)
    }
}

impl<'a, T: Default + State + StateReader> SyscallHandler for BusinessLogicSyscallHandler<'a, T> {
    #[allow(irrefutable_let_patterns)]
    fn call_contract(
        &mut self,
        vm: &mut VirtualMachine,
        syscall_ptr: Relocatable,
        remaining_gas: u64,
    ) -> Result<SyscallResponse, SyscallHandlerError> {
        let request = if let SyscallRequest::CallContract(request) =
            self.read_and_validate_syscall_request("call_contract", vm, syscall_ptr)?
        {
            request
        } else {
            return Err(SyscallHandlerError::ExpectedCallContractRequest);
        };

        let calldata = get_felt_range(vm, request.calldata_start, request.calldata_end)?;
        let contract_address = request.contract_address;
        let caller_address = &self.caller_address;
        let call_type = Some(CallType::Call);

        let call = ExecutionEntryPoint::new(
            contract_address,
            calldata,
            request.selector,
            caller_address.clone(),
            EntryPointType::External,
            call_type,
            None,
        );

        let result = call
            .execute(
                self.starknet_storage_state.state,
                &self.general_config,
                &mut self.resources_manager,
                &self.tx_execution_context,
            )
            .map_err(|err| SyscallHandlerError::ExecutionError(err.to_string()))?;

        let retdata_maybe_reloc = result
            .retdata
            .clone()
            .into_iter()
            .map(|item| MaybeRelocatable::from(Felt252::new(item)))
            .collect::<Vec<MaybeRelocatable>>();
        let retdata_start = self.allocate_segment(vm, retdata_maybe_reloc)?;
        let retdata_end = (retdata_start + result.retdata.len())?;

        self.internal_calls.push(result);

        //TODO: remaining_gas -= result.gas_consumed
        let gas = remaining_gas;
        let body = Some(ResponseBody::CallContract(CallContractResponse {
            retdata_start,
            retdata_end,
        }));

        Ok(SyscallResponse { gas, body })
    }

    fn read_and_validate_syscall_request(
        &mut self,
        syscall_name: &str,
        vm: &VirtualMachine,
        syscall_ptr: Relocatable,
    ) -> Result<SyscallRequest, SyscallHandlerError> {
        self.increment_syscall_count(syscall_name);
        let syscall_request = self.read_syscall_request(syscall_name, vm, syscall_ptr)?;

        self.expected_syscall_ptr.offset += get_syscall_size_from_name(syscall_name);
        Ok(syscall_request)
=======
}

impl<'a, T> SyscallHandler for BusinessLogicSyscallHandler<'a, T>
where
    T: Default + State + StateReader,
{
    fn read_and_validate_syscall_request(
        &mut self,
        syscall_name: &str,
        vm: &VirtualMachine,
        syscall_ptr: Relocatable,
    ) -> Result<SyscallRequest, SyscallHandlerError> {
        self.increment_syscall_count(syscall_name);
        let syscall_request = self.read_syscall_request(syscall_name, vm, syscall_ptr)?;

        self.expected_syscall_ptr.offset += get_syscall_size_from_name(syscall_name);
        Ok(syscall_request)
    }

    //TODO remove allow irrefutable_let_patterns
    #[allow(irrefutable_let_patterns)]
    fn send_message_to_l1(
        &mut self,
        vm: &VirtualMachine,
        syscall_ptr: Relocatable,
        remaining_gas: u64,
    ) -> Result<SyscallResponse, SyscallHandlerError> {
        let request = if let SyscallRequest::SendMessageToL1(request) =
            self.read_and_validate_syscall_request("send_message_to_l1", vm, syscall_ptr)?
        {
            request
        } else {
            return Err(SyscallHandlerError::ExpectedSendMessageToL1);
        };

        let payload = get_felt_range(vm, request.payload_start, request.payload_end)?;

        self.l2_to_l1_messages.push(OrderedL2ToL1Message::new(
            self.tx_execution_context.n_sent_messages,
            request.to_address,
            payload,
        ));

        // Update messages count.
        self.tx_execution_context.n_sent_messages += 1;
        Ok(SyscallResponse {
            gas: remaining_gas,
            body: None,
        })
>>>>>>> 5bcacf8d
    }
}<|MERGE_RESOLUTION|>--- conflicted
+++ resolved
@@ -2,21 +2,13 @@
     types::relocatable::{MaybeRelocatable, Relocatable},
     vm::vm_core::VirtualMachine,
 };
-<<<<<<< HEAD
 use felt::Felt252;
 
 use crate::{
     business_logic::{
         execution::{
             execution_entry_point::ExecutionEntryPoint,
-            objects::{CallInfo, CallType, TransactionExecutionContext},
-=======
-
-use crate::{
-    business_logic::{
-        execution::objects::{
-            CallInfo, OrderedEvent, OrderedL2ToL1Message, TransactionExecutionContext,
->>>>>>> 5bcacf8d
+            objects::{CallInfo, CallType, TransactionExecutionContext, OrderedEvent, OrderedL2ToL1Message},
         },
         fact_state::state::ExecutionResourcesManager,
         state::{
@@ -24,7 +16,6 @@
             state_api::{State, StateReader},
         },
     },
-<<<<<<< HEAD
     core::{
         errors::syscall_handler_errors::SyscallHandlerError,
         syscalls::{
@@ -34,32 +25,14 @@
     },
     definitions::general_config::StarknetGeneralConfig,
     services::api::contract_class::EntryPointType,
-=======
-    core::errors::syscall_handler_errors::SyscallHandlerError,
-    definitions::general_config::StarknetGeneralConfig,
->>>>>>> 5bcacf8d
     utils::{get_felt_range, Address},
 };
 
 use super::{
     syscall_handler::SyscallHandler, syscall_info::get_syscall_size_from_name,
-<<<<<<< HEAD
-    syscall_response::SyscallResponse,
-};
-
-pub struct BusinessLogicSyscallHandler<'a, T: Default + State + StateReader> {
-    pub(crate) tx_execution_context: TransactionExecutionContext,
-    /// A list of dynamically allocated segments that are expected to be read-only.
-    pub(crate) read_only_segments: Vec<(Relocatable, MaybeRelocatable)>,
-    pub(crate) resources_manager: ExecutionResourcesManager,
-    pub(crate) expected_syscall_ptr: Relocatable,
-    pub(crate) caller_address: Address,
-    pub(crate) general_config: StarknetGeneralConfig,
-    pub(crate) starknet_storage_state: ContractStorageState<'a, T>,
-    pub(crate) internal_calls: Vec<CallInfo>,
-=======
     syscall_request::SyscallRequest, syscall_response::SyscallResponse,
 };
+
 //TODO Remove allow dead_code after merging to 0.11
 #[allow(dead_code)]
 #[derive(Debug)]
@@ -78,33 +51,12 @@
     pub(crate) starknet_storage_state: ContractStorageState<'a, T>,
     pub(crate) internal_calls: Vec<CallInfo>,
     pub(crate) expected_syscall_ptr: Relocatable,
->>>>>>> 5bcacf8d
 }
 
 impl<'a, T: Default + State + StateReader> BusinessLogicSyscallHandler<'a, T> {
     pub fn new(
         tx_execution_context: TransactionExecutionContext,
         state: &'a mut T,
-<<<<<<< HEAD
-        contract_address: Address,
-        resources_manager: ExecutionResourcesManager,
-        expected_syscall_ptr: Relocatable,
-        caller_address: Address,
-        general_config: StarknetGeneralConfig,
-    ) -> Self {
-        let read_only_segments = vec![];
-        let starknet_storage_state = ContractStorageState::new(state, contract_address);
-        let internal_calls = vec![];
-        Self {
-            tx_execution_context,
-            read_only_segments,
-            resources_manager,
-            expected_syscall_ptr,
-            caller_address,
-            general_config,
-            starknet_storage_state,
-            internal_calls,
-=======
         resources_manager: ExecutionResourcesManager,
         caller_address: Address,
         contract_address: Address,
@@ -132,7 +84,6 @@
             starknet_storage_state,
             internal_calls,
             expected_syscall_ptr: syscall_ptr,
->>>>>>> 5bcacf8d
         }
     }
 
@@ -140,8 +91,7 @@
         self.resources_manager
             .increment_syscall_counter(syscall_name, 1);
     }
-<<<<<<< HEAD
-
+    
     fn allocate_segment(
         &mut self,
         vm: &mut VirtualMachine,
@@ -158,7 +108,6 @@
 }
 
 impl<'a, T: Default + State + StateReader> SyscallHandler for BusinessLogicSyscallHandler<'a, T> {
-    #[allow(irrefutable_let_patterns)]
     fn call_contract(
         &mut self,
         vm: &mut VirtualMachine,
@@ -217,40 +166,7 @@
 
         Ok(SyscallResponse { gas, body })
     }
-
-    fn read_and_validate_syscall_request(
-        &mut self,
-        syscall_name: &str,
-        vm: &VirtualMachine,
-        syscall_ptr: Relocatable,
-    ) -> Result<SyscallRequest, SyscallHandlerError> {
-        self.increment_syscall_count(syscall_name);
-        let syscall_request = self.read_syscall_request(syscall_name, vm, syscall_ptr)?;
-
-        self.expected_syscall_ptr.offset += get_syscall_size_from_name(syscall_name);
-        Ok(syscall_request)
-=======
-}
-
-impl<'a, T> SyscallHandler for BusinessLogicSyscallHandler<'a, T>
-where
-    T: Default + State + StateReader,
-{
-    fn read_and_validate_syscall_request(
-        &mut self,
-        syscall_name: &str,
-        vm: &VirtualMachine,
-        syscall_ptr: Relocatable,
-    ) -> Result<SyscallRequest, SyscallHandlerError> {
-        self.increment_syscall_count(syscall_name);
-        let syscall_request = self.read_syscall_request(syscall_name, vm, syscall_ptr)?;
-
-        self.expected_syscall_ptr.offset += get_syscall_size_from_name(syscall_name);
-        Ok(syscall_request)
-    }
-
-    //TODO remove allow irrefutable_let_patterns
-    #[allow(irrefutable_let_patterns)]
+    
     fn send_message_to_l1(
         &mut self,
         vm: &VirtualMachine,
@@ -279,6 +195,18 @@
             gas: remaining_gas,
             body: None,
         })
->>>>>>> 5bcacf8d
-    }
+    }
+
+    fn read_and_validate_syscall_request(
+        &mut self,
+        syscall_name: &str,
+        vm: &VirtualMachine,
+        syscall_ptr: Relocatable,
+    ) -> Result<SyscallRequest, SyscallHandlerError> {
+        self.increment_syscall_count(syscall_name);
+        let syscall_request = self.read_syscall_request(syscall_name, vm, syscall_ptr)?;
+
+        self.expected_syscall_ptr.offset += get_syscall_size_from_name(syscall_name);
+        Ok(syscall_request)
+    }  
 }