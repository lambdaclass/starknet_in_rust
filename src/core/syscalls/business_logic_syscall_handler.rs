--- conflicted
+++ resolved
@@ -388,7 +388,6 @@
         let mut vm = vm!();
         add_segments!(vm, 4);
 
-<<<<<<< HEAD
         // order of insertion
         // syscall ptr
         // keys len
@@ -402,23 +401,7 @@
 
         // selector of syscall
         let selector = "1280709301550335749748";
-=======
-        // insert selector of syscall
-        let selector = bigint_str!("1280709301550335749748".as_bytes());
-        // keys_len
-        let keys_len = bigint!(2);
-        // data_len
-        let data_len = bigint!(2);
-
-        // insert keys and data to generate the event
-        // keys points to (2,0)
-        let key1 = bigint!(1);
-        let key2 = bigint!(1);
-
-        // data points to (2,3)
-        let data1 = bigint!(1);
-        let data2 = bigint!(1);
->>>>>>> 9ce10603
+
 
         allocate_selector!(vm, ((2, 0), selector.as_bytes()));
         memory_insert!(
@@ -537,7 +520,6 @@
 
         add_segments!(vm, 2);
 
-<<<<<<< HEAD
         memory_insert!(
             vm,
             [
@@ -547,23 +529,6 @@
                 ((1, 3), 3),
                 ((1, 4), (1, 20)),
                 ((1, 5), 4)
-=======
-        let data0 = bigint!(0);
-        let data1 = bigint!(1);
-        let data2 = bigint!(2);
-        let data3 = bigint!(3);
-        let data4 = bigint!(4);
-
-        memory_insert!(
-            vm,
-            [
-                ((1, 0), data0),
-                ((1, 1), data1),
-                ((1, 2), data2),
-                ((1, 3), data3),
-                ((1, 4), (1, 20)),
-                ((1, 5), data4)
->>>>>>> 9ce10603
             ]
         );
 
