<<<<<<< HEAD
#![allow(dead_code)]

use cairo_rs::{types::relocatable::Relocatable, vm::vm_core::VirtualMachine};
use felt::Felt252;

use crate::{
    business_logic::{
=======
use cairo_rs::{
    types::relocatable::{MaybeRelocatable, Relocatable},
    vm::vm_core::VirtualMachine,
};

use crate::{
    business_logic::{
        execution::objects::{
            CallInfo, OrderedEvent, OrderedL2ToL1Message, TransactionExecutionContext,
        },
>>>>>>> 5bcacf8d
        fact_state::state::ExecutionResourcesManager,
        state::{
            contract_storage_state::ContractStorageState,
            state_api::{State, StateReader},
        },
    },
    core::errors::syscall_handler_errors::SyscallHandlerError,
<<<<<<< HEAD
    utils::Address,
};

use super::{
    syscall_handler::SyscallHandler,
    syscall_info::get_syscall_size_from_name,
    syscall_request::{FromPtr, SyscallRequest},
    syscall_response::SyscallResponse,
};

pub struct BusinessLogicSyscallHandler<'a, T: Default + State + StateReader> {
    pub(crate) resources_manager: ExecutionResourcesManager,
    pub(crate) expected_syscall_ptr: Relocatable,
    pub(crate) starknet_storage_state: ContractStorageState<'a, T>,
}

impl<'a, T: Default + State + StateReader> BusinessLogicSyscallHandler<'a, T> {
    fn new(
        state: &'a mut T,
        contract_address: Address,
        resources_manager: ExecutionResourcesManager,
        expected_syscall_ptr: Relocatable,
    ) -> Self {
        let starknet_storage_state = ContractStorageState::new(state, contract_address);
        Self {
            resources_manager,
            expected_syscall_ptr,
            starknet_storage_state,
=======
    definitions::general_config::StarknetGeneralConfig,
    utils::{get_felt_range, Address},
};

use super::{
    syscall_handler::SyscallHandler, syscall_info::get_syscall_size_from_name,
    syscall_request::SyscallRequest, syscall_response::SyscallResponse,
};
//TODO Remove allow dead_code after merging to 0.11
#[allow(dead_code)]
#[derive(Debug)]
pub struct BusinessLogicSyscallHandler<'a, T: State + StateReader> {
    pub(crate) tx_execution_context: TransactionExecutionContext,
    /// Events emitted by the current contract call.
    pub(crate) events: Vec<OrderedEvent>,
    /// A list of dynamically allocated segments that are expected to be read-only.
    pub(crate) read_only_segments: Vec<(Relocatable, MaybeRelocatable)>,
    pub(crate) resources_manager: ExecutionResourcesManager,
    pub(crate) contract_address: Address,
    pub(crate) caller_address: Address,
    pub(crate) l2_to_l1_messages: Vec<OrderedL2ToL1Message>,
    pub(crate) general_config: StarknetGeneralConfig,
    pub(crate) tx_info_ptr: Option<MaybeRelocatable>,
    pub(crate) starknet_storage_state: ContractStorageState<'a, T>,
    pub(crate) internal_calls: Vec<CallInfo>,
    pub(crate) expected_syscall_ptr: Relocatable,
}

impl<'a, T: Default + State + StateReader> BusinessLogicSyscallHandler<'a, T> {
    pub fn new(
        tx_execution_context: TransactionExecutionContext,
        state: &'a mut T,
        resources_manager: ExecutionResourcesManager,
        caller_address: Address,
        contract_address: Address,
        general_config: StarknetGeneralConfig,
        syscall_ptr: Relocatable,
    ) -> Self {
        let events = Vec::new();
        let read_only_segments = Vec::new();
        let l2_to_l1_messages = Vec::new();
        let tx_info_ptr = None;
        let starknet_storage_state = ContractStorageState::new(state, contract_address.clone());

        let internal_calls = Vec::new();

        BusinessLogicSyscallHandler {
            tx_execution_context,
            events,
            read_only_segments,
            resources_manager,
            contract_address,
            caller_address,
            l2_to_l1_messages,
            general_config,
            tx_info_ptr,
            starknet_storage_state,
            internal_calls,
            expected_syscall_ptr: syscall_ptr,
>>>>>>> 5bcacf8d
        }
    }

    fn increment_syscall_count(&mut self, syscall_name: &str) {
        self.resources_manager
            .increment_syscall_counter(syscall_name, 1);
    }
<<<<<<< HEAD

    fn _storage_write(&mut self, key: Felt252, value: Felt252) {
        self.starknet_storage_state.write(&key.to_le_bytes(), value)
    }
}

impl<'a, T: Default + State + StateReader> SyscallHandler for BusinessLogicSyscallHandler<'a, T> {
    #[allow(irrefutable_let_patterns)]
    fn storage_write(
        &mut self,
        vm: &mut VirtualMachine,
        syscall_ptr: Relocatable,
        remaining_gas: u64,
    ) -> Result<SyscallResponse, SyscallHandlerError> {
        let request = if let SyscallRequest::StorageWrite(request) =
            self.read_and_validate_syscall_request("storage_write", vm, syscall_ptr)?
        {
            request
        } else {
            return Err(SyscallHandlerError::ExpectedStorageWriteSyscall);
        };

        if request.reserved != 0.into() {
            return Err(SyscallHandlerError::UnsopportedAddressDomain(
                request.reserved,
            ));
        }

=======
}

impl<'a, T> SyscallHandler for BusinessLogicSyscallHandler<'a, T>
where
    T: Default + State + StateReader,
{
    fn read_and_validate_syscall_request(
        &mut self,
        syscall_name: &str,
        vm: &VirtualMachine,
        syscall_ptr: Relocatable,
    ) -> Result<SyscallRequest, SyscallHandlerError> {
        self.increment_syscall_count(syscall_name);
        let syscall_request = self.read_syscall_request(syscall_name, vm, syscall_ptr)?;

        self.expected_syscall_ptr.offset += get_syscall_size_from_name(syscall_name);
        Ok(syscall_request)
    }

    //TODO remove allow irrefutable_let_patterns
    #[allow(irrefutable_let_patterns)]
    fn send_message_to_l1(
        &mut self,
        vm: &VirtualMachine,
        syscall_ptr: Relocatable,
        remaining_gas: u64,
    ) -> Result<SyscallResponse, SyscallHandlerError> {
        let request = if let SyscallRequest::SendMessageToL1(request) =
            self.read_and_validate_syscall_request("send_message_to_l1", vm, syscall_ptr)?
        {
            request
        } else {
            return Err(SyscallHandlerError::ExpectedSendMessageToL1);
        };

        let payload = get_felt_range(vm, request.payload_start, request.payload_end)?;

        self.l2_to_l1_messages.push(OrderedL2ToL1Message::new(
            self.tx_execution_context.n_sent_messages,
            request.to_address,
            payload,
        ));

        // Update messages count.
        self.tx_execution_context.n_sent_messages += 1;
>>>>>>> 5bcacf8d
        Ok(SyscallResponse {
            gas: remaining_gas,
            body: None,
        })
    }
<<<<<<< HEAD

    fn read_and_validate_syscall_request(
        &mut self,
        syscall_name: &str,
        vm: &VirtualMachine,
        syscall_ptr: Relocatable,
    ) -> Result<SyscallRequest, SyscallHandlerError> {
        self.increment_syscall_count(syscall_name);
        let syscall_request = self.read_syscall_request(syscall_name, vm, syscall_ptr)?;

        self.expected_syscall_ptr.offset += get_syscall_size_from_name(syscall_name);
        Ok(syscall_request)
    }

    fn read_syscall_request(
        &self,
        syscall_name: &str,
        vm: &VirtualMachine,
        syscall_ptr: Relocatable,
    ) -> Result<SyscallRequest, SyscallHandlerError> {
        match syscall_name {
            "storage_write" => {
                super::syscall_request::StorageWriteRequest::from_ptr(vm, syscall_ptr)
            }
            _ => Err(SyscallHandlerError::UnknownSyscall(
                syscall_name.to_string(),
            )),
        }
    }
=======
>>>>>>> 5bcacf8d
}<|MERGE_RESOLUTION|>--- conflicted
+++ resolved
@@ -1,60 +1,25 @@
-<<<<<<< HEAD
 #![allow(dead_code)]
 
-use cairo_rs::{types::relocatable::Relocatable, vm::vm_core::VirtualMachine};
-use felt::Felt252;
-
-use crate::{
-    business_logic::{
-=======
 use cairo_rs::{
     types::relocatable::{MaybeRelocatable, Relocatable},
     vm::vm_core::VirtualMachine,
 };
+use felt::Felt252;
 
 use crate::{
     business_logic::{
         execution::objects::{
             CallInfo, OrderedEvent, OrderedL2ToL1Message, TransactionExecutionContext,
         },
->>>>>>> 5bcacf8d
         fact_state::state::ExecutionResourcesManager,
         state::{
             contract_storage_state::ContractStorageState,
             state_api::{State, StateReader},
         },
     },
-    core::errors::syscall_handler_errors::SyscallHandlerError,
-<<<<<<< HEAD
-    utils::Address,
-};
-
-use super::{
-    syscall_handler::SyscallHandler,
-    syscall_info::get_syscall_size_from_name,
-    syscall_request::{FromPtr, SyscallRequest},
-    syscall_response::SyscallResponse,
-};
-
-pub struct BusinessLogicSyscallHandler<'a, T: Default + State + StateReader> {
-    pub(crate) resources_manager: ExecutionResourcesManager,
-    pub(crate) expected_syscall_ptr: Relocatable,
-    pub(crate) starknet_storage_state: ContractStorageState<'a, T>,
-}
-
-impl<'a, T: Default + State + StateReader> BusinessLogicSyscallHandler<'a, T> {
-    fn new(
-        state: &'a mut T,
-        contract_address: Address,
-        resources_manager: ExecutionResourcesManager,
-        expected_syscall_ptr: Relocatable,
-    ) -> Self {
-        let starknet_storage_state = ContractStorageState::new(state, contract_address);
-        Self {
-            resources_manager,
-            expected_syscall_ptr,
-            starknet_storage_state,
-=======
+    core::{
+        errors::syscall_handler_errors::SyscallHandlerError, syscalls::syscall_request::FromPtr,
+    },
     definitions::general_config::StarknetGeneralConfig,
     utils::{get_felt_range, Address},
 };
@@ -63,6 +28,7 @@
     syscall_handler::SyscallHandler, syscall_info::get_syscall_size_from_name,
     syscall_request::SyscallRequest, syscall_response::SyscallResponse,
 };
+
 //TODO Remove allow dead_code after merging to 0.11
 #[allow(dead_code)]
 #[derive(Debug)]
@@ -114,7 +80,6 @@
             starknet_storage_state,
             internal_calls,
             expected_syscall_ptr: syscall_ptr,
->>>>>>> 5bcacf8d
         }
     }
 
@@ -122,7 +87,6 @@
         self.resources_manager
             .increment_syscall_counter(syscall_name, 1);
     }
-<<<<<<< HEAD
 
     fn _storage_write(&mut self, key: Felt252, value: Felt252) {
         self.starknet_storage_state.write(&key.to_le_bytes(), value)
@@ -151,59 +115,11 @@
             ));
         }
 
-=======
-}
-
-impl<'a, T> SyscallHandler for BusinessLogicSyscallHandler<'a, T>
-where
-    T: Default + State + StateReader,
-{
-    fn read_and_validate_syscall_request(
-        &mut self,
-        syscall_name: &str,
-        vm: &VirtualMachine,
-        syscall_ptr: Relocatable,
-    ) -> Result<SyscallRequest, SyscallHandlerError> {
-        self.increment_syscall_count(syscall_name);
-        let syscall_request = self.read_syscall_request(syscall_name, vm, syscall_ptr)?;
-
-        self.expected_syscall_ptr.offset += get_syscall_size_from_name(syscall_name);
-        Ok(syscall_request)
-    }
-
-    //TODO remove allow irrefutable_let_patterns
-    #[allow(irrefutable_let_patterns)]
-    fn send_message_to_l1(
-        &mut self,
-        vm: &VirtualMachine,
-        syscall_ptr: Relocatable,
-        remaining_gas: u64,
-    ) -> Result<SyscallResponse, SyscallHandlerError> {
-        let request = if let SyscallRequest::SendMessageToL1(request) =
-            self.read_and_validate_syscall_request("send_message_to_l1", vm, syscall_ptr)?
-        {
-            request
-        } else {
-            return Err(SyscallHandlerError::ExpectedSendMessageToL1);
-        };
-
-        let payload = get_felt_range(vm, request.payload_start, request.payload_end)?;
-
-        self.l2_to_l1_messages.push(OrderedL2ToL1Message::new(
-            self.tx_execution_context.n_sent_messages,
-            request.to_address,
-            payload,
-        ));
-
-        // Update messages count.
-        self.tx_execution_context.n_sent_messages += 1;
->>>>>>> 5bcacf8d
         Ok(SyscallResponse {
             gas: remaining_gas,
             body: None,
         })
     }
-<<<<<<< HEAD
 
     fn read_and_validate_syscall_request(
         &mut self,
@@ -233,6 +149,36 @@
             )),
         }
     }
-=======
->>>>>>> 5bcacf8d
+
+    //TODO remove allow irrefutable_let_patterns
+    #[allow(irrefutable_let_patterns)]
+    fn send_message_to_l1(
+        &mut self,
+        vm: &VirtualMachine,
+        syscall_ptr: Relocatable,
+        remaining_gas: u64,
+    ) -> Result<SyscallResponse, SyscallHandlerError> {
+        let request = if let SyscallRequest::SendMessageToL1(request) =
+            self.read_and_validate_syscall_request("send_message_to_l1", vm, syscall_ptr)?
+        {
+            request
+        } else {
+            return Err(SyscallHandlerError::ExpectedSendMessageToL1);
+        };
+
+        let payload = get_felt_range(vm, request.payload_start, request.payload_end)?;
+
+        self.l2_to_l1_messages.push(OrderedL2ToL1Message::new(
+            self.tx_execution_context.n_sent_messages,
+            request.to_address,
+            payload,
+        ));
+
+        // Update messages count.
+        self.tx_execution_context.n_sent_messages += 1;
+        Ok(SyscallResponse {
+            gas: remaining_gas,
+            body: None,
+        })
+    }
 }