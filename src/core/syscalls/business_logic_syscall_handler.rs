use super::{
    syscall_handler::{SyscallHandler, SyscallHandlerPostRun},
    syscall_info::get_syscall_size_from_name,
    syscall_request::*,
};
use crate::{
    business_logic::{
        execution::{
            execution_entry_point::ExecutionEntryPoint, execution_errors::ExecutionError,
            objects::*,
        },
        fact_state::state::ExecutionResourcesManager,
        state::{
            contract_storage_state::ContractStorageState,
            state_api::{State, StateReader},
            state_api_objects::BlockInfo,
        },
    },
    core::errors::{state_errors::StateError, syscall_handler_errors::SyscallHandlerError},
    definitions::{constants::EXECUTE_ENTRY_POINT_SELECTOR, general_config::StarknetGeneralConfig},
    hash_utils::calculate_contract_address,
    services::api::contract_class::EntryPointType,
    starknet_storage::errors::storage_errors::StorageError,
    utils::*,
};
use cairo_rs::{
    types::relocatable::{MaybeRelocatable, Relocatable},
    vm::{runners::cairo_runner::ExecutionResources, vm_core::VirtualMachine},
};
use felt::Felt;
use num_traits::{One, ToPrimitive, Zero};
use std::borrow::{Borrow, BorrowMut};

//* -----------------------------------
//* BusinessLogicHandler implementation
//* -----------------------------------

#[derive(Debug)]
pub struct BusinessLogicSyscallHandler<'a, T: State + StateReader> {
    pub(crate) tx_execution_context: TransactionExecutionContext,
    /// Events emitted by the current contract call.
    pub(crate) events: Vec<OrderedEvent>,
    /// A list of dynamically allocated segments that are expected to be read-only.
    pub(crate) read_only_segments: Vec<(Relocatable, MaybeRelocatable)>,
    pub(crate) resources_manager: ExecutionResourcesManager,
    pub(crate) contract_address: Address,
    pub(crate) caller_address: Address,
    pub(crate) l2_to_l1_messages: Vec<OrderedL2ToL1Message>,
    pub(crate) general_config: StarknetGeneralConfig,
    pub(crate) tx_info_ptr: Option<MaybeRelocatable>,
    pub(crate) starknet_storage_state: ContractStorageState<'a, T>,
    pub(crate) internal_calls: Vec<CallInfo>,
    pub(crate) expected_syscall_ptr: Relocatable,
}

impl<'a, T: State + StateReader> BusinessLogicSyscallHandler<'a, T> {
    pub fn new(
        tx_execution_context: TransactionExecutionContext,
        state: &'a mut T,
        resources_manager: ExecutionResourcesManager,
        caller_address: Address,
        contract_address: Address,
        general_config: StarknetGeneralConfig,
        syscall_ptr: Relocatable,
    ) -> Self {
        let events = Vec::new();
        let read_only_segments = Vec::new();
        let l2_to_l1_messages = Vec::new();
        let tx_info_ptr = None;
        let starknet_storage_state = ContractStorageState::new(state, contract_address.clone());

        let internal_calls = Vec::new();

        BusinessLogicSyscallHandler {
            tx_execution_context,
            events,
            read_only_segments,
            resources_manager,
            contract_address,
            caller_address,
            l2_to_l1_messages,
            general_config,
            tx_info_ptr,
            starknet_storage_state,
            internal_calls,
            expected_syscall_ptr: syscall_ptr,
        }
    }

    pub fn default_with(state: &'a mut T) -> Self {
        BusinessLogicSyscallHandler::new_for_testing(
            BlockInfo::default(),
            Default::default(),
            state,
        )
    }

    /// Increments the syscall count for a given `syscall_name` by 1.
    fn increment_syscall_count(&mut self, syscall_name: &str) {
        self.resources_manager
            .increment_syscall_counter(syscall_name, 1);
    }

    pub fn new_for_testing(
        block_info: BlockInfo,
        _contract_address: Address,
        state: &'a mut T,
    ) -> Self {
        let syscalls = Vec::from([
            "emit_event".to_string(),
            "deploy".to_string(),
            "get_tx_info".to_string(),
            "send_message_to_l1".to_string(),
            "library_call".to_string(),
            "get_caller_address".to_string(),
            "get_contract_address".to_string(),
            "get_sequencer_address".to_string(),
            "get_block_timestamp".to_string(),
        ]);
        let events = Vec::new();
        let tx_execution_context = TransactionExecutionContext {
            ..Default::default()
        };
        let read_only_segments = Vec::new();
        let resources_manager = ExecutionResourcesManager::new(
            syscalls,
            ExecutionResources {
                ..Default::default()
            },
        );
        let contract_address = Address(1.into());
        let caller_address = Address(0.into());
        let l2_to_l1_messages = Vec::new();
        let mut general_config = StarknetGeneralConfig::default();
        general_config.block_info = block_info;
        let tx_info_ptr = None;
        let starknet_storage_state = ContractStorageState::new(state, contract_address.clone());

        let internal_calls = Vec::new();
        let expected_syscall_ptr = Relocatable::from((0, 0));

        BusinessLogicSyscallHandler {
            tx_execution_context,
            events,
            read_only_segments,
            resources_manager,
            contract_address,
            caller_address,
            l2_to_l1_messages,
            general_config,
            tx_info_ptr,
            starknet_storage_state,
            internal_calls,
            expected_syscall_ptr,
        }
    }

    /// Validates that there were no out of bounds writes to read-only segments and marks
    /// them as accessed.
    pub(crate) fn validate_read_only_segments(
        &self,
        runner: &mut VirtualMachine,
    ) -> Result<(), ExecutionError> {
        for (segment_ptr, segment_size) in self.read_only_segments.clone() {
            let used_size = runner
                .get_segment_used_size(segment_ptr.segment_index as usize)
                .ok_or(ExecutionError::InvalidSegmentSize)?;

            let seg_size = match segment_size {
                MaybeRelocatable::Int(size) => size,
                _ => return Err(ExecutionError::NotAnInt),
            };

            if seg_size != used_size.into() {
                return Err(ExecutionError::OutOfBound);
            }
            runner.mark_address_range_as_accessed(segment_ptr, used_size)?;
        }
        Ok(())
    }
}

impl<'a, T> Borrow<T> for BusinessLogicSyscallHandler<'a, T>
where
    T: State + StateReader,
{
    fn borrow(&self) -> &T {
        self.starknet_storage_state.state
    }
}

impl<'a, T> BorrowMut<T> for BusinessLogicSyscallHandler<'a, T>
where
    T: State + StateReader,
{
    fn borrow_mut(&mut self) -> &mut T {
        self.starknet_storage_state.state
    }
}

impl<'a, T> SyscallHandler for BusinessLogicSyscallHandler<'a, T>
where
    T: Default + State + StateReader,
{
    fn emit_event(
        &mut self,
        vm: &VirtualMachine,
        syscall_ptr: Relocatable,
    ) -> Result<(), SyscallHandlerError> {
        let request = match self._read_and_validate_syscall_request("emit_event", vm, syscall_ptr) {
            Ok(SyscallRequest::EmitEvent(emit_event_struct)) => emit_event_struct,
            _ => return Err(SyscallHandlerError::InvalidSyscallReadRequest),
        };

        let keys_len = request.keys_len;
        let data_len = request.data_len;
        let order = self.tx_execution_context.n_emitted_events;
        let keys: Vec<Felt> = get_integer_range(vm, &request.keys, keys_len)?;
        let data: Vec<Felt> = get_integer_range(vm, &request.data, data_len)?;
        self.events.push(OrderedEvent::new(order, keys, data));

        // Update events count.
        self.tx_execution_context.n_emitted_events += 1;
        Ok(())
    }

    fn allocate_segment(
        &mut self,
        vm: &mut VirtualMachine,
        data: Vec<MaybeRelocatable>,
    ) -> Result<Relocatable, SyscallHandlerError> {
        let segment_start = vm.add_memory_segment();
        let segment_end = vm
            .write_arg(&segment_start, &data)
            .map_err(|_| SyscallHandlerError::SegmentationFault)?;
        let sub = segment_end
            .sub(&segment_start.to_owned().into())
            .map_err(|_| SyscallHandlerError::SegmentationFault)?;
        let segment = (segment_start.to_owned(), sub);
        self.read_only_segments.push(segment);

        Ok(segment_start)
    }

    fn _deploy(
        &mut self,
        vm: &VirtualMachine,
        syscall_ptr: Relocatable,
    ) -> Result<Address, SyscallHandlerError> {
        let request = if let SyscallRequest::Deploy(request) =
            self._read_and_validate_syscall_request("deploy", vm, syscall_ptr)?
        {
            request
        } else {
            return Err(SyscallHandlerError::ExpectedDeployRequestStruct);
        };

        if !(request.deploy_from_zero.is_zero() || request.deploy_from_zero.is_one()) {
            return Err(SyscallHandlerError::DeployFromZero(
                request.deploy_from_zero,
            ));
        };

        let constructor_calldata = get_integer_range(
            vm,
            &request.constructor_calldata,
            request
                .constructor_calldata_size
                .to_usize()
                .ok_or(SyscallHandlerError::FeltToUsizeFail)?,
        )?;

        let class_hash = &request.class_hash;

        let deployer_address = if request.deploy_from_zero.is_zero() {
            self.contract_address.clone()
        } else {
            Address(0.into())
        };

        let _contract_address = calculate_contract_address(
            &Address(request.contract_address_salt),
            class_hash,
            &constructor_calldata,
            deployer_address,
        )?;

        // Initialize the contract.
        let _class_hash_bytes = request.class_hash.to_bytes_be();

        todo!()
    }

    fn _call_contract(
        &mut self,
        syscall_name: &str,
        vm: &VirtualMachine,
        syscall_ptr: Relocatable,
    ) -> Result<Vec<Felt>, SyscallHandlerError> {
        let request = self._read_and_validate_syscall_request(syscall_name, vm, syscall_ptr)?;

        let entry_point_type;
        let function_selector;
        let class_hash;
        let contract_address;
        let caller_address;
        let call_type;
        let call_data;

        // TODO: What about `delegate_call`, `delegate_l1_handler`?
        //   The call to `self._read_and_validate_syscall_request()` will always fail in those
        //   cases.
        match request {
            SyscallRequest::LibraryCall(request) => {
                entry_point_type = match syscall_name {
                    "library_call" => EntryPointType::External,
                    "library_call_l1_handler" => EntryPointType::L1Handler,
                    _ => todo!(),
                };
                function_selector = request.function_selector;
                class_hash = Some(felt_to_hash(&request.class_hash));
                contract_address = self.contract_address.clone();
                caller_address = self.caller_address.clone();
                call_type = CallType::Delegate;
                call_data = get_integer_range(vm, &request.calldata, request.calldata_size)?;
            }
            SyscallRequest::CallContract(request) => {
                entry_point_type = match syscall_name {
                    "call_contract" => EntryPointType::External,
                    _ => todo!(),
                };
                function_selector = EXECUTE_ENTRY_POINT_SELECTOR.clone();
                class_hash = None;
                contract_address = request.contract_address;
                caller_address = self.contract_address.clone();
                call_type = CallType::Call;
                call_data = get_integer_range(vm, &request.calldata, request.calldata_size)?;
            }
            _ => todo!(),
        }

        let entry_point = ExecutionEntryPoint::new(
            contract_address,
            call_data,
            function_selector,
            caller_address,
            entry_point_type,
            Some(call_type),
            class_hash,
        );

        entry_point
            .execute(
                self.starknet_storage_state.state,
                &self.general_config,
                &mut self.resources_manager,
                &self.tx_execution_context,
            )
            .map(|x| x.retdata)
            .map_err(|_| todo!())
    }

    fn get_block_info(&self) -> &BlockInfo {
        &self.general_config.block_info
    }

    fn _get_caller_address(
        &mut self,
        vm: &VirtualMachine,
        syscall_ptr: Relocatable,
    ) -> Result<Address, SyscallHandlerError> {
        match self._read_and_validate_syscall_request("get_caller_address", vm, syscall_ptr)? {
            SyscallRequest::GetCallerAddress(_) => {}
            _ => return Err(SyscallHandlerError::ExpectedGetCallerAddressRequest),
        }

        Ok(self.caller_address.clone())
    }

    fn _get_contract_address(
        &mut self,
        vm: &VirtualMachine,
        syscall_ptr: Relocatable,
    ) -> Result<Address, SyscallHandlerError> {
        match self._read_and_validate_syscall_request("get_contract_address", vm, syscall_ptr)? {
            SyscallRequest::GetContractAddress(_) => {}
            _ => return Err(SyscallHandlerError::ExpectedGetContractAddressRequest),
        };

        Ok(self.contract_address.clone())
    }

    fn send_message_to_l1(
        &mut self,
        vm: &VirtualMachine,
        syscall_ptr: Relocatable,
    ) -> Result<(), SyscallHandlerError> {
        let request = if let SyscallRequest::SendMessageToL1(request) =
            self._read_and_validate_syscall_request("send_message_to_l1", vm, syscall_ptr)?
        {
            request
        } else {
            return Err(SyscallHandlerError::ExpectedSendMessageToL1);
        };

        let payload = get_integer_range(vm, &request.payload_ptr, request.payload_size)?;

        self.l2_to_l1_messages.push(OrderedL2ToL1Message::new(
            self.tx_execution_context.n_sent_messages,
            request.to_address,
            payload,
        ));

        // Update messages count.
        self.tx_execution_context.n_sent_messages += 1;
        Ok(())
    }

    fn _get_tx_info_ptr(
        &mut self,
        vm: &mut VirtualMachine,
    ) -> Result<Relocatable, SyscallHandlerError> {
        if let Some(ptr) = &self.tx_info_ptr {
            return Ok(ptr.get_relocatable()?);
        }
        let tx = self.tx_execution_context.clone();

        let signature_data: Vec<MaybeRelocatable> =
            tx.signature.iter().map(|num| num.into()).collect();
        let signature = self.allocate_segment(vm, signature_data)?;

        let tx_info = TxInfoStruct::new(
            tx,
            signature,
            self.general_config.starknet_os_config.chain_id,
        );

        let tx_info_ptr_temp = self.allocate_segment(vm, tx_info.to_vec())?;

        self.tx_info_ptr = Some(tx_info_ptr_temp.into());

        Ok(tx_info_ptr_temp)
    }

    fn library_call(
        &mut self,
        vm: &mut VirtualMachine,
        syscall_ptr: Relocatable,
    ) -> Result<(), SyscallHandlerError> {
        self._call_contract_and_write_response("library_call", vm, syscall_ptr)
    }

    fn library_call_l1_handler(
        &mut self,
        vm: &mut VirtualMachine,
        syscall_ptr: Relocatable,
    ) -> Result<(), SyscallHandlerError> {
        self._call_contract_and_write_response("library_call_l1_handler", vm, syscall_ptr)
    }

    fn _storage_read(&mut self, address: Address) -> Result<Felt, SyscallHandlerError> {
<<<<<<< HEAD
        Ok(self
            .starknet_storage_state
            .read(&felt_to_hash(&address.0))?
            .clone())
=======
        Ok(
            match self.starknet_storage_state.read(&address.to_32_bytes()?) {
                Ok(x) => x.clone(),
                Err(StateError::StorageError(StorageError::ErrorFetchingData)) => Felt::zero(),
                Err(e) => return Err(e.into()),
            },
        )
>>>>>>> 39c36510
    }

    fn _storage_write(&mut self, address: Address, value: Felt) -> Result<(), SyscallHandlerError> {
        self.starknet_storage_state
            .write(&felt_to_hash(&address.0), value);

        Ok(())
    }

    fn _read_and_validate_syscall_request(
        &mut self,
        syscall_name: &str,
        vm: &VirtualMachine,
        syscall_ptr: Relocatable,
    ) -> Result<SyscallRequest, SyscallHandlerError> {
        self.increment_syscall_count(syscall_name);
        let syscall_request = self.read_syscall_request(syscall_name, vm, syscall_ptr)?;

        self.expected_syscall_ptr.offset += get_syscall_size_from_name(syscall_name);
        Ok(syscall_request)
    }
}

impl<'a, T> SyscallHandlerPostRun for BusinessLogicSyscallHandler<'a, T>
where
    T: Default + State + StateReader,
{
    fn post_run(
        &self,
        runner: &mut VirtualMachine,
        syscall_stop_ptr: Relocatable,
    ) -> Result<(), ExecutionError> {
        let expected_stop_ptr = self.expected_syscall_ptr;
        if syscall_stop_ptr != expected_stop_ptr {
            return Err(ExecutionError::InvalidStopPointer(
                expected_stop_ptr,
                syscall_stop_ptr,
            ));
        }
        self.validate_read_only_segments(runner)
    }
}

#[cfg(test)]
mod tests {
    use crate::{
        business_logic::{
            fact_state::in_memory_state_reader::InMemoryStateReader,
            state::cached_state::CachedState,
        },
        core::{
            errors::syscall_handler_errors::SyscallHandlerError,
            syscalls::{hint_code::*, syscall_handler::SyscallHandler},
        },
        utils::{test_utils::*, Address},
    };
    use cairo_rs::{
        hint_processor::{
            builtin_hint_processor::builtin_hint_processor_definition::{
                BuiltinHintProcessor, HintProcessorData,
            },
            hint_processor_definition::HintProcessor,
        },
        relocatable,
        types::{
            exec_scope::ExecutionScopes,
            relocatable::{MaybeRelocatable, Relocatable},
        },
        vm::{
            errors::{
                hint_errors::HintError, memory_errors::MemoryError, vm_errors::VirtualMachineError,
            },
            vm_core::VirtualMachine,
        },
    };
    use felt::Felt;
    use num_traits::Zero;
    use std::{any::Any, borrow::Cow, collections::HashMap};

    type BusinessLogicSyscallHandler<'a> =
        super::BusinessLogicSyscallHandler<'a, CachedState<InMemoryStateReader>>;

    #[test]
    fn run_alloc_hint_ap_is_not_empty() {
        let hint_code = "memory[ap] = segments.add()";
        let mut vm = vm!();
        //Add 3 segments to the memory
        add_segments!(vm, 3);
        vm.set_ap(6);
        //Insert something into ap
        let key = Relocatable::from((1, 6));
        vm.insert_value(&key, (1, 6)).unwrap();
        //ids and references are not needed for this test
        assert_eq!(
            run_hint!(vm, HashMap::new(), hint_code),
            Err(HintError::Internal(VirtualMachineError::MemoryError(
                MemoryError::InconsistentMemory(
                    MaybeRelocatable::from((1, 6)),
                    MaybeRelocatable::from((1, 6)),
                    MaybeRelocatable::from((3, 0))
                )
            )))
        );
    }

    // tests that we are executing correctly our syscall hint processor.
    #[test]
    fn cannot_run_syscall_hints() {
        let hint_code = DEPLOY;
        let mut vm = vm!();
        assert_eq!(
            run_syscall_hint!(vm, HashMap::new(), hint_code),
            Err(HintError::UnknownHint("Hint not implemented".to_string()))
        );
    }

    // TODO: Remove warning inhibitor when finally used.
    #[allow(dead_code)]
    fn deploy_from_zero_error() {
        let mut state = CachedState::<InMemoryStateReader>::default();
        let mut syscall = BusinessLogicSyscallHandler::default_with(&mut state);
        let mut vm = vm!();

        add_segments!(vm, 2);

        memory_insert!(
            vm,
            [
                ((1, 0), 0),
                ((1, 1), 1),
                ((1, 2), 2),
                ((1, 3), 3),
                ((1, 4), (1, 20)),
                ((1, 5), 4)
            ]
        );

        assert_eq!(
            syscall._deploy(&vm, relocatable!(1, 0)),
            Err(SyscallHandlerError::DeployFromZero(4))
        )
    }

    #[test]
    fn can_allocate_segment() {
        let mut state = CachedState::<InMemoryStateReader>::default();
        let mut syscall_handler = BusinessLogicSyscallHandler::default_with(&mut state);
        let mut vm = vm!();
        let data = vec![MaybeRelocatable::Int(7.into())];

        let segment_start = syscall_handler.allocate_segment(&mut vm, data).unwrap();
        let expected_value = vm
            .get_integer(&Relocatable::from((0, 0)))
            .unwrap()
            .into_owned();
        assert_eq!(Relocatable::from((0, 0)), segment_start);
        assert_eq!(expected_value, 7.into());
    }

    #[test]
    fn test_get_block_number() {
        let mut state = CachedState::<InMemoryStateReader>::default();
        let mut syscall = BusinessLogicSyscallHandler::default_with(&mut state);
        let mut vm = vm!();

        add_segments!(vm, 2);
        vm.insert_value::<Felt>(&relocatable!(1, 0), 0.into())
            .unwrap();

        assert_eq!(
            syscall.get_block_number(&mut vm, relocatable!(1, 0)),
            Ok(()),
        );
        assert_eq!(
            vm.get_integer(&relocatable!(1, 1)).map(Cow::into_owned),
            Ok(0.into()),
        );
    }

    #[test]
    fn test_get_contract_address_ok() {
        let mut state = CachedState::<InMemoryStateReader>::default();
        let mut syscall = BusinessLogicSyscallHandler::default_with(&mut state);
        let mut vm = vm!();

        add_segments!(vm, 2);

        vm.insert_value::<Felt>(&relocatable!(1, 0), 0.into())
            .unwrap();

        assert_eq!(
            syscall._get_contract_address(&vm, relocatable!(1, 0)),
            Ok(syscall.contract_address)
        )
    }

    #[test]
    fn test_storage_read_empty() {
        let mut state = CachedState::<InMemoryStateReader>::default();
        let mut syscall_handler = BusinessLogicSyscallHandler::default_with(&mut state);

        assert_eq!(
            syscall_handler._storage_read(Address(Felt::zero())),
            Ok(Felt::zero()),
        );
    }
}<|MERGE_RESOLUTION|>--- conflicted
+++ resolved
@@ -459,20 +459,13 @@
     }
 
     fn _storage_read(&mut self, address: Address) -> Result<Felt, SyscallHandlerError> {
-<<<<<<< HEAD
-        Ok(self
-            .starknet_storage_state
-            .read(&felt_to_hash(&address.0))?
-            .clone())
-=======
         Ok(
-            match self.starknet_storage_state.read(&address.to_32_bytes()?) {
+            match self.starknet_storage_state.read(&felt_to_hash(&address.0)) {
                 Ok(x) => x.clone(),
                 Err(StateError::StorageError(StorageError::ErrorFetchingData)) => Felt::zero(),
                 Err(e) => return Err(e.into()),
             },
         )
->>>>>>> 39c36510
     }
 
     fn _storage_write(&mut self, address: Address, value: Felt) -> Result<(), SyscallHandlerError> {
