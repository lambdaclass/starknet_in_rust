use super::{
<<<<<<< HEAD
    syscall_handler::{
        DeprecatedSyscallHandler, SyscallHandler, SyscallHandlerPostRun, SyscallResponse,
    },
=======
    deprecated_syscall_request::*,
    syscall_handler::{DeprecatedSyscallHandler, SyscallHandlerPostRun},
>>>>>>> 2b469912
    syscall_info::get_syscall_size_from_name,
};
use crate::{
    business_logic::{
        execution::{execution_entry_point::ExecutionEntryPoint, objects::*},
        fact_state::state::ExecutionResourcesManager,
        state::{
            contract_storage_state::ContractStorageState,
            state_api::{State, StateReader},
            state_api_objects::BlockInfo,
        },
        transaction::error::TransactionError,
    },
    core::errors::{state_errors::StateError, syscall_handler_errors::SyscallHandlerError},
    definitions::general_config::StarknetGeneralConfig,
    hash_utils::calculate_contract_address,
    public::abi::CONSTRUCTOR_ENTRY_POINT_SELECTOR,
    services::api::{contract_class::EntryPointType, contract_class_errors::ContractClassError},
    utils::*,
};
use cairo_rs::{
    types::relocatable::{MaybeRelocatable, Relocatable},
    vm::{runners::cairo_runner::ExecutionResources, vm_core::VirtualMachine},
};
use felt::Felt252;
use num_traits::{One, ToPrimitive, Zero};
use std::borrow::{Borrow, BorrowMut};

pub struct BusinessLogicSyscallHandler<T: State + StateReader>;

//* -----------------------------------
//* DeprecatedBLSyscallHandler implementation
//* -----------------------------------
/// Deprecated version of BusinessLogicSyscallHandler.
#[derive(Debug)]
pub struct DeprecatedBLSyscallHandler<'a, T: State + StateReader> {
    pub(crate) tx_execution_context: TransactionExecutionContext,
    /// Events emitted by the current contract call.
    pub(crate) events: Vec<OrderedEvent>,
    /// A list of dynamically allocated segments that are expected to be read-only.
    pub(crate) read_only_segments: Vec<(Relocatable, MaybeRelocatable)>,
    pub(crate) resources_manager: ExecutionResourcesManager,
    pub(crate) contract_address: Address,
    pub(crate) caller_address: Address,
    pub(crate) l2_to_l1_messages: Vec<OrderedL2ToL1Message>,
    pub(crate) general_config: StarknetGeneralConfig,
    pub(crate) tx_info_ptr: Option<MaybeRelocatable>,
    pub(crate) starknet_storage_state: ContractStorageState<'a, T>,
    pub(crate) internal_calls: Vec<CallInfo>,
    pub(crate) expected_syscall_ptr: Relocatable,
}

impl<'a, T: Default + State + StateReader> DeprecatedBLSyscallHandler<'a, T> {
    pub fn new(
        tx_execution_context: TransactionExecutionContext,
        state: &'a mut T,
        resources_manager: ExecutionResourcesManager,
        caller_address: Address,
        contract_address: Address,
        general_config: StarknetGeneralConfig,
        syscall_ptr: Relocatable,
    ) -> Self {
        let events = Vec::new();
        let read_only_segments = Vec::new();
        let l2_to_l1_messages = Vec::new();
        let tx_info_ptr = None;
        let starknet_storage_state = ContractStorageState::new(state, contract_address.clone());

        let internal_calls = Vec::new();

        DeprecatedBLSyscallHandler {
            tx_execution_context,
            events,
            read_only_segments,
            resources_manager,
            contract_address,
            caller_address,
            l2_to_l1_messages,
            general_config,
            tx_info_ptr,
            starknet_storage_state,
            internal_calls,
            expected_syscall_ptr: syscall_ptr,
        }
    }

    pub fn default_with(state: &'a mut T) -> Self {
        DeprecatedBLSyscallHandler::new_for_testing(BlockInfo::default(), Default::default(), state)
    }

    /// Increments the syscall count for a given `syscall_name` by 1.
    fn increment_syscall_count(&mut self, syscall_name: &str) {
        self.resources_manager
            .increment_syscall_counter(syscall_name, 1);
    }

    pub fn new_for_testing(
        block_info: BlockInfo,
        _contract_address: Address,
        state: &'a mut T,
    ) -> Self {
        let syscalls = Vec::from([
            "emit_event".to_string(),
            "deploy".to_string(),
            "get_tx_info".to_string(),
            "send_message_to_l1".to_string(),
            "library_call".to_string(),
            "get_caller_address".to_string(),
            "get_contract_address".to_string(),
            "get_sequencer_address".to_string(),
            "get_block_timestamp".to_string(),
        ]);
        let events = Vec::new();
        let tx_execution_context = TransactionExecutionContext {
            ..Default::default()
        };
        let read_only_segments = Vec::new();
        let resources_manager = ExecutionResourcesManager::new(
            syscalls,
            ExecutionResources {
                ..Default::default()
            },
        );
        let contract_address = Address(1.into());
        let caller_address = Address(0.into());
        let l2_to_l1_messages = Vec::new();
        let mut general_config = StarknetGeneralConfig::default();
        general_config.block_info = block_info;
        let tx_info_ptr = None;
        let starknet_storage_state = ContractStorageState::new(state, contract_address.clone());

        let internal_calls = Vec::new();
        let expected_syscall_ptr = Relocatable::from((0, 0));

        DeprecatedBLSyscallHandler {
            tx_execution_context,
            events,
            read_only_segments,
            resources_manager,
            contract_address,
            caller_address,
            l2_to_l1_messages,
            general_config,
            tx_info_ptr,
            starknet_storage_state,
            internal_calls,
            expected_syscall_ptr,
        }
    }

    /// Validates that there were no out of bounds writes to read-only segments and marks
    /// them as accessed.
    pub(crate) fn validate_read_only_segments(
        &self,
        runner: &mut VirtualMachine,
    ) -> Result<(), TransactionError> {
        for (segment_ptr, segment_size) in self.read_only_segments.clone() {
            let used_size = runner
                .get_segment_used_size(segment_ptr.segment_index as usize)
                .ok_or(TransactionError::InvalidSegmentSize)?;

            let seg_size = match segment_size {
                MaybeRelocatable::Int(size) => size,
                _ => return Err(TransactionError::NotAnInt),
            };

            if seg_size != used_size.into() {
                return Err(TransactionError::OutOfBound);
            }
            runner.mark_address_range_as_accessed(segment_ptr, used_size)?;
        }
        Ok(())
    }

    fn execute_constructor_entry_point(
        &mut self,
        contract_address: &Address,
        class_hash_bytes: ClassHash,
        constructor_calldata: Vec<Felt252>,
    ) -> Result<(), StateError> {
        let contract_class = self
            .starknet_storage_state
            .state
            .get_contract_class(&class_hash_bytes)?;
        let constructor_entry_points = contract_class
            .entry_points_by_type
            .get(&EntryPointType::Constructor)
            .ok_or(ContractClassError::NoneEntryPointType)?;
        if constructor_entry_points.is_empty() {
            if !constructor_calldata.is_empty() {
                return Err(StateError::ConstructorCalldataEmpty());
            }

            let call_info = CallInfo::empty_constructor_call(
                contract_address.clone(),
                self.caller_address.clone(),
                Some(class_hash_bytes),
            );
            self.internal_calls.push(call_info);

            return Ok(());
        }

        let call = ExecutionEntryPoint::new(
            contract_address.clone(),
            constructor_calldata,
            CONSTRUCTOR_ENTRY_POINT_SELECTOR.clone(),
            self.contract_address.clone(),
            EntryPointType::Constructor,
            Some(CallType::Call),
            None,
        );

        let _call_info = call
            .execute(
                self.starknet_storage_state.state,
                &self.general_config,
                &mut self.resources_manager,
                &self.tx_execution_context,
            )
            .map_err(|_| StateError::ExecutionEntryPoint())?;
        Ok(())
    }
}

impl<'a, T> Borrow<T> for DeprecatedBLSyscallHandler<'a, T>
where
    T: State + StateReader,
{
    fn borrow(&self) -> &T {
        self.starknet_storage_state.state
    }
}

impl<'a, T> BorrowMut<T> for DeprecatedBLSyscallHandler<'a, T>
where
    T: State + StateReader,
{
    fn borrow_mut(&mut self) -> &mut T {
        self.starknet_storage_state.state
    }
}

impl<'a, T> DeprecatedSyscallHandler for DeprecatedBLSyscallHandler<'a, T>
where
    T: Default + State + StateReader,
{
    fn emit_event(
        &mut self,
        vm: &VirtualMachine,
        syscall_ptr: Relocatable,
    ) -> Result<(), SyscallHandlerError> {
        let request = match self.read_and_validate_syscall_request("emit_event", vm, syscall_ptr) {
            Ok(DeprecatedSyscallRequest::EmitEvent(emit_event_struct)) => emit_event_struct,
            _ => return Err(SyscallHandlerError::InvalidSyscallReadRequest),
        };

        let keys_len = request.keys_len;
        let data_len = request.data_len;
        let order = self.tx_execution_context.n_emitted_events;
        let keys: Vec<Felt252> = get_integer_range(vm, request.keys, keys_len)?;
        let data: Vec<Felt252> = get_integer_range(vm, request.data, data_len)?;
        self.events.push(OrderedEvent::new(order, keys, data));

        // Update events count.
        self.tx_execution_context.n_emitted_events += 1;
        Ok(())
    }

    fn allocate_segment(
        &mut self,
        vm: &mut VirtualMachine,
        data: Vec<MaybeRelocatable>,
    ) -> Result<Relocatable, SyscallHandlerError> {
        let segment_start = vm.add_memory_segment();
        let segment_end = vm.write_arg(segment_start, &data)?;
        let sub = segment_end.sub(&segment_start.to_owned().into())?;
        let segment = (segment_start.to_owned(), sub);
        self.read_only_segments.push(segment);

        Ok(segment_start)
    }

    fn syscall_deploy(
        &mut self,
        vm: &VirtualMachine,
        syscall_ptr: Relocatable,
    ) -> Result<Address, SyscallHandlerError> {
        let request = if let DeprecatedSyscallRequest::Deploy(request) =
            self.read_and_validate_syscall_request("deploy", vm, syscall_ptr)?
        {
            request
        } else {
            return Err(SyscallHandlerError::ExpectedDeployRequestStruct);
        };

        if !(request.deploy_from_zero.is_zero() || request.deploy_from_zero.is_one()) {
            return Err(SyscallHandlerError::DeployFromZero(
                request.deploy_from_zero,
            ));
        };

        let constructor_calldata = get_integer_range(
            vm,
            request.constructor_calldata,
            request
                .constructor_calldata_size
                .to_usize()
                .ok_or(SyscallHandlerError::FeltToUsizeFail)?,
        )?;

        let class_hash = &request.class_hash;

        let deployer_address = if request.deploy_from_zero.is_zero() {
            self.contract_address.clone()
        } else {
            Address(0.into())
        };

        let deploy_contract_address = Address(calculate_contract_address(
            &Address(request.contract_address_salt),
            class_hash,
            &constructor_calldata,
            deployer_address,
        )?);

        // Initialize the contract.
        let class_hash_bytes: ClassHash = felt_to_hash(&request.class_hash);

        self.starknet_storage_state
            .state
            .deploy_contract(deploy_contract_address.clone(), class_hash_bytes)?;
        self.execute_constructor_entry_point(
            &deploy_contract_address,
            class_hash_bytes,
            constructor_calldata,
        )?;
        Ok(deploy_contract_address)
    }

    fn syscall_call_contract(
        &mut self,
        syscall_name: &str,
        vm: &VirtualMachine,
        syscall_ptr: Relocatable,
    ) -> Result<Vec<Felt252>, SyscallHandlerError> {
        let request = self.read_and_validate_syscall_request(syscall_name, vm, syscall_ptr)?;

        let entry_point_type;
        let function_selector;
        let class_hash;
        let contract_address;
        let caller_address;
        let call_type;
        let call_data;

        // TODO: What about `delegate_call`, `delegate_l1_handler`?
        //   The call to `self.read_and_validate_syscall_request()` will always fail in those
        //   cases.
        match request {
            DeprecatedSyscallRequest::LibraryCall(request) => {
                entry_point_type = match syscall_name {
                    "library_call" => EntryPointType::External,
                    "library_call_l1_handler" => EntryPointType::L1Handler,
                    _ => {
                        return Err(SyscallHandlerError::UnknownSyscall(
                            syscall_name.to_string(),
                        ))
                    }
                };
                function_selector = request.function_selector;
                class_hash = Some(felt_to_hash(&request.class_hash));
                contract_address = self.contract_address.clone();
                caller_address = self.caller_address.clone();
                call_type = CallType::Delegate;
                call_data = get_integer_range(vm, request.calldata, request.calldata_size)?;
            }
            DeprecatedSyscallRequest::CallContract(request) => {
                entry_point_type = match syscall_name {
                    "call_contract" => EntryPointType::External,
                    _ => {
                        return Err(SyscallHandlerError::UnknownSyscall(
                            syscall_name.to_string(),
                        ))
                    }
                };
                function_selector = request.function_selector;
                class_hash = None;
                contract_address = request.contract_address;
                caller_address = self.contract_address.clone();
                call_type = CallType::Call;
                call_data = get_integer_range(vm, request.calldata, request.calldata_size)?;
            }
            _ => {
                return Err(SyscallHandlerError::UnknownSyscall(
                    syscall_name.to_string(),
                ))
            }
        }

        let entry_point = ExecutionEntryPoint::new(
            contract_address,
            call_data,
            function_selector,
            caller_address,
            entry_point_type,
            Some(call_type),
            class_hash,
        );

        entry_point
            .execute(
                self.starknet_storage_state.state,
                &self.general_config,
                &mut self.resources_manager,
                &self.tx_execution_context,
            )
            .map(|x| {
                let retdata = x.retdata.clone();
                self.internal_calls.push(x);

                retdata
            })
            .map_err(|e| SyscallHandlerError::ExecutionError(e.to_string()))
    }

    fn get_block_info(&self) -> &BlockInfo {
        &self.general_config.block_info
    }

    fn syscall_get_caller_address(
        &mut self,
        vm: &VirtualMachine,
        syscall_ptr: Relocatable,
    ) -> Result<Address, SyscallHandlerError> {
        match self.read_and_validate_syscall_request("get_caller_address", vm, syscall_ptr)? {
            DeprecatedSyscallRequest::GetCallerAddress(_) => {}
            _ => return Err(SyscallHandlerError::ExpectedGetCallerAddressRequest),
        }

        Ok(self.caller_address.clone())
    }

    fn syscall_get_contract_address(
        &mut self,
        vm: &VirtualMachine,
        syscall_ptr: Relocatable,
    ) -> Result<Address, SyscallHandlerError> {
        match self.read_and_validate_syscall_request("get_contract_address", vm, syscall_ptr)? {
            DeprecatedSyscallRequest::GetContractAddress(_) => {}
            _ => return Err(SyscallHandlerError::ExpectedGetContractAddressRequest),
        };

        Ok(self.contract_address.clone())
    }

    fn send_message_to_l1(
        &mut self,
        vm: &VirtualMachine,
        syscall_ptr: Relocatable,
    ) -> Result<(), SyscallHandlerError> {
        let request = if let DeprecatedSyscallRequest::SendMessageToL1(request) =
            self.read_and_validate_syscall_request("send_message_to_l1", vm, syscall_ptr)?
        {
            request
        } else {
            return Err(SyscallHandlerError::ExpectedSendMessageToL1);
        };

        let payload = get_integer_range(vm, request.payload_ptr, request.payload_size)?;

        self.l2_to_l1_messages.push(OrderedL2ToL1Message::new(
            self.tx_execution_context.n_sent_messages,
            request.to_address,
            payload,
        ));

        // Update messages count.
        self.tx_execution_context.n_sent_messages += 1;
        Ok(())
    }

    fn syscall_get_tx_info_ptr(
        &mut self,
        vm: &mut VirtualMachine,
    ) -> Result<Relocatable, SyscallHandlerError> {
        if let Some(ptr) = &self.tx_info_ptr {
            return Ok(ptr.try_into()?);
        }
        let tx = self.tx_execution_context.clone();

        let signature_data: Vec<MaybeRelocatable> =
            tx.signature.iter().map(|num| num.into()).collect();
        let signature = self.allocate_segment(vm, signature_data)?;

        let tx_info = TxInfoStruct::new(
            tx,
            signature,
            self.general_config.starknet_os_config.chain_id,
        );

        let tx_info_ptr_temp = self.allocate_segment(vm, tx_info.to_vec())?;

        self.tx_info_ptr = Some(tx_info_ptr_temp.into());

        Ok(tx_info_ptr_temp)
    }

    fn library_call(
        &mut self,
        vm: &mut VirtualMachine,
        syscall_ptr: Relocatable,
    ) -> Result<(), SyscallHandlerError> {
        self.call_contract_and_write_response("library_call", vm, syscall_ptr)
    }

    fn library_call_l1_handler(
        &mut self,
        vm: &mut VirtualMachine,
        syscall_ptr: Relocatable,
    ) -> Result<(), SyscallHandlerError> {
        self.call_contract_and_write_response("library_call_l1_handler", vm, syscall_ptr)
    }

    fn call_contract(
        &mut self,
        vm: &mut VirtualMachine,
        syscall_ptr: Relocatable,
    ) -> Result<(), SyscallHandlerError> {
        self.call_contract_and_write_response("call_contract", vm, syscall_ptr)
    }

    fn syscall_storage_read(&mut self, address: Address) -> Result<Felt252, SyscallHandlerError> {
        Ok(self
            .starknet_storage_state
            .read(&felt_to_hash(&address.0))
            .cloned()?)
    }

    fn syscall_storage_write(
        &mut self,
        address: Address,
        value: Felt252,
    ) -> Result<(), SyscallHandlerError> {
        self.starknet_storage_state
            .write(&felt_to_hash(&address.0), value);

        Ok(())
    }

    fn read_and_validate_syscall_request(
        &mut self,
        syscall_name: &str,
        vm: &VirtualMachine,
        syscall_ptr: Relocatable,
    ) -> Result<DeprecatedSyscallRequest, SyscallHandlerError> {
        self.increment_syscall_count(syscall_name);
        let syscall_request = self.read_syscall_request(syscall_name, vm, syscall_ptr)?;

        self.expected_syscall_ptr.offset += get_syscall_size_from_name(syscall_name);
        Ok(syscall_request)
    }

    fn replace_class(
        &mut self,
        vm: &mut VirtualMachine,
        syscall_ptr: Relocatable,
    ) -> Result<(), SyscallHandlerError> {
        let request = match self.read_and_validate_syscall_request("replace_class", vm, syscall_ptr)
        {
            Ok(DeprecatedSyscallRequest::ReplaceClass(replace_class_request)) => {
                replace_class_request
            }
            _ => return Err(SyscallHandlerError::InvalidSyscallReadRequest),
        };

        let address = self.contract_address.clone();
        self.starknet_storage_state
            .state
            .set_class_hash_at(address, felt_to_hash(&request.class_hash))
            .unwrap();

        Ok(())
    }
}

impl<'a, T> SyscallHandlerPostRun for DeprecatedBLSyscallHandler<'a, T>
where
    T: Default + State + StateReader,
{
    fn post_run(
        &self,
        runner: &mut VirtualMachine,
        syscall_stop_ptr: Relocatable,
    ) -> Result<(), TransactionError> {
        let expected_stop_ptr = self.expected_syscall_ptr;
        if syscall_stop_ptr != expected_stop_ptr {
            return Err(TransactionError::InvalidStopPointer(
                expected_stop_ptr,
                syscall_stop_ptr,
            ));
        }
        self.validate_read_only_segments(runner)
    }
}

impl<T> SyscallHandler<T> for BusinessLogicSyscallHandler<T>
where
    T: Default + State + StateReader,
{
    fn call_contract(
        &mut self,
        remaining_gas: Felt252,
        vm: &mut VirtualMachine,
        syscall_ptr: Relocatable,
    ) -> Result<SyscallResponse<T>, SyscallHandlerError> {
        self.call_contract_and_write_response("call_contract", remaining_gas, vm, syscall_ptr)
    }
}

#[cfg(test)]
mod tests {
    use crate::{
        business_logic::{
            fact_state::in_memory_state_reader::InMemoryStateReader,
            state::cached_state::CachedState,
        },
        core::{
            errors::syscall_handler_errors::SyscallHandlerError,
            syscalls::syscall_handler::DeprecatedSyscallHandler,
        },
        utils::{test_utils::*, Address},
    };
    use cairo_rs::{
        hint_processor::{
            builtin_hint_processor::builtin_hint_processor_definition::{
                BuiltinHintProcessor, HintProcessorData,
            },
            hint_processor_definition::HintProcessor,
        },
        relocatable,
        types::{
            exec_scope::ExecutionScopes,
            relocatable::{MaybeRelocatable, Relocatable},
        },
        vm::{errors::memory_errors::MemoryError, vm_core::VirtualMachine},
    };
    use felt::Felt252;
    use num_traits::Zero;
    use std::{any::Any, borrow::Cow, collections::HashMap};

    type DeprecatedBLSyscallHandler<'a> =
        super::DeprecatedBLSyscallHandler<'a, CachedState<InMemoryStateReader>>;

    #[test]
    fn run_alloc_hint_ap_is_not_empty() {
        let hint_code = "memory[ap] = segments.add()";
        let mut vm = vm!();
        //Add 3 segments to the memory
        add_segments!(vm, 3);
        vm.set_ap(6);
        //Insert something into ap
        let key = Relocatable::from((1, 6));
        vm.insert_value(key, (1, 6)).unwrap();
        //ids and references are not needed for this test
        assert_matches!(
            run_hint!(vm, HashMap::new(), hint_code),
            Err(e) if e.to_string().contains(&MemoryError::InconsistentMemory(Relocatable::from((1, 6)),MaybeRelocatable::from((1, 6)),MaybeRelocatable::from((3, 0))).to_string())
        );
    }

    // TODO: Remove warning inhibitor when finally used.
    #[allow(dead_code)]
    fn deploy_from_zero_error() {
        let mut state = CachedState::<InMemoryStateReader>::default();
        let mut syscall = DeprecatedBLSyscallHandler::default_with(&mut state);
        let mut vm = vm!();

        add_segments!(vm, 2);

        memory_insert!(
            vm,
            [
                ((1, 0), 0),
                ((1, 1), 1),
                ((1, 2), 2),
                ((1, 3), 3),
                ((1, 4), (1, 20)),
                ((1, 5), 4)
            ]
        );

        assert_matches!(
            syscall.syscall_deploy(&vm, relocatable!(1, 0)),
            Err(SyscallHandlerError::DeployFromZero(4))
        )
    }

    #[test]
    fn can_allocate_segment() {
        let mut state = CachedState::<InMemoryStateReader>::default();
        let mut syscall_handler = DeprecatedBLSyscallHandler::default_with(&mut state);
        let mut vm = vm!();
        let data = vec![MaybeRelocatable::Int(7.into())];

        let segment_start = syscall_handler.allocate_segment(&mut vm, data).unwrap();
        let expected_value = vm
            .get_integer(Relocatable::from((0, 0)))
            .unwrap()
            .into_owned();
        assert_eq!(Relocatable::from((0, 0)), segment_start);
        assert_eq!(expected_value, 7.into());
    }

    #[test]
    fn test_get_block_number() {
        let mut state = CachedState::<InMemoryStateReader>::default();
        let mut syscall = DeprecatedBLSyscallHandler::default_with(&mut state);
        let mut vm = vm!();

        add_segments!(vm, 2);
        vm.insert_value::<Felt252>(relocatable!(1, 0), 0.into())
            .unwrap();

        assert_matches!(
            syscall.get_block_number(&mut vm, relocatable!(1, 0)),
            Ok(())
        );
        assert_matches!(
            vm.get_integer(relocatable!(1, 1)).map(Cow::into_owned),
            Ok(value) if value == 0.into()
        );
    }

    #[test]
    fn test_get_contract_address_ok() {
        let mut state = CachedState::<InMemoryStateReader>::default();
        let mut syscall = DeprecatedBLSyscallHandler::default_with(&mut state);
        let mut vm = vm!();

        add_segments!(vm, 2);

        vm.insert_value::<Felt252>(relocatable!(1, 0), 0.into())
            .unwrap();

        assert_matches!(
            syscall.syscall_get_contract_address(&vm, relocatable!(1, 0)),
            Ok(contract_address) if contract_address == syscall.contract_address
        )
    }

    #[test]
    fn test_storage_read_empty() {
        let mut state = CachedState::<InMemoryStateReader>::default();
        let mut syscall_handler = DeprecatedBLSyscallHandler::default_with(&mut state);

        assert_matches!(
            syscall_handler.syscall_storage_read(Address(Felt252::zero())),
            Ok(value) if value == Felt252::zero()
        );
    }
}<|MERGE_RESOLUTION|>--- conflicted
+++ resolved
@@ -1,12 +1,6 @@
 use super::{
-<<<<<<< HEAD
-    syscall_handler::{
-        DeprecatedSyscallHandler, SyscallHandler, SyscallHandlerPostRun, SyscallResponse,
-    },
-=======
     deprecated_syscall_request::*,
     syscall_handler::{DeprecatedSyscallHandler, SyscallHandlerPostRun},
->>>>>>> 2b469912
     syscall_info::get_syscall_size_from_name,
 };
 use crate::{
