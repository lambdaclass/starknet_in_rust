--- conflicted
+++ resolved
@@ -5,11 +5,8 @@
 use crate::business_logic::execution::objects::*;
 use crate::core::errors::syscall_handler_errors::SyscallHandlerError;
 use crate::core::syscalls::syscall_handler::SyscallHandler;
-<<<<<<< HEAD
 use crate::definitions::general_config::StarknetGeneralConfig;
-=======
 use crate::hash_utils::calculate_contract_address_from_hash;
->>>>>>> 2ab6547f
 use crate::utils::*;
 use cairo_rs::types::relocatable::{MaybeRelocatable, Relocatable};
 use cairo_rs::vm::vm_core::VirtualMachine;
@@ -24,31 +21,22 @@
     tx_execution_context: Rc<RefCell<TransactionExecutionContext>>,
     general_config: StarknetGeneralConfig,
     events: Rc<RefCell<Vec<OrderedEvent>>>,
-<<<<<<< HEAD
     tx_info_ptr: RefCell<Option<MaybeRelocatable>>,
-=======
     contract_address: u64,
->>>>>>> 2ab6547f
 }
 
 impl BusinessLogicSyscallHandler {
     pub fn new() -> Self {
         let events = Rc::new(RefCell::new(Vec::new()));
         let tx_execution_context = Rc::new(RefCell::new(TransactionExecutionContext::new()));
-<<<<<<< HEAD
         let general_config = StarknetGeneralConfig::new();
         let tx_info_ptr = RefCell::new(None);
 
-        Ok(BusinessLogicSyscallHandler {
+        BusinessLogicSyscallHandler {
             events,
             tx_execution_context,
             general_config,
             tx_info_ptr,
-        })
-=======
-        BusinessLogicSyscallHandler {
-            events,
-            tx_execution_context,
             contract_address: 0,
         }
     }
@@ -57,7 +45,6 @@
 impl Default for BusinessLogicSyscallHandler {
     fn default() -> Self {
         Self::new()
->>>>>>> 2ab6547f
     }
 }
 
@@ -67,18 +54,10 @@
         vm: &VirtualMachine,
         syscall_ptr: Relocatable,
     ) -> Result<(), SyscallHandlerError> {
-<<<<<<< HEAD
-        let request =
-            match self._read_and_validate_syscall_request("emit_event", vm, syscall_ptr)? {
-                SyscallRequest::EmitEvent(request) => request,
-                _ => Err(SyscallHandlerError::InvalidSyscallReadRequest)?,
-            };
-=======
         let request = match self._read_and_validate_syscall_request("emit_event", vm, syscall_ptr) {
             Ok(SyscallRequest::EmitEvent(emit_event_struct)) => emit_event_struct,
             _ => return Err(SyscallHandlerError::InvalidSyscallReadRequest),
         };
->>>>>>> 2ab6547f
 
         let keys_len = request.keys_len;
         let data_len = request.data_len;
@@ -96,10 +75,9 @@
         Ok(())
     }
 
-<<<<<<< HEAD
     fn get_tx_info(
         &self,
-        vm: &mut VirtualMachine,
+        vm: &VirtualMachine,
         syscall_ptr: Relocatable,
     ) -> Result<(), SyscallHandlerError> {
         let _request =
@@ -108,7 +86,9 @@
                 _ => Err(SyscallHandlerError::InvalidSyscallReadRequest)?,
             };
 
-=======
+        Err(SyscallHandlerError::NotImplemented)
+    }
+
     fn library_call(
         &self,
         vm: &VirtualMachine,
@@ -119,15 +99,9 @@
     }
 
     fn send_message_to_l1(&self, _vm: VirtualMachine, _syscall_ptr: Relocatable) {
->>>>>>> 2ab6547f
-        todo!()
-    }
-
-    fn send_message_to_l1(&self, _vm: VirtualMachine, _syscall_ptr: Relocatable) {
-        todo!()
-    }
-
-<<<<<<< HEAD
+        todo!()
+    }
+
     fn _get_tx_info_ptr(
         &self,
         vm: &mut VirtualMachine,
@@ -175,8 +149,7 @@
             Ok(tx_info_ptr_temp)
         }
     }
-    fn _deploy(&self, _vm: VirtualMachine, _syscall_ptr: Relocatable) -> i32 {
-=======
+
     fn _deploy(
         &self,
         vm: &VirtualMachine,
@@ -220,7 +193,6 @@
         // Initialize the contract.
         let (_sign, _class_hash_bytes) = request.class_hash.to_bytes_be();
 
->>>>>>> 2ab6547f
         todo!()
     }
 
@@ -281,13 +253,9 @@
 mod tests {
     use crate::bigint;
     use crate::business_logic::execution::objects::OrderedEvent;
-<<<<<<< HEAD
     use crate::core::syscalls::hint_code::{DEPLOY_SYSCALL_CODE, EMIT_EVENT_CODE, GET_TX_INFO};
-=======
     use crate::core::errors::syscall_handler_errors::SyscallHandlerError;
     use crate::core::syscalls::business_logic_syscall_handler::BusinessLogicSyscallHandler;
-    use crate::core::syscalls::hint_code::{DEPLOY_SYSCALL_CODE, EMIT_EVENT_CODE};
->>>>>>> 2ab6547f
     use crate::core::syscalls::syscall_handler::*;
     use crate::utils::test_utils::*;
     use cairo_rs::hint_processor::builtin_hint_processor::builtin_hint_processor_definition::{
@@ -427,7 +395,6 @@
     }
 
     #[test]
-<<<<<<< HEAD
     fn get_tx_info_test() {
         // create data and variables to execute hint
 
@@ -479,17 +446,17 @@
         let hint_data = HintProcessorData::new_default(GET_TX_INFO.to_string(), ids_data);
         // invoke syscall
         let syscall_handler = SyscallHintProcessor::new_empty().unwrap();
-        syscall_handler
+        let err = syscall_handler
             .execute_hint(
                 &mut vm,
                 &mut ExecutionScopes::new(),
                 &any_box!(hint_data),
                 &HashMap::new(),
-            )
-            .unwrap();
-
-        // TODO: Fix the test
-=======
+            );
+
+        assert_eq!(err, Err(VirtualMachineError::UnknownHint("Hint not implemented".to_string())))
+    }
+
     fn deploy_from_zero_error() {
         let syscall = BusinessLogicSyscallHandler::new();
         let mut vm = vm!();
@@ -508,6 +475,5 @@
             syscall._deploy(&vm, relocatable!(1, 0)),
             Err(SyscallHandlerError::DeployFromZero(4))
         )
->>>>>>> 2ab6547f
     }
 }