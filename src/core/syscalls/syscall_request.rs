use crate::bigint;
use crate::business_logic::execution::objects::TransactionExecutionContext;
use crate::core::errors::syscall_handler_errors::SyscallHandlerError;
use crate::definitions::general_config::StarknetChainId;
use crate::utils::{get_big_int, get_integer, get_relocatable};
use cairo_rs::types::relocatable::{MaybeRelocatable, Relocatable};
use cairo_rs::vm::vm_core::VirtualMachine;
use num_bigint::BigInt;

#[derive(Debug, PartialEq)]
pub(crate) enum SyscallRequest {
    EmitEvent(EmitEventStruct),
    GetTxInfo(GetTxInfoRequest),
    Deploy(DeployRequestStruct),
    SendMessageToL1(SendMessageToL1SysCall),
    LibraryCall(LibraryCallStruct),
    GetCallerAddress(GetCallerAddressRequest),
    GetContractAddress(GetContractAddressRequest),
    GetSequencerAddress(GetSequencerAddressRequest),
    GetBlockNumber(GetBlockNumberRequest),
    GetBlockTimestamp(GetBlockTimestampRequest),
<<<<<<< HEAD
    CallContract(CallContractRequest),
}

#[derive(Clone, Debug, PartialEq)]
pub(crate) struct CallContractRequest {
    pub(crate) selector: BigInt,
    pub(crate) calldata: BigInt,
    pub(crate) calldata_size: usize,
    pub(crate) contract_address: u64,
    pub(crate) class_hash: u64,
=======
    GetTxSignature(GetTxSignatureRequest),
>>>>>>> d49b5020
}

#[derive(Clone, Debug, PartialEq)]
pub(crate) struct GetSequencerAddressRequest {
    _selector: BigInt,
}

#[derive(Clone, Debug, PartialEq)]
pub(crate) struct EmitEventStruct {
    #[allow(unused)] // TODO: Remove once used.
    pub(crate) selector: BigInt,
    pub(crate) keys_len: usize,
    pub(crate) keys: Relocatable,
    pub(crate) data_len: usize,
    pub(crate) data: Relocatable,
}

#[derive(Clone, Debug, PartialEq)]
pub(crate) struct DeployRequestStruct {
    // The system call selector (= DEPLOY_SELECTOR).
    pub(crate) _selector: BigInt,
    // The hash of the class to deploy.
    pub(crate) class_hash: BigInt,
    // A salt for the new contract address calculation.
    pub(crate) contract_address_salt: BigInt,
    // The size of the calldata for the constructor.
    pub(crate) constructor_calldata_size: BigInt,
    // The calldata for the constructor.
    pub(crate) constructor_calldata: Relocatable,
    // Used for deterministic contract address deployment.
    pub(crate) deploy_from_zero: usize,
}

#[derive(Clone, Debug, PartialEq)]
pub(crate) struct SendMessageToL1SysCall {
    pub(crate) _selector: BigInt,
    pub(crate) to_address: usize,
    pub(crate) payload_size: usize,
    pub(crate) payload_ptr: Relocatable,
}

#[allow(unused)] // TODO: Remove once used.
#[derive(Clone, Debug, PartialEq)]
pub(crate) struct LibraryCallStruct {
    pub(crate) selector: BigInt,
    pub(crate) class_hash: usize,
    pub(crate) function_selector: usize,
    pub(crate) calldata_size: usize,
    pub(crate) calldata: Relocatable,
}
#[derive(Clone, Debug, PartialEq)]
pub(crate) struct GetBlockTimestampRequest {
    pub(crate) selector: BigInt,
}

#[derive(Clone, Debug, PartialEq)]
pub(crate) struct GetCallerAddressRequest {
    pub(crate) _selector: BigInt,
}

#[derive(Clone, Debug, PartialEq)]
pub(crate) struct GetTxSignatureRequest {
    pub(crate) _selector: BigInt,
}

#[allow(unused)] // TODO: Remove once used.
#[derive(Debug, Clone, PartialEq)]
pub(crate) struct GetTxInfoRequest {
    pub(crate) selector: BigInt,
}

#[derive(Clone, Debug, PartialEq)]
pub(crate) struct GetContractAddressRequest {
    pub(crate) _selector: BigInt,
}

#[derive(Clone, Debug, PartialEq)]
pub(crate) struct GetBlockNumberRequest {
    pub(crate) _selector: BigInt,
}

impl From<EmitEventStruct> for SyscallRequest {
    fn from(emit_event_struct: EmitEventStruct) -> SyscallRequest {
        SyscallRequest::EmitEvent(emit_event_struct)
    }
}

impl From<DeployRequestStruct> for SyscallRequest {
    fn from(deploy_request_struct: DeployRequestStruct) -> SyscallRequest {
        SyscallRequest::Deploy(deploy_request_struct)
    }
}

impl From<SendMessageToL1SysCall> for SyscallRequest {
    fn from(send_message_to_l1_sys_call: SendMessageToL1SysCall) -> SyscallRequest {
        SyscallRequest::SendMessageToL1(send_message_to_l1_sys_call)
    }
}

impl From<LibraryCallStruct> for SyscallRequest {
    fn from(library_call_struct: LibraryCallStruct) -> SyscallRequest {
        SyscallRequest::LibraryCall(library_call_struct)
    }
}

impl From<GetCallerAddressRequest> for SyscallRequest {
    fn from(get_caller_address_request: GetCallerAddressRequest) -> SyscallRequest {
        SyscallRequest::GetCallerAddress(get_caller_address_request)
    }
}

impl From<GetSequencerAddressRequest> for SyscallRequest {
    fn from(get_sequencer_address_request: GetSequencerAddressRequest) -> SyscallRequest {
        SyscallRequest::GetSequencerAddress(get_sequencer_address_request)
    }
}
impl From<GetBlockTimestampRequest> for SyscallRequest {
    fn from(get_block_timestamp_request: GetBlockTimestampRequest) -> SyscallRequest {
        SyscallRequest::GetBlockTimestamp(get_block_timestamp_request)
    }
}

impl From<GetTxSignatureRequest> for SyscallRequest {
    fn from(get_tx_signature_request: GetTxSignatureRequest) -> SyscallRequest {
        SyscallRequest::GetTxSignature(get_tx_signature_request)
    }
}

impl From<GetTxInfoRequest> for SyscallRequest {
    fn from(get_tx_info_request: GetTxInfoRequest) -> SyscallRequest {
        SyscallRequest::GetTxInfo(get_tx_info_request)
    }
}
// ~~~~~~~~~~~~~~~~~~~~~~~~~
//  FromPtr implementations
// ~~~~~~~~~~~~~~~~~~~~~~~~~

pub(crate) trait FromPtr {
    fn from_ptr(
        vm: &VirtualMachine,
        syscall_ptr: Relocatable,
    ) -> Result<SyscallRequest, SyscallHandlerError>;
}

impl FromPtr for EmitEventStruct {
    fn from_ptr(
        vm: &VirtualMachine,
        syscall_ptr: Relocatable,
    ) -> Result<SyscallRequest, SyscallHandlerError> {
        let selector = get_big_int(vm, &(syscall_ptr))?;
        let keys_len = get_integer(vm, &(&syscall_ptr + 1))?;
        let keys = get_relocatable(vm, &(&syscall_ptr + 2))?;
        let data_len = get_integer(vm, &(&syscall_ptr + 3))?;
        let data = get_relocatable(vm, &(&syscall_ptr + 4))?;

        Ok(EmitEventStruct {
            selector,
            keys_len,
            keys,
            data_len,
            data,
        }
        .into())
    }
}

impl FromPtr for GetTxInfoRequest {
    fn from_ptr(
        vm: &VirtualMachine,
        syscall_ptr: Relocatable,
    ) -> Result<SyscallRequest, SyscallHandlerError> {
        let selector = get_big_int(vm, &(syscall_ptr))?;

        Ok(GetTxInfoRequest { selector }.into())
    }
}

impl FromPtr for LibraryCallStruct {
    fn from_ptr(
        vm: &VirtualMachine,
        syscall_ptr: Relocatable,
    ) -> Result<SyscallRequest, SyscallHandlerError> {
        let selector = get_big_int(vm, &(syscall_ptr))?;
        let class_hash = get_integer(vm, &(&syscall_ptr + 1))?;
        let function_selector = get_integer(vm, &(&syscall_ptr + 2))?;
        let calldata_size = get_integer(vm, &(&syscall_ptr + 3))?;
        let calldata = get_relocatable(vm, &(&syscall_ptr + 4))?;
        Ok(LibraryCallStruct {
            selector,
            class_hash,
            function_selector,
            calldata_size,
            calldata,
        }
        .into())
    }
}

impl FromPtr for DeployRequestStruct {
    fn from_ptr(
        vm: &VirtualMachine,
        syscall_ptr: Relocatable,
    ) -> Result<SyscallRequest, SyscallHandlerError> {
        let _selector = get_big_int(vm, &syscall_ptr)?;
        let class_hash = get_big_int(vm, &(&syscall_ptr + 1))?;
        let contract_address_salt = get_big_int(vm, &(&syscall_ptr + 2))?;
        let constructor_calldata_size = get_big_int(vm, &(&syscall_ptr + 3))?;
        let constructor_calldata = get_relocatable(vm, &(&syscall_ptr + 4))?;
        let deploy_from_zero = get_integer(vm, &(&syscall_ptr + 5))?;

        Ok(SyscallRequest::Deploy(DeployRequestStruct {
            _selector,
            class_hash,
            contract_address_salt,
            constructor_calldata_size,
            constructor_calldata,
            deploy_from_zero,
        }))
    }
}

impl FromPtr for SendMessageToL1SysCall {
    fn from_ptr(
        vm: &VirtualMachine,
        syscall_ptr: Relocatable,
    ) -> Result<SyscallRequest, SyscallHandlerError> {
        let _selector = get_big_int(vm, &syscall_ptr)?;
        let to_address = get_integer(vm, &(&syscall_ptr + 1))?;
        let payload_size = get_integer(vm, &(&syscall_ptr + 2))?;
        let payload_ptr = get_relocatable(vm, &(&syscall_ptr + 4))?;

        Ok(SyscallRequest::SendMessageToL1(SendMessageToL1SysCall {
            _selector,
            to_address,
            payload_size,
            payload_ptr,
        }))
    }
}

impl FromPtr for GetCallerAddressRequest {
    fn from_ptr(
        vm: &VirtualMachine,
        syscall_ptr: Relocatable,
    ) -> Result<SyscallRequest, SyscallHandlerError> {
        let _selector = get_big_int(vm, &syscall_ptr)?;

        Ok(SyscallRequest::GetCallerAddress(GetCallerAddressRequest {
            _selector,
        }))
    }
}

impl FromPtr for GetBlockTimestampRequest {
    fn from_ptr(
        vm: &VirtualMachine,
        syscall_ptr: Relocatable,
    ) -> Result<SyscallRequest, SyscallHandlerError> {
        let selector = get_big_int(vm, &syscall_ptr)?;
        Ok(SyscallRequest::GetBlockTimestamp(
            GetBlockTimestampRequest { selector },
        ))
    }
}

impl FromPtr for GetSequencerAddressRequest {
    fn from_ptr(
        vm: &VirtualMachine,
        syscall_ptr: Relocatable,
    ) -> Result<SyscallRequest, SyscallHandlerError> {
        let _selector = get_big_int(vm, &syscall_ptr)?;
        Ok(SyscallRequest::GetSequencerAddress(
            GetSequencerAddressRequest { _selector },
        ))
    }
}

impl FromPtr for GetTxSignatureRequest {
    fn from_ptr(
        vm: &VirtualMachine,
        syscall_ptr: Relocatable,
    ) -> Result<SyscallRequest, SyscallHandlerError> {
        let _selector = get_big_int(vm, &syscall_ptr)?;
        Ok(SyscallRequest::GetTxSignature(GetTxSignatureRequest {
            _selector,
        }))
    }
}

impl FromPtr for GetBlockNumberRequest {
    fn from_ptr(
        vm: &VirtualMachine,
        syscall_ptr: Relocatable,
    ) -> Result<SyscallRequest, SyscallHandlerError> {
        let _selector = get_big_int(vm, &syscall_ptr)?;

        Ok(SyscallRequest::GetBlockNumber(GetBlockNumberRequest {
            _selector,
        }))
    }
}

impl FromPtr for GetContractAddressRequest {
    fn from_ptr(
        vm: &VirtualMachine,
        syscall_ptr: Relocatable,
    ) -> Result<SyscallRequest, SyscallHandlerError> {
        let _selector = get_big_int(vm, &syscall_ptr)?;

        Ok(SyscallRequest::GetContractAddress(
            GetContractAddressRequest { _selector },
        ))
    }
}

// ~~~~~~~~~~~~~~~~~~~~~~~~~~~~~
//  CountFields implementations
// ~~~~~~~~~~~~~~~~~~~~~~~~~~~~~

pub(crate) trait CountFields {
    /// Returns the amount of fields of a struct
    fn count_fields() -> usize;
}

impl CountFields for GetCallerAddressRequest {
    fn count_fields() -> usize {
        1
    }
}

impl CountFields for GetSequencerAddressRequest {
    fn count_fields() -> usize {
        1
    }
}

impl CountFields for GetBlockTimestampRequest {
    fn count_fields() -> usize {
        1
    }
}
impl CountFields for GetTxSignatureRequest {
    fn count_fields() -> usize {
        1
    }
}

impl CountFields for GetBlockNumberRequest {
    fn count_fields() -> usize {
        1
    }
}

impl CountFields for GetContractAddressRequest {
    fn count_fields() -> usize {
        1
    }
}

impl CountFields for GetTxInfoRequest {
    fn count_fields() -> usize {
        1
    }
}<|MERGE_RESOLUTION|>--- conflicted
+++ resolved
@@ -19,8 +19,8 @@
     GetSequencerAddress(GetSequencerAddressRequest),
     GetBlockNumber(GetBlockNumberRequest),
     GetBlockTimestamp(GetBlockTimestampRequest),
-<<<<<<< HEAD
     CallContract(CallContractRequest),
+    GetTxSignature(GetTxSignatureRequest),
 }
 
 #[derive(Clone, Debug, PartialEq)]
@@ -30,9 +30,6 @@
     pub(crate) calldata_size: usize,
     pub(crate) contract_address: u64,
     pub(crate) class_hash: u64,
-=======
-    GetTxSignature(GetTxSignatureRequest),
->>>>>>> d49b5020
 }
 
 #[derive(Clone, Debug, PartialEq)]
