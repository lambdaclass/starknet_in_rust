--- conflicted
+++ resolved
@@ -79,10 +79,11 @@
 }
 
 #[derive(Clone, Debug, PartialEq)]
-<<<<<<< HEAD
 pub(crate) struct GetTxInfoRequest {
     pub(crate) selector: BigInt,
-=======
+}
+
+#[derive(Clone, Debug, PartialEq)]
 pub(crate) struct GetBlockNumberRequest {
     pub(crate) _selector: BigInt,
 }
@@ -104,7 +105,6 @@
             _selector,
         }))
     }
->>>>>>> 5b808055
 }
 
 pub(crate) trait FromPtr {
