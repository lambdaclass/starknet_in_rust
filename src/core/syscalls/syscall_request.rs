--- conflicted
+++ resolved
@@ -1,11 +1,9 @@
 use crate::{
     core::errors::syscall_handler_errors::SyscallHandlerError,
-<<<<<<< HEAD
-    utils::{get_big_int, get_integer, get_relocatable},
+    utils::{get_big_int, get_integer, get_relocatable, Address},
 };
 use cairo_rs::{types::relocatable::Relocatable, vm::vm_core::VirtualMachine};
 use felt::Felt252;
-
 // TODO: maybe we could make FromPtr trait more general, making
 //   it "move" the pointer received like they do in cairo-lang
 // The size of the RequestHeader in VM memory
@@ -23,21 +21,6 @@
 #[allow(unused)]
 pub(crate) enum SyscallRequest {
     Deploy(DeployRequest),
-}
-
-// ~~~~~~~~~~~~~~~~~~~~~~~~~
-//  FromPtr trait
-// ~~~~~~~~~~~~~~~~~~~~~~~~~
-
-pub(crate) trait FromPtr {
-    /// Reads the request from VM memory.
-=======
-    utils::{get_big_int, get_relocatable, Address},
-};
-use cairo_rs::{types::relocatable::Relocatable, vm::vm_core::VirtualMachine};
-
-#[derive(Debug, PartialEq)]
-pub(crate) enum SyscallRequest {
     SendMessageToL1(SendMessageToL1SysCall),
 }
 
@@ -56,18 +39,15 @@
 }
 
 // ~~~~~~~~~~~~~~~~~~~~~~~~~
-//  FromPtr implementations
+//  FromPtr trait
 // ~~~~~~~~~~~~~~~~~~~~~~~~~
-
 pub(crate) trait FromPtr {
->>>>>>> df7a4343
     fn from_ptr(
         vm: &VirtualMachine,
         syscall_ptr: Relocatable,
     ) -> Result<SyscallRequest, SyscallHandlerError>;
 }
 
-<<<<<<< HEAD
 // ~~~~~~~~~~~~~~~~~~~~~~~~~
 //  SyscallRequest variants
 // ~~~~~~~~~~~~~~~~~~~~~~~~~
@@ -84,6 +64,10 @@
     // Used for deterministic contract address deployment.
     pub(crate) deploy_from_zero: usize,
 }
+
+// ~~~~~~~~~~~~~~~~~~~~~~~~~
+//  FromPtr implementations
+// ~~~~~~~~~~~~~~~~~~~~~~~~~
 
 impl FromPtr for DeployRequest {
     fn from_ptr(
@@ -104,7 +88,8 @@
             calldata_end,
             deploy_from_zero,
         }))
-=======
+    }
+}
 impl From<SendMessageToL1SysCall> for SyscallRequest {
     fn from(syscall: SendMessageToL1SysCall) -> Self {
         SyscallRequest::SendMessageToL1(syscall)
@@ -126,6 +111,5 @@
             payload_end,
         }
         .into())
->>>>>>> df7a4343
     }
 }