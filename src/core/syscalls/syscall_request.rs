--- conflicted
+++ resolved
@@ -5,9 +5,6 @@
     core::errors::syscall_handler_errors::SyscallHandlerError,
     utils::{get_big_int, get_integer, get_relocatable, Address},
 };
-<<<<<<< HEAD
-use cairo_rs::{types::relocatable::Relocatable, vm::vm_core::VirtualMachine};
-use felt::Felt252;
 // TODO: maybe we could make FromPtr trait more general, making
 //   it "move" the pointer received like they do in cairo-lang
 // The size of the RequestHeader in VM memory
@@ -19,18 +16,13 @@
 //     gas: Felt252,
 // }
 // ```
-=======
->>>>>>> 1075d2c5
 
 const HEADER_OFFSET: usize = 2;
 
 #[allow(unused)]
 pub(crate) enum SyscallRequest {
-<<<<<<< HEAD
     Deploy(DeployRequest),
-=======
     StorageWrite(StorageWriteRequest),
->>>>>>> 1075d2c5
     SendMessageToL1(SendMessageToL1SysCall),
 }
 
@@ -77,7 +69,6 @@
     ) -> Result<SyscallRequest, SyscallHandlerError>;
 }
 
-<<<<<<< HEAD
 // ~~~~~~~~~~~~~~~~~~~~~~~~~
 //  SyscallRequest variants
 // ~~~~~~~~~~~~~~~~~~~~~~~~~
@@ -120,10 +111,7 @@
         }))
     }
 }
-impl From<SendMessageToL1SysCall> for SyscallRequest {
-    fn from(syscall: SendMessageToL1SysCall) -> Self {
-        SyscallRequest::SendMessageToL1(syscall)
-=======
+
 impl FromPtr for StorageWriteRequest {
     fn from_ptr(
         vm: &VirtualMachine,
@@ -139,7 +127,6 @@
             value,
         }
         .into())
->>>>>>> 1075d2c5
     }
 }
 
