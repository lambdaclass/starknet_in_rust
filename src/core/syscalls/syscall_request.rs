use cairo_rs::{types::relocatable::Relocatable, vm::vm_core::VirtualMachine};
use felt::Felt252;

use crate::{
    core::errors::syscall_handler_errors::SyscallHandlerError,
    utils::{get_big_int, get_integer, get_relocatable, Address},
};
// TODO: maybe we could make FromPtr trait more general, making
//   it "move" the pointer received like they do in cairo-lang
// The size of the RequestHeader in VM memory
// ```
// struct RequestHeader {
//     // The syscall selector.
//     selector: Felt252,
//     // The amount of gas left before the syscall execution.
//     gas: Felt252,
// }
// ```

<<<<<<< HEAD
#[allow(unused)]
#[derive(Debug, PartialEq)]
pub(crate) enum SyscallRequest {
    StorageRead(StorageReadRequest),
=======
const HEADER_OFFSET: usize = 2;

#[allow(unused)]
pub(crate) enum SyscallRequest {
    Deploy(DeployRequest),
>>>>>>> 23d553aa
    StorageWrite(StorageWriteRequest),
    SendMessageToL1(SendMessageToL1SysCall),
}

#[derive(Clone, Debug, PartialEq)]
pub(crate) struct StorageReadRequest {
    pub(crate) key: [u8; 32],
    pub(crate) reserved: Felt252,
}

#[derive(Clone, Debug, PartialEq)]
pub(crate) struct StorageWriteRequest {
    pub(crate) reserved: Felt252,
    pub(crate) key: Felt252,
    pub(crate) value: Felt252,
}

// Arguments given in the syscall documentation
// https://github.com/starkware-libs/cairo-lang/blob/c954f154bbab04c3fb27f7598b015a9475fc628e/src/starkware/starknet/common/new_syscalls.cairo#L138
// to_address
// The recipient’s L1 address.

// payload
// The array containing the message payload -> relocatable
#[derive(Clone, Debug, PartialEq)]
pub(crate) struct SendMessageToL1SysCall {
    pub(crate) to_address: Address,
    pub(crate) payload_start: Relocatable,
    pub(crate) payload_end: Relocatable,
}

impl From<SendMessageToL1SysCall> for SyscallRequest {
    fn from(syscall: SendMessageToL1SysCall) -> Self {
        SyscallRequest::SendMessageToL1(syscall)
    }
}

impl From<StorageWriteRequest> for SyscallRequest {
    fn from(storage_write_request: StorageWriteRequest) -> SyscallRequest {
        SyscallRequest::StorageWrite(storage_write_request)
    }
}
impl From<StorageReadRequest> for SyscallRequest {
    fn from(storage_read_request: StorageReadRequest) -> SyscallRequest {
        SyscallRequest::StorageRead(storage_read_request)
    }
}

// ~~~~~~~~~~~~~~~~~~~~~~~~~
//  FromPtr trait
// ~~~~~~~~~~~~~~~~~~~~~~~~~
pub(crate) trait FromPtr {
    fn from_ptr(
        vm: &VirtualMachine,
        syscall_ptr: Relocatable,
    ) -> Result<SyscallRequest, SyscallHandlerError>;
}

<<<<<<< HEAD
impl FromPtr for StorageReadRequest {
    fn from_ptr(
        vm: &VirtualMachine,
        syscall_ptr: Relocatable,
    ) -> Result<SyscallRequest, SyscallHandlerError> {
        let key = get_big_int(vm, syscall_ptr)?.to_be_bytes();
        let reserved = get_big_int(vm, &syscall_ptr + 1)?;
        Ok(StorageReadRequest { key, reserved }.into())
=======
// ~~~~~~~~~~~~~~~~~~~~~~~~~
//  SyscallRequest variants
// ~~~~~~~~~~~~~~~~~~~~~~~~~

#[allow(unused)]
pub(crate) struct DeployRequest {
    // The hash of the class to deploy.
    pub(crate) class_hash: Felt252,
    // A salt for the new contract address calculation.
    pub(crate) salt: Felt252,
    // The calldata for the constructor.
    pub(crate) calldata_start: Relocatable,
    pub(crate) calldata_end: Relocatable,
    // Used for deterministic contract address deployment.
    pub(crate) deploy_from_zero: usize,
}

// ~~~~~~~~~~~~~~~~~~~~~~~~~
//  FromPtr implementations
// ~~~~~~~~~~~~~~~~~~~~~~~~~

impl FromPtr for DeployRequest {
    fn from_ptr(
        vm: &VirtualMachine,
        mut syscall_ptr: Relocatable,
    ) -> Result<SyscallRequest, SyscallHandlerError> {
        syscall_ptr += HEADER_OFFSET;
        let class_hash = get_big_int(vm, syscall_ptr)?;
        let salt = get_big_int(vm, (syscall_ptr + 1)?)?;
        let calldata_start = get_relocatable(vm, (syscall_ptr + 2)?)?;
        let calldata_end = get_relocatable(vm, (syscall_ptr + 3)?)?;
        let deploy_from_zero = get_integer(vm, (syscall_ptr + 4)?)?;

        Ok(SyscallRequest::Deploy(DeployRequest {
            class_hash,
            salt,
            calldata_start,
            calldata_end,
            deploy_from_zero,
        }))
>>>>>>> 23d553aa
    }
}

impl FromPtr for StorageWriteRequest {
    fn from_ptr(
        vm: &VirtualMachine,
        syscall_ptr: Relocatable,
    ) -> Result<SyscallRequest, SyscallHandlerError> {
        let reserved = get_big_int(vm, syscall_ptr)?;
        let key = get_big_int(vm, &syscall_ptr + 1)?;
        let value = get_big_int(vm, &syscall_ptr + 2)?;

        Ok(StorageWriteRequest {
            reserved,
            key,
            value,
        }
        .into())
    }
}

impl FromPtr for SendMessageToL1SysCall {
    fn from_ptr(
        vm: &VirtualMachine,
        syscall_ptr: Relocatable,
    ) -> Result<SyscallRequest, SyscallHandlerError> {
        let to_address = Address(get_big_int(vm, syscall_ptr)?);
        let payload_start = get_relocatable(vm, &syscall_ptr + 1)?;
        let payload_end = get_relocatable(vm, &syscall_ptr + 2)?;

        Ok(SendMessageToL1SysCall {
            to_address,
            payload_start,
            payload_end,
        }
        .into())
    }
}<|MERGE_RESOLUTION|>--- conflicted
+++ resolved
@@ -17,20 +17,33 @@
 // }
 // ```
 
-<<<<<<< HEAD
+const HEADER_OFFSET: usize = 2;
+
 #[allow(unused)]
 #[derive(Debug, PartialEq)]
 pub(crate) enum SyscallRequest {
+    Deploy(DeployRequest),
     StorageRead(StorageReadRequest),
-=======
-const HEADER_OFFSET: usize = 2;
+    StorageWrite(StorageWriteRequest),
+    SendMessageToL1(SendMessageToL1SysCall),
+}
+
+// ~~~~~~~~~~~~~~~~~~~~~~~~~
+//  SyscallRequest variants
+// ~~~~~~~~~~~~~~~~~~~~~~~~~
 
 #[allow(unused)]
-pub(crate) enum SyscallRequest {
-    Deploy(DeployRequest),
->>>>>>> 23d553aa
-    StorageWrite(StorageWriteRequest),
-    SendMessageToL1(SendMessageToL1SysCall),
+#[derive(Clone, Debug, PartialEq)]
+pub(crate) struct DeployRequest {
+    // The hash of the class to deploy.
+    pub(crate) class_hash: Felt252,
+    // A salt for the new contract address calculation.
+    pub(crate) salt: Felt252,
+    // The calldata for the constructor.
+    pub(crate) calldata_start: Relocatable,
+    pub(crate) calldata_end: Relocatable,
+    // Used for deterministic contract address deployment.
+    pub(crate) deploy_from_zero: usize,
 }
 
 #[derive(Clone, Debug, PartialEq)]
@@ -80,6 +93,7 @@
 // ~~~~~~~~~~~~~~~~~~~~~~~~~
 //  FromPtr trait
 // ~~~~~~~~~~~~~~~~~~~~~~~~~
+
 pub(crate) trait FromPtr {
     fn from_ptr(
         vm: &VirtualMachine,
@@ -87,7 +101,6 @@
     ) -> Result<SyscallRequest, SyscallHandlerError>;
 }
 
-<<<<<<< HEAD
 impl FromPtr for StorageReadRequest {
     fn from_ptr(
         vm: &VirtualMachine,
@@ -96,27 +109,8 @@
         let key = get_big_int(vm, syscall_ptr)?.to_be_bytes();
         let reserved = get_big_int(vm, &syscall_ptr + 1)?;
         Ok(StorageReadRequest { key, reserved }.into())
-=======
-// ~~~~~~~~~~~~~~~~~~~~~~~~~
-//  SyscallRequest variants
-// ~~~~~~~~~~~~~~~~~~~~~~~~~
-
-#[allow(unused)]
-pub(crate) struct DeployRequest {
-    // The hash of the class to deploy.
-    pub(crate) class_hash: Felt252,
-    // A salt for the new contract address calculation.
-    pub(crate) salt: Felt252,
-    // The calldata for the constructor.
-    pub(crate) calldata_start: Relocatable,
-    pub(crate) calldata_end: Relocatable,
-    // Used for deterministic contract address deployment.
-    pub(crate) deploy_from_zero: usize,
+    }
 }
-
-// ~~~~~~~~~~~~~~~~~~~~~~~~~
-//  FromPtr implementations
-// ~~~~~~~~~~~~~~~~~~~~~~~~~
 
 impl FromPtr for DeployRequest {
     fn from_ptr(
@@ -137,7 +131,6 @@
             calldata_end,
             deploy_from_zero,
         }))
->>>>>>> 23d553aa
     }
 }
 
