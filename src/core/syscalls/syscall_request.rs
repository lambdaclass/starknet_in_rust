--- conflicted
+++ resolved
@@ -12,11 +12,8 @@
     SendMessageToL1(SendMessageToL1SysCall),
     LibraryCall(LibraryCallStruct),
     GetCallerAddress(GetCallerAddressRequest),
-<<<<<<< HEAD
+    GetSequencerAddress(GetSequencerAddressRequest),
     GetBlockNumber(GetBlockNumberRequest),
-=======
-    GetSequencerAddress(GetSequencerAddressRequest),
->>>>>>> 4b48c1fc
     GetBlockTimestamp(GetBlockTimestampRequest),
 }
 
@@ -317,15 +314,12 @@
     }
 }
 
-<<<<<<< HEAD
-=======
 impl CountFields for GetSequencerAddressRequest {
     fn count_fields() -> usize {
         1
     }
 }
 
->>>>>>> 4b48c1fc
 impl FromPtr for GetBlockTimestampRequest {
     fn from_ptr(
         vm: &VirtualMachine,
