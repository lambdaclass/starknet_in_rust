use cairo_rs::{types::relocatable::Relocatable, vm::vm_core::VirtualMachine};
use felt::Felt252;

use crate::{
    core::errors::syscall_handler_errors::SyscallHandlerError,
    utils::{get_big_int, get_integer, get_relocatable, Address},
};
// TODO: maybe we could make FromPtr trait more general, making
//   it "move" the pointer received like they do in cairo-lang
// The size of the RequestHeader in VM memory
// ```
// struct RequestHeader {
//     // The syscall selector.
//     selector: Felt252,
//     // The amount of gas left before the syscall execution.
//     gas: Felt252,
// }
// ```

const HEADER_OFFSET: usize = 2;

#[allow(unused)]
pub(crate) enum SyscallRequest {
<<<<<<< HEAD
    EmitEvent(EmitEventSysCall),
=======
    LibraryCall(LibraryCallRequest),
    CallContract(CallContractRequest),
    Deploy(DeployRequest),
>>>>>>> 78e9ca29
    StorageWrite(StorageWriteRequest),
    SendMessageToL1(SendMessageToL1SysCall),
}

#[derive(Clone, Debug, PartialEq)]
<<<<<<< HEAD
pub(crate) struct EmitEventSysCall {
    pub(crate) keys_start: Relocatable,
    pub(crate) keys_end: Relocatable,
    pub(crate) data_start: Relocatable,
    pub(crate) data_end: Relocatable,
=======
pub(crate) struct CallContractRequest {
    pub(crate) selector: Felt252,
    pub(crate) contract_address: Address,
    pub(crate) function_selector: Felt252,
    pub(crate) calldata_start: Relocatable,
    pub(crate) calldata_end: Relocatable,
}

#[derive(Clone, Debug, PartialEq)]
pub(crate) struct LibraryCallRequest {
    pub(crate) class_hash: Felt252,
    pub(crate) selector: Felt252,
    pub(crate) calldata_start: Relocatable,
    pub(crate) calldata_end: Relocatable,
>>>>>>> 78e9ca29
}

#[derive(Clone, Debug, PartialEq)]
pub(crate) struct StorageWriteRequest {
    pub(crate) reserved: Felt252,
    pub(crate) key: Felt252,
    pub(crate) value: Felt252,
}

// Arguments given in the syscall documentation
// https://github.com/starkware-libs/cairo-lang/blob/c954f154bbab04c3fb27f7598b015a9475fc628e/src/starkware/starknet/common/new_syscalls.cairo#L138
// to_address
// The recipient’s L1 address.

// payload
// The array containing the message payload -> relocatable
#[derive(Clone, Debug, PartialEq)]
pub(crate) struct SendMessageToL1SysCall {
    pub(crate) to_address: Address,
    pub(crate) payload_start: Relocatable,
    pub(crate) payload_end: Relocatable,
}

<<<<<<< HEAD
// ~~~~~~~~~~~~~~~~~~~~~~~~~
//  Into<SyscallRequest> implementations
// ~~~~~~~~~~~~~~~~~~~~~~~~~
impl From<StorageWriteRequest> for SyscallRequest {
    fn from(storage_write_request: StorageWriteRequest) -> SyscallRequest {
        SyscallRequest::StorageWrite(storage_write_request)
    }
}

impl From<EmitEventSysCall> for SyscallRequest {
    fn from(emit_event_struct: EmitEventSysCall) -> SyscallRequest {
        SyscallRequest::EmitEvent(emit_event_struct)
=======
impl From<CallContractRequest> for SyscallRequest {
    fn from(call_contract_request: CallContractRequest) -> SyscallRequest {
        SyscallRequest::CallContract(call_contract_request)
    }
}

impl From<LibraryCallRequest> for SyscallRequest {
    fn from(library_call_request: LibraryCallRequest) -> Self {
        SyscallRequest::LibraryCall(library_call_request)
>>>>>>> 78e9ca29
    }
}

impl From<SendMessageToL1SysCall> for SyscallRequest {
    fn from(syscall: SendMessageToL1SysCall) -> Self {
        SyscallRequest::SendMessageToL1(syscall)
    }
}

impl From<StorageWriteRequest> for SyscallRequest {
    fn from(storage_write_request: StorageWriteRequest) -> SyscallRequest {
        SyscallRequest::StorageWrite(storage_write_request)
    }
}
// ~~~~~~~~~~~~~~~~~~~~~~~~~
//  FromPtr trait
// ~~~~~~~~~~~~~~~~~~~~~~~~~
pub(crate) trait FromPtr {
    fn from_ptr(
        vm: &VirtualMachine,
        syscall_ptr: Relocatable,
    ) -> Result<SyscallRequest, SyscallHandlerError>;
}

<<<<<<< HEAD
impl FromPtr for EmitEventSysCall {
    fn from_ptr(
        vm: &VirtualMachine,
        syscall_ptr: Relocatable,
    ) -> Result<SyscallRequest, SyscallHandlerError> {
        let keys_start = get_relocatable(vm, syscall_ptr)?;
        let keys_end = get_relocatable(vm, &syscall_ptr + 1)?;
        let data_start = get_relocatable(vm, &syscall_ptr + 2)?;
        let data_end = get_relocatable(vm, &syscall_ptr + 3)?;

        Ok(EmitEventSysCall {
            keys_start,
            keys_end,
            data_start,
            data_end,
        }
        .into())
    }
}
impl FromPtr for StorageWriteRequest {
=======
// ~~~~~~~~~~~~~~~~~~~~~~~~~
//  SyscallRequest variants
// ~~~~~~~~~~~~~~~~~~~~~~~~~

#[allow(unused)]
pub(crate) struct DeployRequest {
    // The hash of the class to deploy.
    pub(crate) class_hash: Felt252,
    // A salt for the new contract address calculation.
    pub(crate) salt: Felt252,
    // The calldata for the constructor.
    pub(crate) calldata_start: Relocatable,
    pub(crate) calldata_end: Relocatable,
    // Used for deterministic contract address deployment.
    pub(crate) deploy_from_zero: usize,
}

// ~~~~~~~~~~~~~~~~~~~~~~~~~
//  FromPtr implementations
// ~~~~~~~~~~~~~~~~~~~~~~~~~

impl FromPtr for DeployRequest {
    fn from_ptr(
        vm: &VirtualMachine,
        mut syscall_ptr: Relocatable,
    ) -> Result<SyscallRequest, SyscallHandlerError> {
        syscall_ptr += HEADER_OFFSET;
        let class_hash = get_big_int(vm, syscall_ptr)?;
        let salt = get_big_int(vm, (syscall_ptr + 1)?)?;
        let calldata_start = get_relocatable(vm, (syscall_ptr + 2)?)?;
        let calldata_end = get_relocatable(vm, (syscall_ptr + 3)?)?;
        let deploy_from_zero = get_integer(vm, (syscall_ptr + 4)?)?;

        Ok(SyscallRequest::Deploy(DeployRequest {
            class_hash,
            salt,
            calldata_start,
            calldata_end,
            deploy_from_zero,
        }))
    }
}

impl FromPtr for CallContractRequest {
>>>>>>> 78e9ca29
    fn from_ptr(
        vm: &VirtualMachine,
        syscall_ptr: Relocatable,
    ) -> Result<SyscallRequest, SyscallHandlerError> {
        let selector = get_big_int(vm, syscall_ptr)?;
        let contract_address = Address(get_big_int(vm, &syscall_ptr + 1)?);
        let function_selector = get_big_int(vm, &syscall_ptr + 2)?;
        let calldata_start = get_relocatable(vm, &syscall_ptr + 3)?;
        let calldata_end = get_relocatable(vm, &syscall_ptr + 4)?;
        Ok(CallContractRequest {
            selector,
            contract_address,
            function_selector,
            calldata_start,
            calldata_end,
        }
        .into())
    }
}

impl FromPtr for LibraryCallRequest {
    fn from_ptr(
        vm: &VirtualMachine,
        syscall_ptr: Relocatable,
    ) -> Result<SyscallRequest, SyscallHandlerError> {
        let class_hash = get_big_int(vm, syscall_ptr)?;
        let selector = get_big_int(vm, &syscall_ptr + 1)?;
        let calldata_start = get_relocatable(vm, &syscall_ptr + 2)?;
        let calldata_end = get_relocatable(vm, &syscall_ptr + 3)?;

        Ok(LibraryCallRequest {
            class_hash,
            selector,
            calldata_start,
            calldata_end,
        }
        .into())
    }
}

impl FromPtr for SendMessageToL1SysCall {
    fn from_ptr(
        vm: &VirtualMachine,
        syscall_ptr: Relocatable,
    ) -> Result<SyscallRequest, SyscallHandlerError> {
        let to_address = Address(get_big_int(vm, syscall_ptr)?);
        let payload_start = get_relocatable(vm, &syscall_ptr + 1)?;
        let payload_end = get_relocatable(vm, &syscall_ptr + 2)?;

        Ok(SendMessageToL1SysCall {
            to_address,
            payload_start,
            payload_end,
        }
        .into())
    }
}

impl FromPtr for StorageWriteRequest {
    fn from_ptr(
        vm: &VirtualMachine,
        syscall_ptr: Relocatable,
    ) -> Result<SyscallRequest, SyscallHandlerError> {
        let reserved = get_big_int(vm, syscall_ptr)?;
        let key = get_big_int(vm, &syscall_ptr + 1)?;
        let value = get_big_int(vm, &syscall_ptr + 2)?;

        Ok(StorageWriteRequest {
            reserved,
            key,
            value,
        }
        .into())
    }
}<|MERGE_RESOLUTION|>--- conflicted
+++ resolved
@@ -21,25 +21,23 @@
 
 #[allow(unused)]
 pub(crate) enum SyscallRequest {
-<<<<<<< HEAD
-    EmitEvent(EmitEventSysCall),
-=======
+    EmitEvent(EmitEventRequest),
     LibraryCall(LibraryCallRequest),
     CallContract(CallContractRequest),
     Deploy(DeployRequest),
->>>>>>> 78e9ca29
     StorageWrite(StorageWriteRequest),
     SendMessageToL1(SendMessageToL1SysCall),
 }
 
 #[derive(Clone, Debug, PartialEq)]
-<<<<<<< HEAD
-pub(crate) struct EmitEventSysCall {
+pub(crate) struct EmitEventRequest {
     pub(crate) keys_start: Relocatable,
     pub(crate) keys_end: Relocatable,
     pub(crate) data_start: Relocatable,
     pub(crate) data_end: Relocatable,
-=======
+}
+
+#[derive(Clone, Debug, PartialEq)]
 pub(crate) struct CallContractRequest {
     pub(crate) selector: Felt252,
     pub(crate) contract_address: Address,
@@ -54,7 +52,6 @@
     pub(crate) selector: Felt252,
     pub(crate) calldata_start: Relocatable,
     pub(crate) calldata_end: Relocatable,
->>>>>>> 78e9ca29
 }
 
 #[derive(Clone, Debug, PartialEq)]
@@ -77,80 +74,6 @@
     pub(crate) payload_start: Relocatable,
     pub(crate) payload_end: Relocatable,
 }
-
-<<<<<<< HEAD
-// ~~~~~~~~~~~~~~~~~~~~~~~~~
-//  Into<SyscallRequest> implementations
-// ~~~~~~~~~~~~~~~~~~~~~~~~~
-impl From<StorageWriteRequest> for SyscallRequest {
-    fn from(storage_write_request: StorageWriteRequest) -> SyscallRequest {
-        SyscallRequest::StorageWrite(storage_write_request)
-    }
-}
-
-impl From<EmitEventSysCall> for SyscallRequest {
-    fn from(emit_event_struct: EmitEventSysCall) -> SyscallRequest {
-        SyscallRequest::EmitEvent(emit_event_struct)
-=======
-impl From<CallContractRequest> for SyscallRequest {
-    fn from(call_contract_request: CallContractRequest) -> SyscallRequest {
-        SyscallRequest::CallContract(call_contract_request)
-    }
-}
-
-impl From<LibraryCallRequest> for SyscallRequest {
-    fn from(library_call_request: LibraryCallRequest) -> Self {
-        SyscallRequest::LibraryCall(library_call_request)
->>>>>>> 78e9ca29
-    }
-}
-
-impl From<SendMessageToL1SysCall> for SyscallRequest {
-    fn from(syscall: SendMessageToL1SysCall) -> Self {
-        SyscallRequest::SendMessageToL1(syscall)
-    }
-}
-
-impl From<StorageWriteRequest> for SyscallRequest {
-    fn from(storage_write_request: StorageWriteRequest) -> SyscallRequest {
-        SyscallRequest::StorageWrite(storage_write_request)
-    }
-}
-// ~~~~~~~~~~~~~~~~~~~~~~~~~
-//  FromPtr trait
-// ~~~~~~~~~~~~~~~~~~~~~~~~~
-pub(crate) trait FromPtr {
-    fn from_ptr(
-        vm: &VirtualMachine,
-        syscall_ptr: Relocatable,
-    ) -> Result<SyscallRequest, SyscallHandlerError>;
-}
-
-<<<<<<< HEAD
-impl FromPtr for EmitEventSysCall {
-    fn from_ptr(
-        vm: &VirtualMachine,
-        syscall_ptr: Relocatable,
-    ) -> Result<SyscallRequest, SyscallHandlerError> {
-        let keys_start = get_relocatable(vm, syscall_ptr)?;
-        let keys_end = get_relocatable(vm, &syscall_ptr + 1)?;
-        let data_start = get_relocatable(vm, &syscall_ptr + 2)?;
-        let data_end = get_relocatable(vm, &syscall_ptr + 3)?;
-
-        Ok(EmitEventSysCall {
-            keys_start,
-            keys_end,
-            data_start,
-            data_end,
-        }
-        .into())
-    }
-}
-impl FromPtr for StorageWriteRequest {
-=======
-// ~~~~~~~~~~~~~~~~~~~~~~~~~
-//  SyscallRequest variants
-// ~~~~~~~~~~~~~~~~~~~~~~~~~
 
 #[allow(unused)]
 pub(crate) struct DeployRequest {
@@ -166,8 +89,67 @@
 }
 
 // ~~~~~~~~~~~~~~~~~~~~~~~~~
-//  FromPtr implementations
-// ~~~~~~~~~~~~~~~~~~~~~~~~~
+//  Into<SyscallRequest> implementations
+// ~~~~~~~~~~~~~~~~~~~~~~~~~
+
+impl From<EmitEventRequest> for SyscallRequest {
+    fn from(emit_event_struct: EmitEventRequest) -> SyscallRequest {
+        SyscallRequest::EmitEvent(emit_event_struct)
+    }
+}
+
+impl From<CallContractRequest> for SyscallRequest {
+    fn from(call_contract_request: CallContractRequest) -> SyscallRequest {
+        SyscallRequest::CallContract(call_contract_request)
+    }
+}
+
+impl From<LibraryCallRequest> for SyscallRequest {
+    fn from(library_call_request: LibraryCallRequest) -> Self {
+        SyscallRequest::LibraryCall(library_call_request)
+    }
+}
+
+impl From<SendMessageToL1SysCall> for SyscallRequest {
+    fn from(syscall: SendMessageToL1SysCall) -> Self {
+        SyscallRequest::SendMessageToL1(syscall)
+    }
+}
+
+impl From<StorageWriteRequest> for SyscallRequest {
+    fn from(storage_write_request: StorageWriteRequest) -> SyscallRequest {
+        SyscallRequest::StorageWrite(storage_write_request)
+    }
+}
+// ~~~~~~~~~~~~~~~~~~~~~~~~~
+//  FromPtr trait
+// ~~~~~~~~~~~~~~~~~~~~~~~~~
+pub(crate) trait FromPtr {
+    fn from_ptr(
+        vm: &VirtualMachine,
+        syscall_ptr: Relocatable,
+    ) -> Result<SyscallRequest, SyscallHandlerError>;
+}
+
+impl FromPtr for EmitEventRequest {
+    fn from_ptr(
+        vm: &VirtualMachine,
+        syscall_ptr: Relocatable,
+    ) -> Result<SyscallRequest, SyscallHandlerError> {
+        let keys_start = get_relocatable(vm, syscall_ptr)?;
+        let keys_end = get_relocatable(vm, &syscall_ptr + 1)?;
+        let data_start = get_relocatable(vm, &syscall_ptr + 2)?;
+        let data_end = get_relocatable(vm, &syscall_ptr + 3)?;
+
+        Ok(EmitEventRequest {
+            keys_start,
+            keys_end,
+            data_start,
+            data_end,
+        }
+        .into())
+    }
+}
 
 impl FromPtr for DeployRequest {
     fn from_ptr(
@@ -192,7 +174,6 @@
 }
 
 impl FromPtr for CallContractRequest {
->>>>>>> 78e9ca29
     fn from_ptr(
         vm: &VirtualMachine,
         syscall_ptr: Relocatable,
