use cairo_rs::vm::errors::vm_errors::VirtualMachineError;
use thiserror::Error;

#[derive(Debug, PartialEq, Error)]
pub enum SyscallHandlerError {
    #[error("Missing Member")]
    MissingMember,
    #[error("Missing Identifiers")]
    MissingIdentifiers,
    #[error("Missing selector value")]
    MissingSelector,
    #[error("Missing file syscalls.json")]
    MissingSyscallsJsonFile,
    #[error("Unknown syscall")]
    UnknownSyscall,
    #[error("invalid pointer")]
    SegmentationFault,
    #[error("Couldn't convert BigInt to usize")]
    BigintToUsizeFail,
    #[error("Couldn't compure hash")]
    FailToComputeHash,
    #[error("Expected DesployRequestStruct")]
    ExpectedDeployRequestStruct,
    #[error("Expected EmitEventStruct")]
    ExpectedEmitEventStruct,
    #[error("The deploy_from_zero field in the deploy system call must be 0 or 1, found: {0}")]
    DeployFromZero(usize),
    #[error("Hint not implemented")]
    NotImplemented,
    #[error("HintData is incorrect")]
    WrongHintData,
    #[error("Unknown hint")]
    UnknownHint,
<<<<<<< HEAD
    #[error("Read syscall request returned the wrong syscall")]
    InvalidSyscallReadRequest,
    #[error("Virtual machine error: {0}")]
    VirtualMachineError(#[from] VirtualMachineError),
=======
    #[error("The requested syscall read was not of the expected type")]
    InvalidSyscallReadRequest,
>>>>>>> 2ab6547f
}<|MERGE_RESOLUTION|>--- conflicted
+++ resolved
@@ -31,13 +31,8 @@
     WrongHintData,
     #[error("Unknown hint")]
     UnknownHint,
-<<<<<<< HEAD
-    #[error("Read syscall request returned the wrong syscall")]
+    #[error("The requested syscall read was not of the expected type")]
     InvalidSyscallReadRequest,
     #[error("Virtual machine error: {0}")]
     VirtualMachineError(#[from] VirtualMachineError),
-=======
-    #[error("The requested syscall read was not of the expected type")]
-    InvalidSyscallReadRequest,
->>>>>>> 2ab6547f
 }