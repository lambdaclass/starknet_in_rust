use thiserror::Error;

#[derive(Debug, PartialEq, Eq, Error)]
pub enum SyscallHandlerError {
    #[error("Missing Member")]
    MissingMember,
    #[error("Missing Identifiers")]
    MissingIdentifiers,
    #[error("Missing selector value")]
    MissingSelector,
    #[error("Missing file syscalls.json")]
    MissingSyscallsJsonFile,
    #[error("Unknown syscall")]
    UnknownSyscall,
    #[error("invalid pointer")]
    SegmentationFault,
    #[error("Couldn't convert BigInt to usize")]
    BigintToUsizeFail,
<<<<<<< HEAD
    #[error("Couldn't compure hash")]
    FailToComputeHash,
    #[error("Expected DesployRequestStruct")]
    ExpectedDeployRequestStruct,
    #[error("Expected EmitEventStruct")]
    ExpectedEmitEventStruct,
    #[error("The deploy_from_zero field in the deploy system call must be 0 or 1")]
    DeployFromZero,
=======
    #[error("Hint not implemented")]
    NotImplemented,
    #[error("HintData is incorrect")]
    WrongHintData,
    #[error("Unknown hint")]
    UnknownHint,
>>>>>>> 90951fab
}<|MERGE_RESOLUTION|>--- conflicted
+++ resolved
@@ -16,7 +16,6 @@
     SegmentationFault,
     #[error("Couldn't convert BigInt to usize")]
     BigintToUsizeFail,
-<<<<<<< HEAD
     #[error("Couldn't compure hash")]
     FailToComputeHash,
     #[error("Expected DesployRequestStruct")]
@@ -25,12 +24,10 @@
     ExpectedEmitEventStruct,
     #[error("The deploy_from_zero field in the deploy system call must be 0 or 1")]
     DeployFromZero,
-=======
     #[error("Hint not implemented")]
     NotImplemented,
     #[error("HintData is incorrect")]
     WrongHintData,
     #[error("Unknown hint")]
     UnknownHint,
->>>>>>> 90951fab
 }