use felt::Felt;
use thiserror::Error;

<<<<<<< HEAD
use crate::{
    business_logic::{fact_state::contract_state::ContractState, state::state_cache::StorageEntry},
    starknet_storage::errors::storage_errors::StorageError,
};
=======
use crate::{business_logic::state::state_cache::StorageEntry, utils::Address};
>>>>>>> 56a10230

#[derive(Debug, PartialEq, Error)]
pub enum StateError {
    #[error("Missing ContractClassCache")]
    MissingContractClassCache,
    #[error("ContractClassCache must be None")]
    AssignedContractClassCache,
    #[error("Missing key that in StorageUpdate Map")]
    EmptyKeyInStorage,
    #[error("Try to create a CarriedState from a None parent")]
    ParentCarriedStateIsNone,
    #[error("Cache already initialized")]
    StateCacheAlreadyInitialized,
<<<<<<< HEAD
    #[error("No contract state assigned for contact address: {0:?}")]
    NoneContractState(Felt),
    #[error("No class hash assigned for contact address: {0}")]
    NoneClassHash(Felt),
    #[error("No nonce assigned for contact address: {0}")]
    NoneNonce(Felt),
    #[error("No storage value assigned for entry: {0:?}")]
    NoneStorage(StorageEntry),
    #[error("Cannot deploy contract at address: {0}")]
    ContractAddressOutOfRangeAddress(Felt),
    #[error("Requested contract address {0} is unavailable for deployment")]
    ContractAddressUnavailable(Felt),
    #[error(transparent)]
    StorageError(#[from] StorageError),
=======
    #[error("No class hash assigned for contact address: {0:?}")]
    NoneClassHash(Address),
    #[error("No nonce assigned for contact address: {0:?}")]
    NoneNonce(Address),
    #[error("No storage value assigned for entry: {0:?}")]
    NoneStorage(StorageEntry),
    #[error("Cannot deploy contract at address: {0:?}")]
    ContractAddressOutOfRangeAddress(Address),
    #[error("Requested contract address {0:?} is unavailable for deployment")]
    ContractAddressUnavailable(Address),
    #[error("error converting {0} to u64")]
    ConversionError(Felt),
>>>>>>> 56a10230
}<|MERGE_RESOLUTION|>--- conflicted
+++ resolved
@@ -1,14 +1,11 @@
 use felt::Felt;
 use thiserror::Error;
 
-<<<<<<< HEAD
 use crate::{
     business_logic::{fact_state::contract_state::ContractState, state::state_cache::StorageEntry},
     starknet_storage::errors::storage_errors::StorageError,
+    utils::Address,
 };
-=======
-use crate::{business_logic::state::state_cache::StorageEntry, utils::Address};
->>>>>>> 56a10230
 
 #[derive(Debug, PartialEq, Error)]
 pub enum StateError {
@@ -22,22 +19,8 @@
     ParentCarriedStateIsNone,
     #[error("Cache already initialized")]
     StateCacheAlreadyInitialized,
-<<<<<<< HEAD
     #[error("No contract state assigned for contact address: {0:?}")]
-    NoneContractState(Felt),
-    #[error("No class hash assigned for contact address: {0}")]
-    NoneClassHash(Felt),
-    #[error("No nonce assigned for contact address: {0}")]
-    NoneNonce(Felt),
-    #[error("No storage value assigned for entry: {0:?}")]
-    NoneStorage(StorageEntry),
-    #[error("Cannot deploy contract at address: {0}")]
-    ContractAddressOutOfRangeAddress(Felt),
-    #[error("Requested contract address {0} is unavailable for deployment")]
-    ContractAddressUnavailable(Felt),
-    #[error(transparent)]
-    StorageError(#[from] StorageError),
-=======
+    NoneContractState(Address),
     #[error("No class hash assigned for contact address: {0:?}")]
     NoneClassHash(Address),
     #[error("No nonce assigned for contact address: {0:?}")]
@@ -50,5 +33,6 @@
     ContractAddressUnavailable(Address),
     #[error("error converting {0} to u64")]
     ConversionError(Felt),
->>>>>>> 56a10230
+    #[error(transparent)]
+    StorageError(#[from] StorageError),
 }