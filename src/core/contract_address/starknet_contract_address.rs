--- conflicted
+++ resolved
@@ -20,25 +20,10 @@
     },
 };
 use sha3::{Digest, Keccak256};
-<<<<<<< HEAD
+use std::fs;
 
 /// Instead of doing a Mask with 250 bits, we are only masking the most significant byte.
 pub const MASK_3: u8 = 3;
-pub const CONTRACT_STR: &str =
-    include_str!("../../../cairo_programs/deprecated_compiled_class.json");
-
-lazy_static! {
-    // static ref PATH_BUF_CONTRACTS = BufReader::from(CONTRACT_STR);
-    static ref HASH_CALCULATION_PROGRAM: Program =
-        Program::from_bytes(CONTRACT_STR.as_bytes(), None).unwrap();
-}
-=======
-use std::fs;
-use std::path::Path;
-
-/// Instead of doing a Mask with 250 bits, we are only masking the most significant byte.
-pub const MASK_3: u8 = 3;
->>>>>>> 3b980f76
 
 fn get_contract_entry_points(
     contract_class: &ContractClass,
@@ -184,19 +169,13 @@
 }
 
 // TODO: Maybe this could be hard-coded (to avoid returning a result)?
-<<<<<<< HEAD
 pub fn compute_deprecated_class_hash(
     contract_class: &ContractClass,
 ) -> Result<Felt252, ContractAddressError> {
-    // Since we are not using a cache, this function replace compute_class_hash_inner.
-    let hash_calculation_program = HASH_CALCULATION_PROGRAM.clone();
-=======
-pub fn compute_class_hash(contract_class: &ContractClass) -> Result<Felt252, ContractAddressError> {
     let contract_str = fs::read_to_string("cairo_programs/contracts.json").unwrap();
 
     let hash_calculation_program: Program =
         Program::from_bytes(contract_str.as_bytes(), None).unwrap();
->>>>>>> 3b980f76
 
     let contract_class_struct = &get_contract_class_struct(
         hash_calculation_program
@@ -278,8 +257,13 @@
                 offset: 2,
             }],
         );
+        let contract_str = fs::read_to_string("cairo_programs/contracts.json").unwrap();
+
+        let hash_calculation_program: Program =
+            Program::from_bytes(contract_str.as_bytes(), None).unwrap();
+
         let contract_class = ContractClass {
-            program: HASH_CALCULATION_PROGRAM.clone(),
+            program: hash_calculation_program,
             entry_points_by_type,
             abi: None,
         };
@@ -321,8 +305,13 @@
                 offset: 2,
             }],
         );
+        let contract_str = fs::read_to_string("cairo_programs/contracts.json").unwrap();
+
+        let hash_calculation_program: Program =
+            Program::from_bytes(contract_str.as_bytes(), None).unwrap();
+
         let contract_class = ContractClass {
-            program: HASH_CALCULATION_PROGRAM.clone(),
+            program: hash_calculation_program,
             entry_points_by_type,
             abi: None,
         };
@@ -360,8 +349,13 @@
                 offset: 12,
             }],
         );
+        let contract_str = fs::read_to_string("cairo_programs/contracts.json").unwrap();
+
+        let hash_calculation_program: Program =
+            Program::from_bytes(contract_str.as_bytes(), None).unwrap();
+
         let contract_class = ContractClass {
-            program: HASH_CALCULATION_PROGRAM.clone(),
+            program: hash_calculation_program,
             entry_points_by_type,
             abi: None,
         };
