--- conflicted
+++ resolved
@@ -133,21 +133,9 @@
         compute_class_hash(contract_class).map_err(|_| SyscallHandlerError::FailToComputeHash)?;
 
     let (calldata, additional_data) = if version > 0x8000_0000_0000_0000 {
-<<<<<<< HEAD
         (Vec::new(), vec![class_hash])
     } else {
         (vec![class_hash], vec![nonce])
-=======
-        let value = class_hash
-            .to_u64()
-            .ok_or(SyscallHandlerError::InvalidFeltConversion)?;
-        (Vec::new(), vec![value])
-    } else {
-        let value = nonce
-            .to_u64()
-            .ok_or(SyscallHandlerError::InvalidFeltConversion)?;
-        (vec![class_hash], vec![value])
->>>>>>> eff0607f
     };
 
     calculate_transaction_hash_common(
