use crate::{
    core::{
        contract_address::starknet_contract_address::compute_class_hash,
        errors::syscall_handler_errors::SyscallHandlerError,
    },
    definitions::constants::CONSTRUCTOR_ENTRY_POINT_SELECTOR,
    hash_utils::compute_hash_on_elements,
    services::api::contract_class::ContractClass,
    utils::Address,
};
use felt::{felt_str, Felt};
<<<<<<< HEAD
use num_traits::{ToPrimitive, Zero};
=======
>>>>>>> 3942a1c0

#[derive(Debug)]
pub enum TransactionHashPrefix {
    Declare,
    Deploy,
    DeployAccount,
    Invoke,
    L1Handler,
}

impl TransactionHashPrefix {
    fn get_prefix(&self) -> Felt {
        match self {
            TransactionHashPrefix::Declare => felt_str!("28258975365558885"),
            TransactionHashPrefix::Deploy => felt_str!("110386840629113"),
            TransactionHashPrefix::DeployAccount => {
                felt_str!("2036277798190617858034555652763252")
            }
            TransactionHashPrefix::Invoke => felt_str!("115923154332517"),
            TransactionHashPrefix::L1Handler => felt_str!("510926345461491391292786"),
        }
    }
}

/// Calculates the transaction hash in the StarkNet network - a unique identifier of the
/// transaction.
/// The transaction hash is a hash chain of the following information:
///    1. A prefix that depends on the transaction type.
///    2. The transaction's version.
///    3. Contract address.
///    4. Entry point selector.
///    5. A hash chain of the calldata.
///    6. The transaction's maximum fee.
///    7. The network's chain ID.
/// Each hash chain computation begins with 0 as initialization and ends with its length appended.
/// The length is appended in order to avoid collisions of the following kind:
/// H([x,y,z]) = h(h(x,y),z) = H([w, z]) where w = h(x,y).
#[allow(clippy::too_many_arguments)]
pub fn calculate_transaction_hash_common(
    tx_hash_prefix: TransactionHashPrefix,
    version: u64,
    contract_address: &Address,
    entry_point_selector: Felt,
    calldata: &[Felt],
    max_fee: u64,
    chain_id: Felt,
    additional_data: &[Felt],
) -> Result<Felt, SyscallHandlerError> {
    let calldata_hash = compute_hash_on_elements(calldata)?;

    let mut data_to_hash: Vec<Felt> = vec![
        tx_hash_prefix.get_prefix(),
        version.into(),
        contract_address.0.clone(),
        entry_point_selector,
        calldata_hash,
        max_fee.into(),
        chain_id,
    ];

    data_to_hash.extend(additional_data.iter().cloned());

    compute_hash_on_elements(&data_to_hash)
}

pub fn calculate_deploy_transaction_hash(
    version: u64,
    contract_address: &Address,
    constructor_calldata: &[Felt],
    chain_id: Felt,
) -> Result<Felt, SyscallHandlerError> {
    calculate_transaction_hash_common(
        TransactionHashPrefix::Deploy,
        version,
        contract_address,
        CONSTRUCTOR_ENTRY_POINT_SELECTOR.clone(),
        // Field max_fee is considered 0 for Deploy transaction hash calculation purposes.
        constructor_calldata,
        0,
        chain_id,
        &[],
    )
}

#[allow(clippy::too_many_arguments)]
pub fn calculate_deploy_account_transaction_hash(
    version: u64,
    contract_address: &Address,
    class_hash: Felt,
    constructor_calldata: &[Felt],
    max_fee: u64,
    nonce: Felt,
    salt: Felt,
    chain_id: Felt,
) -> Result<Felt, SyscallHandlerError> {
    let mut calldata: Vec<Felt> = vec![class_hash, salt];
    calldata.extend_from_slice(constructor_calldata);

    calculate_transaction_hash_common(
        TransactionHashPrefix::DeployAccount,
        version,
        contract_address,
        Felt::zero(),
        &calldata,
        max_fee,
        chain_id,
        &[nonce],
    )
}

<<<<<<< HEAD
pub fn calculate_declare_transaction_hash(
    contract_class: ContractClass,
=======
pub(crate) fn calculate_declare_transaction_hash(
    contract_class: &ContractClass,
>>>>>>> 3942a1c0
    chain_id: Felt,
    sender_address: &Address,
    max_fee: u64,
    version: u64,
    nonce: Felt,
) -> Result<Felt, SyscallHandlerError> {
    let class_hash =
        compute_class_hash(contract_class).map_err(|_| SyscallHandlerError::FailToComputeHash)?;

    let (calldata, additional_data) = if version > 0x8000_0000_0000_0000 {
        (Vec::new(), vec![class_hash])
    } else {
        (vec![class_hash], vec![nonce])
    };

    calculate_transaction_hash_common(
        TransactionHashPrefix::Declare,
        version,
        sender_address,
        Felt::zero(),
        &calldata,
        max_fee,
        chain_id,
        &additional_data,
    )
}

#[cfg(test)]
mod tests {
    use felt::felt_str;

    use super::*;

    #[test]
    fn calculate_transaction_hash_common_test() {
        let tx_hash_prefix = TransactionHashPrefix::Declare;
        let version = 0;
        let contract_address = Address(42.into());
        let entry_point_selector = 100.into();
        let calldata = vec![540.into(), 338.into()];
        let max_fee = 10;
        let chain_id = 1.into();
        let additional_data: Vec<Felt> = Vec::new();

        // Expected value taken from Python implementation of calculate_transaction_hash_common function
        let expected = felt_str!(
            "2401716064129505935860131145275652294383308751137512921151718435935971973354"
        );

        let result = calculate_transaction_hash_common(
            tx_hash_prefix,
            version,
            &contract_address,
            entry_point_selector,
            &calldata,
            max_fee,
            chain_id,
            &additional_data,
        )
        .unwrap();

        assert_eq!(result, expected);
    }
}<|MERGE_RESOLUTION|>--- conflicted
+++ resolved
@@ -9,10 +9,7 @@
     utils::Address,
 };
 use felt::{felt_str, Felt};
-<<<<<<< HEAD
-use num_traits::{ToPrimitive, Zero};
-=======
->>>>>>> 3942a1c0
+use num_traits::Zero;
 
 #[derive(Debug)]
 pub enum TransactionHashPrefix {
@@ -123,13 +120,8 @@
     )
 }
 
-<<<<<<< HEAD
 pub fn calculate_declare_transaction_hash(
-    contract_class: ContractClass,
-=======
-pub(crate) fn calculate_declare_transaction_hash(
     contract_class: &ContractClass,
->>>>>>> 3942a1c0
     chain_id: Felt,
     sender_address: &Address,
     max_fee: u64,
