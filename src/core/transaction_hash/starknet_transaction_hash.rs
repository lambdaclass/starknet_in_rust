--- conflicted
+++ resolved
@@ -81,32 +81,16 @@
     constructor_calldata: &[Felt],
     chain_id: Felt,
 ) -> Result<Felt, SyscallHandlerError> {
-<<<<<<< HEAD
-=======
-    let entry_point_selector = CONSTRUCTOR_ENTRY_POINT_SELECTOR.clone();
-
->>>>>>> 8354233c
     calculate_transaction_hash_common(
         TransactionHashPrefix::Deploy,
         version,
         contract_address,
-<<<<<<< HEAD
-        // TODO: A constant CONSTRUCTOR_ENTRY_POINT_SELECTOR must be provided here.
-        // See https://github.com/starkware-libs/cairo-lang/blob/9889fbd522edc5eff603356e1912e20642ae20af/src/starkware/starknet/public/abi.py#L53
         CONSTRUCTOR_ENTRY_POINT_SELECTOR.clone(),
         // Field max_fee is considered 0 for Deploy transaction hash calculation purposes.
         constructor_calldata,
         0,
         chain_id,
-        &Vec::new(),
-=======
-        entry_point_selector,
-        constructor_calldata,
-        // Field max_fee is considered 0 for Deploy transaction hash calculation purposes.
-        0,
-        chain_id,
         &[],
->>>>>>> 8354233c
     )
 }
 
@@ -128,11 +112,7 @@
         TransactionHashPrefix::DeployAccount,
         version,
         contract_address,
-<<<<<<< HEAD
         Felt::zero(),
-=======
-        0.into(),
->>>>>>> 8354233c
         &calldata,
         max_fee,
         chain_id,
@@ -167,11 +147,7 @@
         TransactionHashPrefix::Declare,
         version,
         sender_address,
-<<<<<<< HEAD
         Felt::zero(),
-=======
-        0.into(),
->>>>>>> 8354233c
         &calldata,
         max_fee,
         chain_id,
@@ -190,11 +166,7 @@
         let tx_hash_prefix = TransactionHashPrefix::Declare;
         let version = 0;
         let contract_address = Address(42.into());
-<<<<<<< HEAD
-        let entry_point_selector = Felt::new(100);
-=======
         let entry_point_selector = 100.into();
->>>>>>> 8354233c
         let calldata = vec![540.into(), 338.into()];
         let max_fee = 10;
         let chain_id = 1.into();
