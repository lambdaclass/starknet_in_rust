use core::fmt;
use dotenv::dotenv;
use serde::{Deserialize, Deserializer};
use serde_json::json;
use serde_with::{serde_as, DeserializeAs};
use starknet::core::types::ContractClass;
use starknet_in_rust::definitions::block_context::StarknetChainId;
use starknet_in_rust::{
    core::errors::state_errors::StateError,
    execution::CallInfo,
    felt::Felt252,
    services::api::contract_classes::compiled_class::CompiledClass,
    state::{state_api::StateReader, state_cache::StorageEntry},
    utils::{parse_felt_array, Address, ClassHash, CompiledClassHash},
};
use std::env;
use thiserror::Error;

#[cfg(test)]
use ::{
    cairo_vm::felt::felt_str,
    starknet_in_rust::{
        definitions::constants::EXECUTE_ENTRY_POINT_SELECTOR,
        transaction::{InvokeFunction, Transaction},
    },
};

/// Starknet chains supported in Infura.
#[derive(Debug, Clone, Copy)]
pub enum RpcChain {
    MainNet,
    TestNet,
    TestNet2,
}

impl From<RpcChain> for StarknetChainId {
    fn from(network: RpcChain) -> Self {
        match network {
            RpcChain::MainNet => StarknetChainId::MainNet,
            RpcChain::TestNet => StarknetChainId::TestNet,
            RpcChain::TestNet2 => StarknetChainId::TestNet2,
        }
    }
}

impl fmt::Display for RpcChain {
    fn fmt(&self, f: &mut fmt::Formatter<'_>) -> fmt::Result {
        match self {
            RpcChain::MainNet => write!(f, "starknet-mainnet"),
            RpcChain::TestNet => write!(f, "starknet-goerli"),
            RpcChain::TestNet2 => write!(f, "starknet-goerli2"),
        }
    }
}

/// A [StateReader] that holds all the data in memory.
///
/// This implementation is uses HTTP requests to call the RPC endpoint,
/// using Infura.
/// In order to use it an Infura API key is necessary.
pub struct RpcState {
    /// Enum with one of the supported Infura chains/
    chain: RpcChain,
    /// Infura API key.
    api_key: String,
    /// Struct that holds information on the block where we are going to use to read the state.
    block: BlockValue,
}

#[derive(Debug, Error)]
enum RpcError {
    #[error("RPC call failed with error: {0}")]
    RpcCall(String),
    #[error("Request failed with error: {0}")]
    Request(String),
    #[error("Failed to cast from: {0} to: {1} with error: {2}")]
    Cast(String, String, String),
}

/// [`BlockValue`] is an Enum that represent which block we are going to use to retrieve information.
#[allow(dead_code)]
pub enum BlockValue {
    /// String one of: ["latest", "pending"]
    Tag(serde_json::Value),
    /// Integer
    Number(serde_json::Value),
    /// String with format: 0x{felt252}
    Hash(serde_json::Value),
}

impl BlockValue {
    fn to_value(&self) -> serde_json::Value {
        match self {
            BlockValue::Tag(block_tag) => block_tag.clone(),
            BlockValue::Number(block_number) => json!({ "block_number": block_number }),
            BlockValue::Hash(block_hash) => json!({ "block_hash": block_hash }),
        }
    }
}

#[derive(Debug, Deserialize)]
struct RpcResponseProgram {
    result: ContractClass,
}

// We use this new struct to cast the string that contains a [`Felt252`] in hex to a [`Felt252`]
struct FeltHex;

impl<'de> DeserializeAs<'de, Felt252> for FeltHex {
    fn deserialize_as<D>(deserializer: D) -> Result<Felt252, D::Error>
    where
        D: Deserializer<'de>,
    {
        let value = String::deserialize(deserializer)?;
        match value.starts_with("0x") {
            true => Ok(Felt252::parse_bytes(value[2..].as_bytes(), 16).unwrap()),
            false => Ok(Felt252::parse_bytes(value.as_bytes(), 16).unwrap()),
        }
    }
}

#[serde_as]
#[derive(Debug, Deserialize)]
struct RpcResponseFelt252 {
    #[serde_as(as = "FeltHex")]
    result: Felt252,
}

impl RpcState {
    pub fn new(chain: RpcChain, block: BlockValue) -> Self {
        if env::var("INFURA_API_KEY").is_err() {
            dotenv().expect("Missing .env file");
        }
        Self {
            chain,
            api_key: env::var("INFURA_API_KEY")
                .expect("Missing API Key in environment: INFURA_API_KEY"),
            block,
        }
    }

    fn rpc_call<T: for<'a> Deserialize<'a>>(
        &self,
        params: &serde_json::Value,
    ) -> Result<T, RpcError> {
        let response = ureq::post(&format!(
            "https://{}.infura.io/v3/{}",
            self.chain, self.api_key
        ))
        .set("Content-Type", "application/json")
        .set("accept", "application/json")
        .send_json(params)
        .map_err(|err| RpcError::Request(err.to_string()))?
        .into_string()
        .map_err(|err| {
            RpcError::Cast("Response".to_owned(), "String".to_owned(), err.to_string())
        })?;
        serde_json::from_str(&response).map_err(|err| RpcError::RpcCall(err.to_string()))
    }
}

#[derive(Debug, Clone)]
pub struct TransactionTrace {
    pub validate_invocation: CallInfo,
    pub function_invocation: CallInfo,
    pub fee_transfer_invocation: CallInfo,
    pub signature: Vec<Felt252>,
}

impl<'de> Deserialize<'de> for TransactionTrace {
    fn deserialize<D>(deserializer: D) -> Result<Self, D::Error>
    where
        D: Deserializer<'de>,
    {
        let value: serde_json::Value = Deserialize::deserialize(deserializer)?;

        let validate_invocation = value["validate_invocation"].clone();
        let function_invocation = value["function_invocation"].clone();
        let fee_transfer_invocation = value["fee_transfer_invocation"].clone();
        let signature_value = value["signature"].clone();
        let signature = parse_felt_array(signature_value.as_array().unwrap());

        Ok(TransactionTrace {
            validate_invocation: serde_json::from_value(validate_invocation)
                .map_err(serde::de::Error::custom)?,
            function_invocation: serde_json::from_value(function_invocation)
                .map_err(serde::de::Error::custom)?,
            fee_transfer_invocation: serde_json::from_value(fee_transfer_invocation)
                .map_err(serde::de::Error::custom)?,
            signature,
        })
    }
}

#[cfg(test)]
impl RpcState {
    /// Requests the transaction trace to the Feeder Gateway API.
    /// It's useful for testing the transaction outputs like:
    /// - execution resources
    /// - actual fee
    /// - events
    /// - return data
    pub fn get_transaction_trace(&self, hash: Felt252) -> TransactionTrace {
        let chain_name = self.get_chain_name();
        let response = ureq::get(&format!(
            "https://{}.starknet.io/feeder_gateway/get_transaction_trace",
            chain_name
        ))
        .query("transactionHash", &format!("0x{}", hash.to_str_radix(16)))
        .call()
        .unwrap();

        serde_json::from_str(&response.into_string().unwrap()).unwrap()
    }

    /// Requests the given transaction to the Feeder Gateway API.
    pub fn get_transaction(&self, hash: &str) -> Transaction {
        let params = ureq::json!({
            "jsonrpc": "2.0",
            "method": "starknet_getTransactionByHash",
            "params": [format!("0x{}", hash)],
            "id": 1
        });
        let response: serde_json::Value = self.rpc_call(&params).unwrap();

        match response["result"]["type"].as_str().unwrap() {
            "INVOKE" => {
                let sender_address = Address(felt_str!(
                    response["result"]["sender_address"]
                        .as_str()
                        .unwrap()
                        .strip_prefix("0x")
                        .unwrap(),
                    16
                ));

                let entry_point_selector = EXECUTE_ENTRY_POINT_SELECTOR.clone();
                let max_fee = u128::from_str_radix(
                    response["result"]["max_fee"]
                        .as_str()
                        .unwrap()
                        .strip_prefix("0x")
                        .unwrap(),
                    16,
                )
                .unwrap();
                let version = felt_str!(
                    response["result"]["version"]
                        .as_str()
                        .unwrap()
                        .strip_prefix("0x")
                        .unwrap(),
                    16
                );
                let calldata = response["result"]["calldata"]
                    .as_array()
                    .unwrap()
                    .iter()
                    .map(|felt_as_value| {
                        felt_str!(
                            felt_as_value.as_str().unwrap().strip_prefix("0x").unwrap(),
                            16
                        )
                    })
                    .collect::<Vec<Felt252>>();
                let signature = response["result"]["signature"]
                    .as_array()
                    .unwrap()
                    .iter()
                    .map(|felt_as_value| {
                        felt_str!(
                            felt_as_value.as_str().unwrap().strip_prefix("0x").unwrap(),
                            16
                        )
                    })
                    .collect::<Vec<Felt252>>();
                let nonce = Some(felt_str!(
                    response["result"]["nonce"]
                        .as_str()
                        .unwrap()
                        .strip_prefix("0x")
                        .unwrap(),
                    16
                ));

                let hash_felt = felt_str!(format!("{}", hash), 16);
                let tx = InvokeFunction::new_with_tx_hash(
                    sender_address,
                    entry_point_selector,
                    max_fee,
                    version,
                    calldata,
                    signature,
                    nonce,
                    hash_felt,
                )
                .unwrap();

                Transaction::InvokeFunction(tx)
            }

            _ => unimplemented!(),
        }
    }

    fn get_chain_name(&self) -> String {
        match self.chain {
            RpcChain::MainNet => "alpha-mainnet".to_string(),
            RpcChain::TestNet => "alpha4".to_string(),
            RpcChain::TestNet2 => "alpha4-2".to_string(),
        }
    }
}

impl StateReader for RpcState {
    fn get_contract_class(&self, class_hash: &ClassHash) -> Result<CompiledClass, StateError> {
        let params = ureq::json!({
            "jsonrpc": "2.0",
            "method": "starknet_getClass",
            "params": [self.block.to_value(), format!("0x{}", Felt252::from_bytes_be(class_hash).to_str_radix(16))],
            "id": 1
        });

        let response: RpcResponseProgram = self
            .rpc_call(&params)
            .map_err(|err| StateError::CustomError(err.to_string()))?;

        Ok(CompiledClass::from(response.result))
    }

    fn get_class_hash_at(&self, contract_address: &Address) -> Result<ClassHash, StateError> {
        let params = ureq::json!({
            "jsonrpc": "2.0",
            "method": "starknet_getClassHashAt",
            "params": [self.block.to_value(), format!("0x{}", contract_address.0.to_str_radix(16))],
            "id": 1
        });

        let resp: RpcResponseFelt252 = self
            .rpc_call(&params)
            .map_err(|err| StateError::CustomError(err.to_string()))?;

        Ok(resp.result.to_be_bytes())
    }

    fn get_nonce_at(&self, contract_address: &Address) -> Result<Felt252, StateError> {
        let params = ureq::json!({
            "jsonrpc": "2.0",
            "method": "starknet_getNonce",
            "params": [self.block.to_value(), format!("0x{}", contract_address.0.to_str_radix(16))],
            "id": 1
        });

        let resp: RpcResponseFelt252 = self
            .rpc_call(&params)
            .map_err(|err| StateError::CustomError(err.to_string()))?;

        Ok(resp.result)
    }

    fn get_storage_at(&self, storage_entry: &StorageEntry) -> Result<Felt252, StateError> {
        let params = ureq::json!({
            "jsonrpc": "2.0",
            "method": "starknet_getStorageAt",
            "params": [format!("0x{}", storage_entry.0 .0.to_str_radix(16)), format!(
                "0x{}",
                Felt252::from_bytes_be(&storage_entry.1).to_str_radix(16)
            ), self.block.to_value()],
            "id": 1
        });

        let resp: RpcResponseFelt252 = self
            .rpc_call(&params)
            .map_err(|err| StateError::CustomError(err.to_string()))?;

        Ok(resp.result)
    }

    fn get_compiled_class_hash(
        &self,
        _class_hash: &ClassHash,
    ) -> Result<CompiledClassHash, StateError> {
        todo!()
    }
}

#[cfg(test)]
mod tests {
    use std::collections::HashMap;

    use super::*;
    use cairo_vm::vm::runners::cairo_runner::ExecutionResources;
    use starknet_in_rust::felt::felt_str;

    #[test]
    fn test_get_contract_class_cairo1() {
        let rpc_state = RpcState::new(
            RpcChain::MainNet,
            BlockValue::Tag(serde_json::to_value("latest").unwrap()),
        );
        // This belongs to
        // https://starkscan.co/class/0x0298e56befa6d1446b86ed5b900a9ba51fd2faa683cd6f50e8f833c0fb847216
        // which is cairo1.0

        let class_hash = felt_str!(
            "0298e56befa6d1446b86ed5b900a9ba51fd2faa683cd6f50e8f833c0fb847216",
            16
        );
        rpc_state
            .get_contract_class(&class_hash.to_be_bytes())
            .unwrap();
    }

    #[test]
    fn test_get_contract_class_cairo0() {
        let rpc_state = RpcState::new(
            RpcChain::MainNet,
            BlockValue::Tag(serde_json::to_value("latest").unwrap()),
        );

        let class_hash = felt_str!(
            "025ec026985a3bf9d0cc1fe17326b245dfdc3ff89b8fde106542a3ea56c5a918",
            16
        );
        rpc_state
            .get_contract_class(&class_hash.to_be_bytes())
            .unwrap();
    }

    #[test]
    fn test_get_class_hash_at() {
        let rpc_state = RpcState::new(
            RpcChain::MainNet,
            BlockValue::Tag(serde_json::to_value("latest").unwrap()),
        );
        let address = Address(felt_str!(
            "00b081f7ba1efc6fe98770b09a827ae373ef2baa6116b3d2a0bf5154136573a9",
            16
        ));
        assert_eq!(
            rpc_state.get_class_hash_at(&address).unwrap(),
            felt_str!(
                "025ec026985a3bf9d0cc1fe17326b245dfdc3ff89b8fde106542a3ea56c5a918",
                16
            )
            .to_be_bytes()
        );
    }

    #[test]
    fn test_get_nonce_at() {
        let rpc_state = RpcState::new(
            RpcChain::TestNet,
            BlockValue::Tag(serde_json::to_value("latest").unwrap()),
        );
        // Contract deployed by xqft which will not be used again, so nonce changes will not break
        // this test.
        let address = Address(felt_str!(
            "07185f2a350edcc7ea072888edb4507247de23e710cbd56084c356d265626bea",
            16
        ));
        assert_eq!(
            rpc_state.get_nonce_at(&address).unwrap(),
            felt_str!("0", 16)
        );
    }

    #[test]
    fn test_get_storage_at() {
        let rpc_state = RpcState::new(
            RpcChain::MainNet,
            BlockValue::Tag(serde_json::to_value("latest").unwrap()),
        );
        let storage_entry = (
            Address(felt_str!(
                "00b081f7ba1efc6fe98770b09a827ae373ef2baa6116b3d2a0bf5154136573a9",
                16
            )),
            [0; 32],
        );
        assert_eq!(
            rpc_state.get_storage_at(&storage_entry).unwrap(),
            felt_str!("0", 16)
        );
    }

    #[test]
    fn test_get_transaction() {
        let rpc_state = RpcState::new(
            RpcChain::MainNet,
            BlockValue::Tag(serde_json::to_value("latest").unwrap()),
        );
        let tx_hash = "06da92cfbdceac5e5e94a1f40772d6c79d34f011815606742658559ec77b6955";

        rpc_state.get_transaction(tx_hash);
    }

    /// Tested with the following query to the Feeder Gateway API:
    /// https://alpha4-2.starknet.io/feeder_gateway/get_transaction_trace?transactionHash=0x019feb888a2d53ffddb7a1750264640afab8e9c23119e648b5259f1b5e7d51bc
    #[test]
    fn test_get_transaction_trace() {
        let state_reader = RpcState::new(
            RpcChain::TestNet2,
            BlockValue::Number(serde_json::to_value(838683).unwrap()),
        );

        let tx_hash_str = "19feb888a2d53ffddb7a1750264640afab8e9c23119e648b5259f1b5e7d51bc";
        let tx_hash = felt_str!(format!("{}", tx_hash_str), 16);

        let tx_trace = state_reader.get_transaction_trace(tx_hash);

        assert_eq!(
            tx_trace.signature,
            vec![
                felt_str!(
                    "ffab1c47d8d5e5b76bdcc4af79e98205716c36b440f20244c69599a91ace58",
                    16
                ),
                felt_str!(
                    "6aa48a0906c9c1f7381c1a040c043b649eeac1eea08f24a9d07813f6b1d05fe",
                    16
                ),
            ]
        );

        assert_eq!(
            tx_trace.validate_invocation.calldata,
            vec![
                felt_str!("1", 16),
                felt_str!(
                    "690c876e61beda61e994543af68038edac4e1cb1990ab06e52a2d27e56a1232",
                    16
                ),
                felt_str!(
                    "1f24f689ced5802b706d7a2e28743fe45c7bfa37431c97b1c766e9622b65573",
                    16
                ),
                felt_str!("0", 16),
                felt_str!("9", 16),
                felt_str!("9", 16),
                felt_str!("4", 16),
                felt_str!("4254432d55534443", 16),
                felt_str!("f02e7324ecbd65ce267", 16),
                felt_str!("5754492d55534443", 16),
                felt_str!("8e13050d06d8f514c", 16),
                felt_str!("4554482d55534443", 16),
                felt_str!("f0e4a142c3551c149d", 16),
                felt_str!("4a50592d55534443", 16),
                felt_str!("38bd34c31a0a5c", 16),
            ]
        );
        assert_eq!(tx_trace.validate_invocation.retdata, vec![]);
        assert_eq!(
            tx_trace.validate_invocation.execution_resources,
            ExecutionResources {
                n_steps: 790,
                n_memory_holes: 51,
                builtin_instance_counter: HashMap::from([
                    ("range_check_builtin".to_string(), 20),
                    ("ecdsa_builtin".to_string(), 1),
                    ("pedersen_builtin".to_string(), 2),
                ]),
            }
        );

        assert_eq!(
            tx_trace.function_invocation.calldata,
            vec![
                felt_str!("1", 16),
                felt_str!(
                    "690c876e61beda61e994543af68038edac4e1cb1990ab06e52a2d27e56a1232",
                    16
                ),
                felt_str!(
                    "1f24f689ced5802b706d7a2e28743fe45c7bfa37431c97b1c766e9622b65573",
                    16
                ),
                felt_str!("0", 16),
                felt_str!("9", 16),
                felt_str!("9", 16),
                felt_str!("4", 16),
                felt_str!("4254432d55534443", 16),
                felt_str!("f02e7324ecbd65ce267", 16),
                felt_str!("5754492d55534443", 16),
                felt_str!("8e13050d06d8f514c", 16),
                felt_str!("4554482d55534443", 16),
                felt_str!("f0e4a142c3551c149d", 16),
                felt_str!("4a50592d55534443", 16),
                felt_str!("38bd34c31a0a5c", 16),
            ]
        );
        assert_eq!(tx_trace.function_invocation.retdata, vec![0.into()]);
        assert_eq!(
            tx_trace.function_invocation.execution_resources,
            ExecutionResources {
                n_steps: 2808,
                n_memory_holes: 136,
                builtin_instance_counter: HashMap::from([
                    ("range_check_builtin".to_string(), 49),
                    ("pedersen_builtin".to_string(), 14),
                ]),
            }
        );

        assert_eq!(
            tx_trace.fee_transfer_invocation.calldata,
            vec![
                felt_str!(
                    "1176a1bd84444c89232ec27754698e5d2e7e1a7f1539f12027f28b23ec9f3d8",
                    16
                ),
                felt_str!("2b0322a23ba4", 16),
                felt_str!("0", 16),
            ]
        );
        assert_eq!(tx_trace.fee_transfer_invocation.retdata, vec![1.into()]);
        assert_eq!(
            tx_trace.fee_transfer_invocation.execution_resources,
            ExecutionResources {
                n_steps: 586,
                n_memory_holes: 42,
                builtin_instance_counter: HashMap::from([
                    ("range_check_builtin".to_string(), 21),
                    ("pedersen_builtin".to_string(), 4),
                ]),
            }
        );
    }
}

#[cfg(test)]
mod transaction_tests {
    use super::*;
    use starknet_in_rust::{
        definitions::{
            block_context::{BlockContext, StarknetChainId, StarknetOsConfig},
            constants::{
                DEFAULT_CAIRO_RESOURCE_FEE_WEIGHTS,
                DEFAULT_CONTRACT_STORAGE_COMMITMENT_TREE_HEIGHT,
                DEFAULT_GLOBAL_STATE_COMMITMENT_TREE_HEIGHT, DEFAULT_INVOKE_TX_MAX_N_STEPS,
                DEFAULT_VALIDATE_MAX_N_STEPS,
            },
        },
        felt::felt_str,
        state::{cached_state::CachedState, BlockInfo},
    };
    use std::sync::Arc;

    /// - Transaction Hash: `0x014640564509873cf9d24a311e1207040c8b60efd38d96caef79855f0b0075d5`
    /// - Network: `mainnet`
    /// - Type: `Invoke`
    /// - Contract: StarkGate `0x049d36570d4e46f48e99674bd3fcc84644ddd6b96f7c741b1562b82f9e004dc7`
    /// - Entrypoint: `transfer(recipient, amount)`
    /// - Fee discrepancy: test=83714806176032, explorer=67749104314311, diff=15965701861721 (23%)
    /// - Link to Explorer: https://starkscan.co/tx/0x014640564509873cf9d24a311e1207040c8b60efd38d96caef79855f0b0075d5
    #[test]
    fn test_invoke_0x014640564509873cf9d24a311e1207040c8b60efd38d96caef79855f0b0075d5() {
        let tx_hash = "014640564509873cf9d24a311e1207040c8b60efd38d96caef79855f0b0075d5";

        // Instantiate the RPC StateReader and the CachedState
        let rpc_state = Arc::new(RpcState::new(
            RpcChain::MainNet,
            BlockValue::Number(serde_json::to_value(90_006).unwrap()),
        ));
        let mut state = CachedState::new(rpc_state.clone(), None, None);

        // Retrieve the block context
        let get_block_info_params = ureq::json!({
            "jsonrpc": "2.0",
            "method": "starknet_getBlockWithTxHashes",
            "params": [rpc_state.block.to_value()],
            "id": 1
        });
        let block_info: serde_json::Value = rpc_state.rpc_call(&get_block_info_params).unwrap();

        // BlockContext with mainnet data.
        // TODO look how to get this value from RPC call.
        let gas_price_str = "13563643256";
        let gas_price_u128 = gas_price_str.parse::<u128>().unwrap();
        let gas_price_u64 = gas_price_str.parse::<u64>().unwrap();

        let fee_token_address = Address(felt_str!(
            "049d36570d4e46f48e99674bd3fcc84644ddd6b96f7c741b1562b82f9e004dc7",
            16
        ));
        let network: StarknetChainId = rpc_state.chain.into();
        let starknet_os_config =
            StarknetOsConfig::new(network.to_felt(), fee_token_address.clone(), gas_price_u128);

        let block_info = BlockInfo {
            block_number: block_info["result"]["block_number"]
                .to_string()
                .parse::<u64>()
                .unwrap(),
            block_timestamp: block_info["result"]["timestamp"]
                .to_string()
                .parse::<u64>()
                .unwrap(),
            gas_price: gas_price_u64,
            sequencer_address: fee_token_address,
        };

        let block_context = BlockContext::new(
            starknet_os_config,
            DEFAULT_CONTRACT_STORAGE_COMMITMENT_TREE_HEIGHT,
            DEFAULT_GLOBAL_STATE_COMMITMENT_TREE_HEIGHT,
            DEFAULT_CAIRO_RESOURCE_FEE_WEIGHTS.clone(),
            DEFAULT_INVOKE_TX_MAX_N_STEPS,
            DEFAULT_VALIDATE_MAX_N_STEPS,
            block_info,
            Default::default(),
            true,
        );

        let tx = rpc_state.get_transaction(tx_hash);
        let result = tx.execute(&mut state, &block_context, 0).unwrap();
        dbg!(&result.actual_resources);
        dbg!(&result.actual_fee); // test=83714806176032, explorer=67749104314311, diff=15965701861721 (23%)
        dbg!(&result.call_info.clone().unwrap().execution_resources); // Ok with explorer
        dbg!(&result.call_info.unwrap().internal_calls.len()); // Ok with explorer
    }

    /// - Transaction Hash: `0x06da92cfbdceac5e5e94a1f40772d6c79d34f011815606742658559ec77b6955`
    /// - Network: `mainnet`
    /// - Type: `Invoke`
    /// - Contract: mySwap: `0x022b05f9396d2c48183f6deaf138a57522bcc8b35b67dee919f76403d1783136` and `0x010884171baf1914edc28d7afb619b40a4051cfae78a094a55d230f19e944a28`
    /// - Entrypoint: 1 call to `approve(spender, amount)` and 1 call to `withdraw_liquidity(pool_id, shares_amount, amount_min_a, amount_min_b)`
    /// - Fee discrepancy: test=267319013054160, explorer=219298652474858, diff=48020360579302 (22%)
    /// - Link to Explorer: https://starkscan.co/tx/0x06da92cfbdceac5e5e94a1f40772d6c79d34f011815606742658559ec77b6955
    #[test]
    fn test_invoke_mainnet_0x06da92cfbdceac5e5e94a1f40772d6c79d34f011815606742658559ec77b6955() {
        // Tx Hash without the "0x" prefix.
        let tx_hash = "06da92cfbdceac5e5e94a1f40772d6c79d34f011815606742658559ec77b6955";

        // Create RPC StateReader and CachedState
        let rpc_state = Arc::new(RpcState::new(
            RpcChain::MainNet,
            BlockValue::Number(serde_json::to_value(90_002).unwrap()),
        ));
        let mut state = CachedState::new(rpc_state.clone(), None, None);

        // Retrieve the block context
        let get_block_info_params = ureq::json!({
            "jsonrpc": "2.0",
            "method": "starknet_getBlockWithTxHashes",
            "params": [rpc_state.block.to_value()],
            "id": 1
        });
        let block_info: serde_json::Value = rpc_state.rpc_call(&get_block_info_params).unwrap();

        // BlockContext with mainnet data.
        // TODO look how to get this value from RPC call.
        let gas_price_str = "13572248835"; // from block 90_002
        let gas_price_u128 = gas_price_str.parse::<u128>().unwrap();
        let gas_price_u64 = gas_price_str.parse::<u64>().unwrap();

        let fee_token_address = Address(felt_str!(
            "049d36570d4e46f48e99674bd3fcc84644ddd6b96f7c741b1562b82f9e004dc7",
            16
        ));
        let network: StarknetChainId = rpc_state.chain.into();
        let starknet_os_config =
            StarknetOsConfig::new(network.to_felt(), fee_token_address.clone(), gas_price_u128);

        let block_info = BlockInfo {
            block_number: block_info["result"]["block_number"]
                .to_string()
                .parse::<u64>()
                .unwrap(),
            block_timestamp: block_info["result"]["timestamp"]
                .to_string()
                .parse::<u64>()
                .unwrap(),
            gas_price: gas_price_u64,
            sequencer_address: fee_token_address,
        };

        let block_context = BlockContext::new(
            starknet_os_config,
            DEFAULT_CONTRACT_STORAGE_COMMITMENT_TREE_HEIGHT,
            DEFAULT_GLOBAL_STATE_COMMITMENT_TREE_HEIGHT,
            DEFAULT_CAIRO_RESOURCE_FEE_WEIGHTS.clone(),
            DEFAULT_INVOKE_TX_MAX_N_STEPS,
            DEFAULT_VALIDATE_MAX_N_STEPS,
            block_info,
            Default::default(),
            true,
        );

        let tx = rpc_state.get_transaction(tx_hash);
        let result = tx.execute(&mut state, &block_context, 0).unwrap();
        dbg!(&result.actual_resources);
        dbg!(&result.actual_fee); // test=267319013054160, explorer=219298652474858, diff=48020360579302 (22%)
        dbg!(&result.call_info.clone().unwrap().execution_resources); // Ok with explorer
        dbg!(&result.call_info.unwrap().internal_calls.len()); // distinct, explorer=7, test=1
    }

    /// - Transaction Hash: `0x074dab0828ec1b6cfde5188c41d41af1c198192a7d118217f95a802aa923dacf`
    /// - Network: `testnet`
    /// - Type: `Invoke`
    /// - Contract: Fibonacci `0x012d37c39a385cf56801b57626e039147abce1183ce55e419e4296398b81d9e2`
    /// - Entrypoint: `fib(first_element, second_element, n)`
    /// - Fee discrepancy: test=7252831227950, explorer=7207614784695, diff=45216443255 (0.06%)
    /// - Link to Explorer: https://testnet.starkscan.co/tx/0x074dab0828ec1b6cfde5188c41d41af1c198192a7d118217f95a802aa923dacf
    #[test]
    fn test_invoke_mainnet_0x074dab0828ec1b6cfde5188c41d41af1c198192a7d118217f95a802aa923dacf() {
        // Tx Hash without the "0x" prefix.
        let tx_hash_str = "074dab0828ec1b6cfde5188c41d41af1c198192a7d118217f95a802aa923dacf";

        // Instantiate CachedState
        let rpc_state = Arc::new(RpcState::new(
            RpcChain::TestNet,
            BlockValue::Number(serde_json::to_value(838683).unwrap()),
        ));

        let mut state = CachedState::new(rpc_state.clone(), None, None);

        // BlockContext with mainnet data.
        // TODO look how to get this value from RPC call.
        let gas_price_str = "2917470325"; // from block 838683
        let gas_price_u128 = gas_price_str.parse::<u128>().unwrap();
        let gas_price_u64 = gas_price_str.parse::<u64>().unwrap();

        let fee_token_address = Address(felt_str!(
            "049d36570d4e46f48e99674bd3fcc84644ddd6b96f7c741b1562b82f9e004dc7",
            16
        ));
        let network: StarknetChainId = rpc_state.chain.into();
        let starknet_os_config =
            StarknetOsConfig::new(network.to_felt(), fee_token_address, gas_price_u128);

        let block_info = BlockInfo {
            block_number: 838684,
            block_timestamp: 10,
            gas_price: gas_price_u64,
            sequencer_address: Address(felt_str!(
                "01176a1bd84444c89232ec27754698e5d2e7e1a7f1539f12027f28b23ec9f3d8",
                16
            )),
        };

        let block_context = BlockContext::new(
            starknet_os_config,
            DEFAULT_CONTRACT_STORAGE_COMMITMENT_TREE_HEIGHT,
            DEFAULT_GLOBAL_STATE_COMMITMENT_TREE_HEIGHT,
            DEFAULT_CAIRO_RESOURCE_FEE_WEIGHTS.clone(),
            DEFAULT_INVOKE_TX_MAX_N_STEPS,
            DEFAULT_VALIDATE_MAX_N_STEPS,
            block_info,
            Default::default(),
            true,
        );
        let tx = rpc_state.get_transaction(tx_hash_str);

        let result = tx.execute(&mut state, &block_context, 0).unwrap();
        dbg!(&result.actual_resources);
        dbg!(&result.actual_fee); // test=7252831227950, explorer=7207614784695, diff=45216443255 (0.06%)
        dbg!(&result.call_info.clone().unwrap().execution_resources); // Ok with explorer
        dbg!(&result.call_info.unwrap().internal_calls.len()); // Ok with explorer
    }

    /// - Transaction Hash: 0x019feb888a2d53ffddb7a1750264640afab8e9c23119e648b5259f1b5e7d51bc
    /// - Network: testnet-2
    /// - Type: Invoke
    /// - Contract: 0x0690c876e61beda61e994543af68038edac4e1cb1990ab06e52a2d27e56a1232
    /// - Entrypoint: update_multiple_market_prices(market_prices_list_len, market_prices_list)
    /// - Fee discrepancy: test=6361070805216, explorer=47292465953700, diff=5888146145679 (0.13%)
    /// - Link to Explorer: https://testnet-2.starkscan.co/tx/0x019feb888a2d53ffddb7a1750264640afab8e9c23119e648b5259f1b5e7d51bc
    #[test]
    fn test_invoke_testnet2_0x019feb888a2d53ffddb7a1750264640afab8e9c23119e648b5259f1b5e7d51bc() {
        // Tx Hash without the "0x" prefix.
        let tx_hash_str = "019feb888a2d53ffddb7a1750264640afab8e9c23119e648b5259f1b5e7d51bc";

        // Instantiate the RPC StateReader and the CachedState
        let rpc_state = Arc::new(RpcState::new(
            RpcChain::TestNet2,
            BlockValue::Number(serde_json::to_value(123001).unwrap()),
        ));

        let get_block_info_params = ureq::json!({
            "jsonrpc": "2.0",
            "method": "starknet_getBlockWithTxHashes",
            "params": [rpc_state.block.to_value()],
            "id": 1
        });
        let block_info: serde_json::Value = rpc_state.rpc_call(&get_block_info_params).unwrap();

        // BlockContext with mainnet data.
        // TODO look how to get this value from RPC call.
        let gas_price_str = "272679647"; // from block 123001
        let gas_price_u128 = gas_price_str.parse::<u128>().unwrap();
        let gas_price_u64 = gas_price_str.parse::<u64>().unwrap();

        let fee_token_address = Address(felt_str!(
            "49d36570d4e46f48e99674bd3fcc84644ddd6b96f7c741b1562b82f9e004dc7",
            16
        ));

        let block_info = BlockInfo {
            block_number: block_info["result"]["block_number"]
                .to_string()
                .parse::<u64>()
                .unwrap(),
            block_timestamp: block_info["result"]["timestamp"]
                .to_string()
                .parse::<u64>()
                .unwrap(),
            gas_price: gas_price_u64,
            sequencer_address: fee_token_address.clone(),
        };

        let mut state = CachedState::new(rpc_state.clone(), None, None);

        let network: StarknetChainId = rpc_state.chain.into();
        let starknet_os_config =
            StarknetOsConfig::new(network.to_felt(), fee_token_address, gas_price_u128);

        let block_context = BlockContext::new(
            starknet_os_config,
            DEFAULT_CONTRACT_STORAGE_COMMITMENT_TREE_HEIGHT,
            DEFAULT_GLOBAL_STATE_COMMITMENT_TREE_HEIGHT,
            DEFAULT_CAIRO_RESOURCE_FEE_WEIGHTS.clone(),
            DEFAULT_INVOKE_TX_MAX_N_STEPS,
            DEFAULT_VALIDATE_MAX_N_STEPS,
            block_info,
            Default::default(),
            true,
        );
<<<<<<< HEAD
        let tx = rpc_state.get_transaction(tx_hash_str);
        let result = tx.execute(&mut state, &block_context, 0).unwrap();
        dbg!(&result.actual_resources);
        dbg!(&result.actual_fee); // test=6361070805216, explorer=47292465953700, diff=5888146145679 (0.13%)
        dbg!(&result.call_info.clone().unwrap().execution_resources); // Ok with explorer
        dbg!(&result.call_info.unwrap().internal_calls.len()); // Ok with explorer
=======

        let _result = internal_invoke_function
            .execute(&mut state, &block_context, 0)
            .unwrap();
    }
    // https://alpha4-2.starknet.io/feeder_gateway/get_transaction_trace?transactionHash=0x019feb888a2d53ffddb7a1750264640afab8e9c23119e648b5259f1b5e7d51bc
    #[test]
    fn test_get_transaction_trace() {
        let state_reader = RpcState::new(
            RpcChain::TestNet2,
            BlockValue::Number(serde_json::to_value(838683).unwrap()),
        );

        let tx_hash_str = "19feb888a2d53ffddb7a1750264640afab8e9c23119e648b5259f1b5e7d51bc";
        let tx_hash = felt_str!(format!("{}", tx_hash_str), 16);

        let tx_trace = state_reader.get_transaction_trace(tx_hash);

        assert_eq!(
            tx_trace.signature,
            vec![
                felt_str!(
                    "ffab1c47d8d5e5b76bdcc4af79e98205716c36b440f20244c69599a91ace58",
                    16
                ),
                felt_str!(
                    "6aa48a0906c9c1f7381c1a040c043b649eeac1eea08f24a9d07813f6b1d05fe",
                    16
                ),
            ]
        );

        assert_eq!(
            tx_trace.validate_invocation.calldata,
            vec![
                felt_str!("1", 16),
                felt_str!(
                    "690c876e61beda61e994543af68038edac4e1cb1990ab06e52a2d27e56a1232",
                    16
                ),
                felt_str!(
                    "1f24f689ced5802b706d7a2e28743fe45c7bfa37431c97b1c766e9622b65573",
                    16
                ),
                felt_str!("0", 16),
                felt_str!("9", 16),
                felt_str!("9", 16),
                felt_str!("4", 16),
                felt_str!("4254432d55534443", 16),
                felt_str!("f02e7324ecbd65ce267", 16),
                felt_str!("5754492d55534443", 16),
                felt_str!("8e13050d06d8f514c", 16),
                felt_str!("4554482d55534443", 16),
                felt_str!("f0e4a142c3551c149d", 16),
                felt_str!("4a50592d55534443", 16),
                felt_str!("38bd34c31a0a5c", 16),
            ]
        );
        assert_eq!(tx_trace.validate_invocation.retdata, vec![]);
        assert_eq!(
            tx_trace.validate_invocation.execution_resources,
            ExecutionResources {
                n_steps: 790,
                n_memory_holes: 51,
                builtin_instance_counter: HashMap::from([
                    ("range_check_builtin".to_string(), 20),
                    ("ecdsa_builtin".to_string(), 1),
                    ("pedersen_builtin".to_string(), 2),
                ]),
            }
        );
        assert_eq!(tx_trace.validate_invocation.internal_calls.len(), 1);

        assert_eq!(
            tx_trace.function_invocation.calldata,
            vec![
                felt_str!("1", 16),
                felt_str!(
                    "690c876e61beda61e994543af68038edac4e1cb1990ab06e52a2d27e56a1232",
                    16
                ),
                felt_str!(
                    "1f24f689ced5802b706d7a2e28743fe45c7bfa37431c97b1c766e9622b65573",
                    16
                ),
                felt_str!("0", 16),
                felt_str!("9", 16),
                felt_str!("9", 16),
                felt_str!("4", 16),
                felt_str!("4254432d55534443", 16),
                felt_str!("f02e7324ecbd65ce267", 16),
                felt_str!("5754492d55534443", 16),
                felt_str!("8e13050d06d8f514c", 16),
                felt_str!("4554482d55534443", 16),
                felt_str!("f0e4a142c3551c149d", 16),
                felt_str!("4a50592d55534443", 16),
                felt_str!("38bd34c31a0a5c", 16),
            ]
        );
        assert_eq!(tx_trace.function_invocation.retdata, vec![0.into()]);
        assert_eq!(
            tx_trace.function_invocation.execution_resources,
            ExecutionResources {
                n_steps: 2808,
                n_memory_holes: 136,
                builtin_instance_counter: HashMap::from([
                    ("range_check_builtin".to_string(), 49),
                    ("pedersen_builtin".to_string(), 14),
                ]),
            }
        );
        assert_eq!(tx_trace.function_invocation.internal_calls.len(), 1);
        assert_eq!(
            tx_trace.function_invocation.internal_calls[0]
                .internal_calls
                .len(),
            1
        );
        assert_eq!(
            tx_trace.function_invocation.internal_calls[0].internal_calls[0]
                .internal_calls
                .len(),
            7
        );

        assert_eq!(
            tx_trace.fee_transfer_invocation.calldata,
            vec![
                felt_str!(
                    "1176a1bd84444c89232ec27754698e5d2e7e1a7f1539f12027f28b23ec9f3d8",
                    16
                ),
                felt_str!("2b0322a23ba4", 16),
                felt_str!("0", 16),
            ]
        );
        assert_eq!(tx_trace.fee_transfer_invocation.retdata, vec![1.into()]);
        assert_eq!(
            tx_trace.fee_transfer_invocation.execution_resources,
            ExecutionResources {
                n_steps: 586,
                n_memory_holes: 42,
                builtin_instance_counter: HashMap::from([
                    ("range_check_builtin".to_string(), 21),
                    ("pedersen_builtin".to_string(), 4),
                ]),
            }
        );
        assert_eq!(tx_trace.fee_transfer_invocation.internal_calls.len(), 1);
>>>>>>> 7c9d906e
    }
}<|MERGE_RESOLUTION|>--- conflicted
+++ resolved
@@ -562,6 +562,7 @@
                 ]),
             }
         );
+        assert_eq!(tx_trace.validate_invocation.internal_calls.len(), 1);
 
         assert_eq!(
             tx_trace.function_invocation.calldata,
@@ -601,6 +602,19 @@
                 ]),
             }
         );
+        assert_eq!(tx_trace.function_invocation.internal_calls.len(), 1);
+        assert_eq!(
+            tx_trace.function_invocation.internal_calls[0]
+                .internal_calls
+                .len(),
+            1
+        );
+        assert_eq!(
+            tx_trace.function_invocation.internal_calls[0].internal_calls[0]
+                .internal_calls
+                .len(),
+            7
+        );
 
         assert_eq!(
             tx_trace.fee_transfer_invocation.calldata,
@@ -625,6 +639,7 @@
                 ]),
             }
         );
+        assert_eq!(tx_trace.fee_transfer_invocation.internal_calls.len(), 1);
     }
 }
 
@@ -926,163 +941,11 @@
             Default::default(),
             true,
         );
-<<<<<<< HEAD
         let tx = rpc_state.get_transaction(tx_hash_str);
         let result = tx.execute(&mut state, &block_context, 0).unwrap();
         dbg!(&result.actual_resources);
         dbg!(&result.actual_fee); // test=6361070805216, explorer=47292465953700, diff=5888146145679 (0.13%)
         dbg!(&result.call_info.clone().unwrap().execution_resources); // Ok with explorer
         dbg!(&result.call_info.unwrap().internal_calls.len()); // Ok with explorer
-=======
-
-        let _result = internal_invoke_function
-            .execute(&mut state, &block_context, 0)
-            .unwrap();
-    }
-    // https://alpha4-2.starknet.io/feeder_gateway/get_transaction_trace?transactionHash=0x019feb888a2d53ffddb7a1750264640afab8e9c23119e648b5259f1b5e7d51bc
-    #[test]
-    fn test_get_transaction_trace() {
-        let state_reader = RpcState::new(
-            RpcChain::TestNet2,
-            BlockValue::Number(serde_json::to_value(838683).unwrap()),
-        );
-
-        let tx_hash_str = "19feb888a2d53ffddb7a1750264640afab8e9c23119e648b5259f1b5e7d51bc";
-        let tx_hash = felt_str!(format!("{}", tx_hash_str), 16);
-
-        let tx_trace = state_reader.get_transaction_trace(tx_hash);
-
-        assert_eq!(
-            tx_trace.signature,
-            vec![
-                felt_str!(
-                    "ffab1c47d8d5e5b76bdcc4af79e98205716c36b440f20244c69599a91ace58",
-                    16
-                ),
-                felt_str!(
-                    "6aa48a0906c9c1f7381c1a040c043b649eeac1eea08f24a9d07813f6b1d05fe",
-                    16
-                ),
-            ]
-        );
-
-        assert_eq!(
-            tx_trace.validate_invocation.calldata,
-            vec![
-                felt_str!("1", 16),
-                felt_str!(
-                    "690c876e61beda61e994543af68038edac4e1cb1990ab06e52a2d27e56a1232",
-                    16
-                ),
-                felt_str!(
-                    "1f24f689ced5802b706d7a2e28743fe45c7bfa37431c97b1c766e9622b65573",
-                    16
-                ),
-                felt_str!("0", 16),
-                felt_str!("9", 16),
-                felt_str!("9", 16),
-                felt_str!("4", 16),
-                felt_str!("4254432d55534443", 16),
-                felt_str!("f02e7324ecbd65ce267", 16),
-                felt_str!("5754492d55534443", 16),
-                felt_str!("8e13050d06d8f514c", 16),
-                felt_str!("4554482d55534443", 16),
-                felt_str!("f0e4a142c3551c149d", 16),
-                felt_str!("4a50592d55534443", 16),
-                felt_str!("38bd34c31a0a5c", 16),
-            ]
-        );
-        assert_eq!(tx_trace.validate_invocation.retdata, vec![]);
-        assert_eq!(
-            tx_trace.validate_invocation.execution_resources,
-            ExecutionResources {
-                n_steps: 790,
-                n_memory_holes: 51,
-                builtin_instance_counter: HashMap::from([
-                    ("range_check_builtin".to_string(), 20),
-                    ("ecdsa_builtin".to_string(), 1),
-                    ("pedersen_builtin".to_string(), 2),
-                ]),
-            }
-        );
-        assert_eq!(tx_trace.validate_invocation.internal_calls.len(), 1);
-
-        assert_eq!(
-            tx_trace.function_invocation.calldata,
-            vec![
-                felt_str!("1", 16),
-                felt_str!(
-                    "690c876e61beda61e994543af68038edac4e1cb1990ab06e52a2d27e56a1232",
-                    16
-                ),
-                felt_str!(
-                    "1f24f689ced5802b706d7a2e28743fe45c7bfa37431c97b1c766e9622b65573",
-                    16
-                ),
-                felt_str!("0", 16),
-                felt_str!("9", 16),
-                felt_str!("9", 16),
-                felt_str!("4", 16),
-                felt_str!("4254432d55534443", 16),
-                felt_str!("f02e7324ecbd65ce267", 16),
-                felt_str!("5754492d55534443", 16),
-                felt_str!("8e13050d06d8f514c", 16),
-                felt_str!("4554482d55534443", 16),
-                felt_str!("f0e4a142c3551c149d", 16),
-                felt_str!("4a50592d55534443", 16),
-                felt_str!("38bd34c31a0a5c", 16),
-            ]
-        );
-        assert_eq!(tx_trace.function_invocation.retdata, vec![0.into()]);
-        assert_eq!(
-            tx_trace.function_invocation.execution_resources,
-            ExecutionResources {
-                n_steps: 2808,
-                n_memory_holes: 136,
-                builtin_instance_counter: HashMap::from([
-                    ("range_check_builtin".to_string(), 49),
-                    ("pedersen_builtin".to_string(), 14),
-                ]),
-            }
-        );
-        assert_eq!(tx_trace.function_invocation.internal_calls.len(), 1);
-        assert_eq!(
-            tx_trace.function_invocation.internal_calls[0]
-                .internal_calls
-                .len(),
-            1
-        );
-        assert_eq!(
-            tx_trace.function_invocation.internal_calls[0].internal_calls[0]
-                .internal_calls
-                .len(),
-            7
-        );
-
-        assert_eq!(
-            tx_trace.fee_transfer_invocation.calldata,
-            vec![
-                felt_str!(
-                    "1176a1bd84444c89232ec27754698e5d2e7e1a7f1539f12027f28b23ec9f3d8",
-                    16
-                ),
-                felt_str!("2b0322a23ba4", 16),
-                felt_str!("0", 16),
-            ]
-        );
-        assert_eq!(tx_trace.fee_transfer_invocation.retdata, vec![1.into()]);
-        assert_eq!(
-            tx_trace.fee_transfer_invocation.execution_resources,
-            ExecutionResources {
-                n_steps: 586,
-                n_memory_holes: 42,
-                builtin_instance_counter: HashMap::from([
-                    ("range_check_builtin".to_string(), 21),
-                    ("pedersen_builtin".to_string(), 4),
-                ]),
-            }
-        );
-        assert_eq!(tx_trace.fee_transfer_invocation.internal_calls.len(), 1);
->>>>>>> 7c9d906e
     }
 }