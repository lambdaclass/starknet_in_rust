--- conflicted
+++ resolved
@@ -1,427 +1,5 @@
-<<<<<<< HEAD
-use core::fmt;
-use dotenv::dotenv;
-use serde::{Deserialize, Deserializer};
-use serde_json::json;
-use serde_with::{serde_as, DeserializeAs};
-use starknet::core::types::ContractClass;
-use starknet_in_rust::definitions::block_context::StarknetChainId;
-use starknet_in_rust::{
-    core::errors::state_errors::StateError,
-    execution::CallInfo,
-    felt::Felt252,
-    services::api::contract_classes::compiled_class::CompiledClass,
-    state::{state_api::StateReader, state_cache::StorageEntry},
-    utils::{parse_felt_array, Address, ClassHash, CompiledClassHash},
-};
-use std::env;
-use thiserror::Error;
-
-#[cfg(test)]
-use ::{
-    cairo_vm::felt::felt_str,
-    starknet_in_rust::{
-        definitions::constants::EXECUTE_ENTRY_POINT_SELECTOR,
-        transaction::{InvokeFunction, Transaction},
-    },
-};
-
-/// Starknet chains supported in Infura.
-#[derive(Debug, Clone, Copy)]
-pub enum RpcChain {
-    MainNet,
-    TestNet,
-    TestNet2,
-}
-
-impl From<RpcChain> for StarknetChainId {
-    fn from(network: RpcChain) -> Self {
-        match network {
-            RpcChain::MainNet => StarknetChainId::MainNet,
-            RpcChain::TestNet => StarknetChainId::TestNet,
-            RpcChain::TestNet2 => StarknetChainId::TestNet2,
-        }
-    }
-}
-
-impl fmt::Display for RpcChain {
-    fn fmt(&self, f: &mut fmt::Formatter<'_>) -> fmt::Result {
-        match self {
-            RpcChain::MainNet => write!(f, "starknet-mainnet"),
-            RpcChain::TestNet => write!(f, "starknet-goerli"),
-            RpcChain::TestNet2 => write!(f, "starknet-goerli2"),
-        }
-    }
-}
-
-/// A [StateReader] that holds all the data in memory.
-///
-/// This implementation is uses HTTP requests to call the RPC endpoint,
-/// using Infura.
-/// In order to use it an Infura API key is necessary.
-pub struct RpcState {
-    /// Enum with one of the supported Infura chains/
-    chain: RpcChain,
-    /// Infura API key.
-    api_key: String,
-    /// Struct that holds information on the block where we are going to use to read the state.
-    block: BlockValue,
-}
-
-#[derive(Debug, Error)]
-enum RpcError {
-    #[error("RPC call failed with error: {0}")]
-    RpcCall(String),
-    #[error("Request failed with error: {0}")]
-    Request(String),
-    #[error("Failed to cast from: {0} to: {1} with error: {2}")]
-    Cast(String, String, String),
-}
-
-/// [`BlockValue`] is an Enum that represent which block we are going to use to retrieve information.
-#[allow(dead_code)]
-pub enum BlockValue {
-    /// String one of: ["latest", "pending"]
-    Tag(serde_json::Value),
-    /// Integer
-    Number(serde_json::Value),
-    /// String with format: 0x{felt252}
-    Hash(serde_json::Value),
-}
-
-impl BlockValue {
-    fn to_value(&self) -> serde_json::Value {
-        match self {
-            BlockValue::Tag(block_tag) => block_tag.clone(),
-            BlockValue::Number(block_number) => json!({ "block_number": block_number }),
-            BlockValue::Hash(block_hash) => json!({ "block_hash": block_hash }),
-        }
-    }
-}
-
-#[derive(Debug, Deserialize)]
-struct RpcResponseProgram {
-    result: ContractClass,
-}
-
-// We use this new struct to cast the string that contains a [`Felt252`] in hex to a [`Felt252`]
-struct FeltHex;
-
-impl<'de> DeserializeAs<'de, Felt252> for FeltHex {
-    fn deserialize_as<D>(deserializer: D) -> Result<Felt252, D::Error>
-    where
-        D: Deserializer<'de>,
-    {
-        let value = String::deserialize(deserializer)?;
-        match value.starts_with("0x") {
-            true => Ok(Felt252::parse_bytes(value[2..].as_bytes(), 16).unwrap()),
-            false => Ok(Felt252::parse_bytes(value.as_bytes(), 16).unwrap()),
-        }
-    }
-}
-
-#[serde_as]
-#[derive(Debug, Deserialize)]
-struct RpcResponseFelt252 {
-    #[serde_as(as = "FeltHex")]
-    result: Felt252,
-}
-
-impl RpcState {
-    pub fn new(chain: RpcChain, block: BlockValue) -> Self {
-        if env::var("INFURA_API_KEY").is_err() {
-            dotenv().expect("Missing .env file");
-        }
-        Self {
-            chain,
-            api_key: env::var("INFURA_API_KEY")
-                .expect("Missing API Key in environment: INFURA_API_KEY"),
-            block,
-        }
-    }
-
-    fn rpc_call<T: for<'a> Deserialize<'a>>(
-        &self,
-        params: &serde_json::Value,
-    ) -> Result<T, RpcError> {
-        let response = ureq::post(&format!(
-            "https://{}.infura.io/v3/{}",
-            self.chain, self.api_key
-        ))
-        .set("Content-Type", "application/json")
-        .set("accept", "application/json")
-        .send_json(params)
-        .map_err(|err| RpcError::Request(err.to_string()))?
-        .into_string()
-        .map_err(|err| {
-            RpcError::Cast("Response".to_owned(), "String".to_owned(), err.to_string())
-        })?;
-        serde_json::from_str(&response).map_err(|err| RpcError::RpcCall(err.to_string()))
-    }
-}
-
-#[derive(Debug, Clone)]
-pub struct TransactionTrace {
-    pub validate_invocation: CallInfo,
-    pub function_invocation: CallInfo,
-    pub fee_transfer_invocation: CallInfo,
-    pub signature: Vec<Felt252>,
-}
-
-impl<'de> Deserialize<'de> for TransactionTrace {
-    fn deserialize<D>(deserializer: D) -> Result<Self, D::Error>
-    where
-        D: Deserializer<'de>,
-    {
-        let value: serde_json::Value = Deserialize::deserialize(deserializer)?;
-
-        let validate_invocation = value["validate_invocation"].clone();
-        let function_invocation = value["function_invocation"].clone();
-        let fee_transfer_invocation = value["fee_transfer_invocation"].clone();
-        let signature_value = value["signature"].clone();
-        let signature = parse_felt_array(signature_value.as_array().unwrap());
-
-        Ok(TransactionTrace {
-            validate_invocation: serde_json::from_value(validate_invocation)
-                .map_err(serde::de::Error::custom)?,
-            function_invocation: serde_json::from_value(function_invocation)
-                .map_err(serde::de::Error::custom)?,
-            fee_transfer_invocation: serde_json::from_value(fee_transfer_invocation)
-                .map_err(serde::de::Error::custom)?,
-            signature,
-        })
-    }
-}
-
-#[cfg(test)]
-impl RpcState {
-    /// Requests the transaction trace to the Feeder Gateway API.
-    /// It's useful for testing the transaction outputs like:
-    /// - execution resources
-    /// - actual fee
-    /// - events
-    /// - return data
-    pub fn get_transaction_trace(&self, hash: Felt252) -> TransactionTrace {
-        let chain_name = self.get_chain_name();
-        let response = ureq::get(&format!(
-            "https://{}.starknet.io/feeder_gateway/get_transaction_trace",
-            chain_name
-        ))
-        .query("transactionHash", &format!("0x{}", hash.to_str_radix(16)))
-        .call()
-        .unwrap();
-
-        serde_json::from_str(&response.into_string().unwrap()).unwrap()
-    }
-
-    /// Requests the given transaction to the Feeder Gateway API.
-    pub fn get_transaction(&self, hash: &str) -> Transaction {
-        let params = ureq::json!({
-            "jsonrpc": "2.0",
-            "method": "starknet_getTransactionByHash",
-            "params": [format!("0x{}", hash)],
-            "id": 1
-        });
-        let response: serde_json::Value = self.rpc_call(&params).unwrap();
-
-        match response["result"]["type"].as_str().unwrap() {
-            "INVOKE" => {
-                let sender_address = Address(felt_str!(
-                    response["result"]["sender_address"]
-                        .as_str()
-                        .unwrap()
-                        .strip_prefix("0x")
-                        .unwrap(),
-                    16
-                ));
-
-                let entry_point_selector = EXECUTE_ENTRY_POINT_SELECTOR.clone();
-                let max_fee = u128::from_str_radix(
-                    response["result"]["max_fee"]
-                        .as_str()
-                        .unwrap()
-                        .strip_prefix("0x")
-                        .unwrap(),
-                    16,
-                )
-                .unwrap();
-                let version = felt_str!(
-                    response["result"]["version"]
-                        .as_str()
-                        .unwrap()
-                        .strip_prefix("0x")
-                        .unwrap(),
-                    16
-                );
-                let calldata = response["result"]["calldata"]
-                    .as_array()
-                    .unwrap()
-                    .iter()
-                    .map(|felt_as_value| {
-                        felt_str!(
-                            felt_as_value.as_str().unwrap().strip_prefix("0x").unwrap(),
-                            16
-                        )
-                    })
-                    .collect::<Vec<Felt252>>();
-                let signature = response["result"]["signature"]
-                    .as_array()
-                    .unwrap()
-                    .iter()
-                    .map(|felt_as_value| {
-                        felt_str!(
-                            felt_as_value.as_str().unwrap().strip_prefix("0x").unwrap(),
-                            16
-                        )
-                    })
-                    .collect::<Vec<Felt252>>();
-                let nonce = Some(felt_str!(
-                    response["result"]["nonce"]
-                        .as_str()
-                        .unwrap()
-                        .strip_prefix("0x")
-                        .unwrap(),
-                    16
-                ));
-
-                let hash_felt = felt_str!(format!("{}", hash), 16);
-                let tx = InvokeFunction::new_with_tx_hash(
-                    sender_address,
-                    entry_point_selector,
-                    max_fee,
-                    version,
-                    calldata,
-                    signature,
-                    nonce,
-                    hash_felt,
-                )
-                .unwrap();
-
-                // Note: we skip nonce checking because it can be increased twice in a single block
-                // and it leads to a buggy behaviour when that's the case because the get_nonce_at method
-                // returns a possibly higher nonce than the one we have in the transaction.
-                // Example: Block contains 2 transactions that execute the same entrypoint with nonce=20.
-                // - First tx has entrypoint with nonce=20
-                // - Second tx has nonce=21
-                // If we want to execute the first transaction the nonce check fails
-                // since get_nonce_at for that block returns 21 and the first tx has 20.
-                tx.create_for_simulation(false, false, false, false, true)
-            }
-
-            _ => unimplemented!(),
-        }
-    }
-
-    fn get_chain_name(&self) -> String {
-        match self.chain {
-            RpcChain::MainNet => "alpha-mainnet".to_string(),
-            RpcChain::TestNet => "alpha4".to_string(),
-            RpcChain::TestNet2 => "alpha4-2".to_string(),
-        }
-    }
-
-    pub fn get_block_info(
-        &self,
-        starknet_os_config: starknet_in_rust::definitions::block_context::StarknetOsConfig,
-    ) -> starknet_in_rust::state::BlockInfo {
-        let get_block_info_params = ureq::json!({
-            "jsonrpc": "2.0",
-            "method": "starknet_getBlockWithTxHashes",
-            "params": [self.block.to_value()],
-            "id": 1
-        });
-        let block_info: serde_json::Value = self.rpc_call(&get_block_info_params).unwrap();
-
-        starknet_in_rust::state::BlockInfo {
-            block_number: block_info["result"]["block_number"]
-                .to_string()
-                .parse::<u64>()
-                .unwrap(),
-            block_timestamp: block_info["result"]["timestamp"]
-                .to_string()
-                .parse::<u64>()
-                .unwrap(),
-            gas_price: *starknet_os_config.gas_price(),
-            sequencer_address: starknet_os_config.fee_token_address().clone(),
-        }
-    }
-}
-
-impl StateReader for RpcState {
-    fn get_contract_class(&self, class_hash: &ClassHash) -> Result<CompiledClass, StateError> {
-        let params = ureq::json!({
-            "jsonrpc": "2.0",
-            "method": "starknet_getClass",
-            "params": [self.block.to_value(), format!("0x{}", Felt252::from_bytes_be(class_hash).to_str_radix(16))],
-            "id": 1
-        });
-
-        let response: RpcResponseProgram = self
-            .rpc_call(&params)
-            .map_err(|err| StateError::CustomError(err.to_string()))?;
-
-        Ok(CompiledClass::from(response.result))
-    }
-
-    fn get_class_hash_at(&self, contract_address: &Address) -> Result<ClassHash, StateError> {
-        let params = ureq::json!({
-            "jsonrpc": "2.0",
-            "method": "starknet_getClassHashAt",
-            "params": [self.block.to_value(), format!("0x{}", contract_address.0.to_str_radix(16))],
-            "id": 1
-        });
-
-        let resp: RpcResponseFelt252 = self
-            .rpc_call(&params)
-            .map_err(|err| StateError::CustomError(err.to_string()))?;
-
-        Ok(resp.result.to_be_bytes())
-    }
-
-    fn get_nonce_at(&self, contract_address: &Address) -> Result<Felt252, StateError> {
-        let params = ureq::json!({
-            "jsonrpc": "2.0",
-            "method": "starknet_getNonce",
-            "params": [self.block.to_value(), format!("0x{}", contract_address.0.to_str_radix(16))],
-            "id": 1
-        });
-
-        let resp: RpcResponseFelt252 = self
-            .rpc_call(&params)
-            .map_err(|err| StateError::CustomError(err.to_string()))?;
-
-        Ok(resp.result)
-    }
-
-    fn get_storage_at(&self, storage_entry: &StorageEntry) -> Result<Felt252, StateError> {
-        let params = ureq::json!({
-            "jsonrpc": "2.0",
-            "method": "starknet_getStorageAt",
-            "params": [format!("0x{}", storage_entry.0 .0.to_str_radix(16)), format!(
-                "0x{}",
-                Felt252::from_bytes_be(&storage_entry.1).to_str_radix(16)
-            ), self.block.to_value()],
-            "id": 1
-        });
-
-        let resp: RpcResponseFelt252 = self
-            .rpc_call(&params)
-            .map_err(|err| StateError::CustomError(err.to_string()))?;
-
-        Ok(resp.result)
-    }
-
-    fn get_compiled_class_hash(
-        &self,
-        _class_hash: &ClassHash,
-    ) -> Result<CompiledClassHash, StateError> {
-        todo!()
-    }
-}
-=======
 pub mod rpc_state;
 pub mod utils;
->>>>>>> 3febaf63
 
 #[cfg(test)]
 mod tests {
@@ -543,15 +121,6 @@
     // https://alpha4-2.starknet.io/feeder_gateway/get_transaction_trace?transactionHash=0x019feb888a2d53ffddb7a1750264640afab8e9c23119e648b5259f1b5e7d51bc
     #[test]
     fn test_get_transaction_trace() {
-<<<<<<< HEAD
-        let state_reader = RpcState::new(
-            RpcChain::TestNet2,
-            BlockValue::Number(serde_json::to_value(838683).unwrap()),
-        );
-        let tx_hash_str = "19feb888a2d53ffddb7a1750264640afab8e9c23119e648b5259f1b5e7d51bc";
-        let tx_hash = felt_str!(format!("{}", tx_hash_str), 16);
-        let tx_trace = state_reader.get_transaction_trace(tx_hash);
-=======
         let rpc_state = RpcState::new_infura(RpcChain::TestNet2, BlockTag::Latest.into());
 
         let tx_hash = TransactionHash(stark_felt!(
@@ -560,7 +129,6 @@
 
         let tx_trace = rpc_state.get_transaction_trace(&tx_hash);
 
->>>>>>> 3febaf63
         assert_eq!(
             tx_trace.signature,
             vec![
@@ -589,14 +157,8 @@
                 stark_felt!("38bd34c31a0a5c"),
             ])
         );
-<<<<<<< HEAD
-
-        assert_eq!(tx_trace.validate_invocation.retdata, vec![]);
-        assert_eq!(
-=======
         assert_eq!(tx_trace.validate_invocation.retdata, Some(vec![]));
         assert_eq_sorted!(
->>>>>>> 3febaf63
             tx_trace.validate_invocation.execution_resources,
             ExecutionResources {
                 n_steps: 790,
@@ -630,11 +192,6 @@
                 stark_felt!("38bd34c31a0a5c"),
             ])
         );
-<<<<<<< HEAD
-
-        assert_eq!(tx_trace.function_invocation.retdata, vec![0.into()]);
-=======
->>>>>>> 3febaf63
         assert_eq!(
             tx_trace.function_invocation.as_ref().unwrap().retdata,
             Some(vec![0u128.into()])
@@ -654,11 +211,6 @@
                 ]),
             }
         );
-<<<<<<< HEAD
-
-        assert_eq!(tx_trace.function_invocation.internal_calls.len(), 1);
-=======
->>>>>>> 3febaf63
         assert_eq!(
             tx_trace
                 .function_invocation
@@ -698,11 +250,6 @@
                 stark_felt!("0"),
             ])
         );
-<<<<<<< HEAD
-
-        assert_eq!(tx_trace.fee_transfer_invocation.retdata, vec![1.into()]);
-=======
->>>>>>> 3febaf63
         assert_eq!(
             tx_trace.fee_transfer_invocation.retdata,
             Some(vec![1u128.into()])
@@ -721,196 +268,6 @@
         assert_eq!(tx_trace.fee_transfer_invocation.internal_calls.len(), 1);
     }
 
-<<<<<<< HEAD
-#[cfg(test)]
-mod transaction_tests {
-    use super::*;
-    use starknet_in_rust::{
-        definitions::{
-            block_context::{BlockContext, StarknetChainId, StarknetOsConfig},
-            constants::{
-                DEFAULT_CAIRO_RESOURCE_FEE_WEIGHTS,
-                DEFAULT_CONTRACT_STORAGE_COMMITMENT_TREE_HEIGHT,
-                DEFAULT_GLOBAL_STATE_COMMITMENT_TREE_HEIGHT, DEFAULT_INVOKE_TX_MAX_N_STEPS,
-                DEFAULT_VALIDATE_MAX_N_STEPS,
-            },
-        },
-        execution::TransactionExecutionInfo,
-        felt::felt_str,
-        state::cached_state::CachedState,
-    };
-    use std::{collections::HashMap, sync::Arc};
-
-    fn test_tx(
-        tx_hash: &str,
-        network: RpcChain,
-        block_number: u64,
-        gas_price: u128,
-    ) -> TransactionExecutionInfo {
-        let tx_hash = tx_hash.strip_prefix("0x").unwrap();
-
-        // Instantiate the RPC StateReader and the CachedState
-        let block = BlockValue::Number(serde_json::to_value(block_number).unwrap());
-
-        let rpc_state = Arc::new(RpcState::new(network, block));
-
-        let mut state = CachedState::new(rpc_state.clone(), HashMap::new());
-
-        let fee_token_address = Address(felt_str!(
-            "049d36570d4e46f48e99674bd3fcc84644ddd6b96f7c741b1562b82f9e004dc7",
-            16
-        ));
-
-        let network: StarknetChainId = rpc_state.chain.into();
-        let starknet_os_config =
-            StarknetOsConfig::new(network.to_felt(), fee_token_address, gas_price);
-
-        let block_info = rpc_state.get_block_info(starknet_os_config.clone());
-
-        let block_context = BlockContext::new(
-            starknet_os_config,
-            DEFAULT_CONTRACT_STORAGE_COMMITMENT_TREE_HEIGHT,
-            DEFAULT_GLOBAL_STATE_COMMITMENT_TREE_HEIGHT,
-            DEFAULT_CAIRO_RESOURCE_FEE_WEIGHTS.clone(),
-            DEFAULT_INVOKE_TX_MAX_N_STEPS,
-            DEFAULT_VALIDATE_MAX_N_STEPS,
-            block_info,
-            Default::default(),
-            true,
-        );
-
-        let tx = rpc_state.get_transaction(tx_hash);
-
-        tx.execute(&mut state, &block_context, 0).unwrap()
-    }
-
-    /// - Transaction Hash: `0x014640564509873cf9d24a311e1207040c8b60efd38d96caef79855f0b0075d5`
-    /// - Network: `mainnet`
-    /// - Type: `Invoke`
-    /// - Contract: StarkGate `0x049d36570d4e46f48e99674bd3fcc84644ddd6b96f7c741b1562b82f9e004dc7`
-    /// - Entrypoint: `transfer(recipient, amount)`
-    /// - Fee discrepancy: test=83714806176032, explorer=67749104314311, diff=15965701861721 (23%)
-    /// - Link to Explorer: https://starkscan.co/tx/0x014640564509873cf9d24a311e1207040c8b60efd38d96caef79855f0b0075d5
-    #[test]
-    fn test_invoke_0x014640564509873cf9d24a311e1207040c8b60efd38d96caef79855f0b0075d5() {
-        let result = test_tx(
-            "0x014640564509873cf9d24a311e1207040c8b60efd38d96caef79855f0b0075d5",
-            RpcChain::MainNet,
-            90_006,
-            13563643256,
-        );
-
-        dbg!(&result.actual_resources);
-        dbg!(&result.actual_fee); // test=83714806176032, explorer=67749104314311, diff=15965701861721 (23%)
-        dbg!(&result.call_info.clone().unwrap().execution_resources); // Ok with explorer
-        dbg!(&result.call_info.unwrap().internal_calls.len()); // Ok with explorer
-    }
-
-    /// - Transaction Hash: `0x06da92cfbdceac5e5e94a1f40772d6c79d34f011815606742658559ec77b6955`
-    /// - Network: `mainnet`
-    /// - Type: `Invoke`
-    /// - Contract: mySwap: `0x022b05f9396d2c48183f6deaf138a57522bcc8b35b67dee919f76403d1783136` and `0x010884171baf1914edc28d7afb619b40a4051cfae78a094a55d230f19e944a28`
-    /// - Entrypoint: 1 call to `approve(spender, amount)` and 1 call to `withdraw_liquidity(pool_id, shares_amount, amount_min_a, amount_min_b)`
-    /// - Fee discrepancy: test=267319013054160, explorer=219298652474858, diff=48020360579302 (22%)
-    /// - Link to Explorer: https://starkscan.co/tx/0x06da92cfbdceac5e5e94a1f40772d6c79d34f011815606742658559ec77b6955
-    #[test]
-    fn test_invoke_mainnet_0x06da92cfbdceac5e5e94a1f40772d6c79d34f011815606742658559ec77b6955() {
-        let result = test_tx(
-            "0x06da92cfbdceac5e5e94a1f40772d6c79d34f011815606742658559ec77b6955",
-            RpcChain::MainNet,
-            90_002,
-            13572248835,
-        );
-
-        dbg!(&result.actual_resources);
-        dbg!(&result.actual_fee); // test=267319013054160, explorer=219298652474858, diff=48020360579302 (22%)
-        dbg!(&result.call_info.clone().unwrap().execution_resources); // Ok with explorer
-        dbg!(&result.call_info.unwrap().internal_calls.len()); // distinct, explorer=7, test=1
-    }
-
-    /// - Transaction Hash: `0x074dab0828ec1b6cfde5188c41d41af1c198192a7d118217f95a802aa923dacf`
-    /// - Network: `testnet`
-    /// - Type: `Invoke`
-    /// - Contract: Fibonacci `0x012d37c39a385cf56801b57626e039147abce1183ce55e419e4296398b81d9e2`
-    /// - Entrypoint: `fib(first_element, second_element, n)`
-    /// - Fee discrepancy: test=7252831227950, explorer=7207614784695, diff=45216443255 (0.06%)
-    /// - Link to Explorer: https://testnet.starkscan.co/tx/0x074dab0828ec1b6cfde5188c41d41af1c198192a7d118217f95a802aa923dacf
-    #[test]
-    fn test_0x074dab0828ec1b6cfde5188c41d41af1c198192a7d118217f95a802aa923dacf() {
-        let result = test_tx(
-            "0x074dab0828ec1b6cfde5188c41d41af1c198192a7d118217f95a802aa923dacf",
-            RpcChain::TestNet,
-            838683,
-            2917470325,
-        );
-        dbg!(&result.actual_resources);
-        dbg!(&result.actual_fee); // test=7252831227950, explorer=7207614784695, diff=45216443255 (0.06%)
-        dbg!(&result.call_info.clone().unwrap().execution_resources); // Ok with explorer
-        dbg!(&result.call_info.unwrap().internal_calls.len()); // Ok with explorer
-    }
-
-    /// - Transaction Hash: 0x019feb888a2d53ffddb7a1750264640afab8e9c23119e648b5259f1b5e7d51bc
-    /// - Network: testnet-2
-    /// - Type: Invoke
-    /// - Contract: 0x0690c876e61beda61e994543af68038edac4e1cb1990ab06e52a2d27e56a1232
-    /// - Entrypoint: update_multiple_market_prices(market_prices_list_len, market_prices_list)
-    /// - Fee discrepancy: test=6361070805216, explorer=47292465953700, diff=5888146145679 (0.13%)
-    /// - Link to Explorer: https://testnet-2.starkscan.co/tx/0x019feb888a2d53ffddb7a1750264640afab8e9c23119e648b5259f1b5e7d51bc
-    #[test]
-    fn test_invoke_testnet2_0x019feb888a2d53ffddb7a1750264640afab8e9c23119e648b5259f1b5e7d51bc() {
-        let result = test_tx(
-            "0x019feb888a2d53ffddb7a1750264640afab8e9c23119e648b5259f1b5e7d51bc",
-            RpcChain::TestNet2,
-            123001,
-            272679647,
-        );
-
-        dbg!(&result.actual_resources);
-        dbg!(&result.actual_fee); // test=6361070805216, explorer=47292465953700, diff=5888146145679 (0.13%)
-        dbg!(&result.call_info.clone().unwrap().execution_resources); // Ok with explorer
-        dbg!(&result.call_info.unwrap().internal_calls.len()); // Ok with explorer
-    }
-
-    /// - Transaction Hash: 0x02e31c976f649ba05da82e4c6a054a9a41961adda4c3dea26e6b523f4f18b382
-    /// - Network: testnet
-    /// - Type: Invoke
-    /// - Entrypoint: freeMint
-    /// - Fee discrepancy: test=4940000049400, explorer=6191000061910, diff=25%
-    /// - Link to explorer: https://testnet.starkscan.co/tx/0x02e31c976f649ba05da82e4c6a054a9a41961adda4c3dea26e6b523f4f18b382
-    #[test]
-    fn test_0x02e31c976f649ba05da82e4c6a054a9a41961adda4c3dea26e6b523f4f18b382() {
-        let result = test_tx(
-            "0x02e31c976f649ba05da82e4c6a054a9a41961adda4c3dea26e6b523f4f18b382",
-            RpcChain::TestNet,
-            846582,
-            1000000010,
-        );
-
-        dbg!(&result.actual_resources);
-        dbg!(&result.actual_fee); // test=6361070805216, explorer=47292465953700, diff=5888146145679 (0.13%)
-        dbg!(&result.call_info.clone().unwrap().execution_resources); // Ok with explorer
-        dbg!(&result.call_info.unwrap().internal_calls.len()); // Ok with explorer
-    }
-
-    /// - Transaction Hash: 0x26a1a5b5f2b3390302ade67c766cc94804fd41c86c5ee37e20c6415dc39358c
-    /// - Network: mainnet
-    /// - Type: Invoke
-    /// - Entrypoint: evolve(game_id)
-    /// - Fee discrepancy: test=263050867669716, explorer=306031925226186, diff=16%
-    /// - Link to explorer: https://starkscan.co/tx/0x026a1a5b5f2b3390302ade67c766cc94804fd41c86c5ee37e20c6415dc39358c
-    #[test]
-    fn test_0x26a1a5b5f2b3390302ade67c766cc94804fd41c86c5ee37e20c6415dc39358c() {
-        let result = test_tx(
-            "0x26a1a5b5f2b3390302ade67c766cc94804fd41c86c5ee37e20c6415dc39358c",
-            RpcChain::MainNet,
-            155054,
-            33977120598,
-        );
-        dbg!(&result.actual_resources);
-        dbg!(&result.actual_fee); // test=6361070805216, explorer=47292465953700, diff=5888146145679 (0.13%)
-        dbg!(&result.call_info.clone().unwrap().execution_resources); // Ok with explorer
-        dbg!(&result.call_info.unwrap().internal_calls.len()); // Ok with explorer
-=======
     #[test]
     fn test_get_transaction_receipt() {
         let rpc_state = RpcState::new_infura(RpcChain::MainNet, BlockTag::Latest.into());
@@ -919,6 +276,5 @@
         ));
 
         rpc_state.get_transaction_receipt(&tx_hash);
->>>>>>> 3febaf63
     }
 }