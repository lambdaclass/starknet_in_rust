--- conflicted
+++ resolved
@@ -298,45 +298,37 @@
     }
 }
 
-<<<<<<< HEAD
-#[test]
-fn test_sorted_events() {
-    let (tx_info, _trace, _receipt) = execute_tx(
-        "0x00164bfc80755f62de97ae7c98c9d67c1767259427bcf4ccfcc9683d44d54676",
-        RpcChain::MainNet,
-        BlockNumber(197000),
-    );
+#[test_case(
+    "0x01e91fa12be4424264c8cad29f481a67d5d8e23f7abf94add734d64b91c90021",
+    RpcChain::MainNet,
+    219797,
+    7
+)]
+#[test_case(
+    "0x03ec45f8369513b0f48db25f2cf18c70c50e7d3119505ab15e39ae4ca2eb06cf",
+    RpcChain::MainNet,
+    219764,
+    7
+)]
+#[test_case(
+    "0x00164bfc80755f62de97ae7c98c9d67c1767259427bcf4ccfcc9683d44d54676",
+    RpcChain::MainNet,
+    197000,
+    3
+)]
+fn test_sorted_events(
+    tx_hash: &str,
+    chain: RpcChain,
+    block_number: u64,
+    expected_amount_of_events: usize,
+) {
+    let (tx_info, _trace, _receipt) = execute_tx(tx_hash, chain, BlockNumber(block_number));
 
     let events_len = tx_info.get_sorted_events().unwrap().len();
 
-    assert_eq!(3, events_len);
-}
-
-#[test]
-fn test_sorted_events_with_huge_transaction() {
-    let (tx_info, _trace, _receipt) = execute_tx(
-        "0x03ec45f8369513b0f48db25f2cf18c70c50e7d3119505ab15e39ae4ca2eb06cf",
-        RpcChain::MainNet,
-        BlockNumber(219764),
-    );
-
-    let events_len = tx_info.get_sorted_events().unwrap().len();
-
-    assert_eq!(7, events_len);
-}
-
-#[test]
-fn test_sorted_events_with_huge_transaction2() {
-    let (tx_info, _trace, _receipt) = execute_tx(
-        "0x01f891b13f9c15ca409f4ce2baa3e4c441298d7b8763a127a518bde7ecbc30ff",
-        RpcChain::MainNet,
-        BlockNumber(219798),
-    );
-
-    let events_len = tx_info.get_sorted_events().unwrap().len();
-
-    assert_eq!(7, events_len);
-=======
+    assert_eq!(expected_amount_of_events, events_len);
+}
+
 #[test_case(
     "0x00b6d59c19d5178886b4c939656167db0660fe325345138025a3cc4175b21897",
     200303, // real block     200304
@@ -361,5 +353,4 @@
             "actual_fee mismatch differs from the baseline by more than 5% ({diff}%)",
         );
     }
->>>>>>> 1eb0411c
 }