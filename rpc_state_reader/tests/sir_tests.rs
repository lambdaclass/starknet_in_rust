#![cfg(feature = "starknet_in_rust")]

use pretty_assertions_sorted::{assert_eq, assert_eq_sorted};
use rpc_state_reader::{
    execute_tx, execute_tx_configurable, execute_tx_without_validate, rpc_state::*,
};
use starknet_api::{
    block::BlockNumber,
    hash::StarkFelt,
    stark_felt,
    transaction::{Transaction as SNTransaction, TransactionHash},
};
use starknet_in_rust::{
    definitions::block_context::StarknetChainId,
    execution::{CallInfo, TransactionExecutionInfo},
<<<<<<< HEAD
    transaction::InvokeFunction,
=======
    services::api::contract_classes::compiled_class::CompiledClass,
    state::{
        cached_state::CachedState, contract_class_cache::PermanentContractClassCache,
        state_api::StateReader, state_cache::StorageEntry, BlockInfo,
    },
    transaction::{Declare, DeclareV2, DeployAccount, InvokeFunction, L1Handler},
    utils::{Address, ClassHash},
>>>>>>> db29647c
};
use test_case::test_case;

<<<<<<< HEAD
=======
use rpc_state_reader::rpc_state::*;

#[derive(Debug)]
pub struct RpcStateReader(RpcState);

impl StateReader for RpcStateReader {
    fn get_contract_class(&self, class_hash: &ClassHash) -> Result<CompiledClass, StateError> {
        let hash = SNClassHash(StarkHash::new(class_hash.0).unwrap());
        Ok(CompiledClass::from(
            self.0.get_contract_class(&hash).unwrap(),
        ))
    }

    fn get_class_hash_at(&self, contract_address: &Address) -> Result<ClassHash, StateError> {
        let address = ContractAddress(
            PatriciaKey::try_from(
                StarkHash::new(contract_address.clone().0.to_be_bytes()).unwrap(),
            )
            .unwrap(),
        );
        let mut bytes = [0u8; 32];
        bytes.copy_from_slice(self.0.get_class_hash_at(&address).0.bytes());
        Ok(ClassHash(bytes))
    }

    fn get_nonce_at(&self, contract_address: &Address) -> Result<Felt252, StateError> {
        let address = ContractAddress(
            PatriciaKey::try_from(
                StarkHash::new(contract_address.clone().0.to_be_bytes()).unwrap(),
            )
            .unwrap(),
        );
        let nonce = self.0.get_nonce_at(&address);
        Ok(Felt252::from_bytes_be(nonce.bytes()))
    }

    fn get_storage_at(&self, storage_entry: &StorageEntry) -> Result<Felt252, StateError> {
        let (contract_address, key) = storage_entry;
        let address = ContractAddress(
            PatriciaKey::try_from(
                StarkHash::new(contract_address.clone().0.to_be_bytes()).unwrap(),
            )
            .unwrap(),
        );
        let key = StorageKey(PatriciaKey::try_from(StarkHash::new(*key).unwrap()).unwrap());
        let value = self.0.get_storage_at(&address, &key);
        Ok(Felt252::from_bytes_be(value.bytes()))
    }

    fn get_compiled_class_hash(&self, class_hash: &ClassHash) -> Result<ClassHash, StateError> {
        Ok(*class_hash)
    }
}

#[allow(unused)]
pub fn execute_tx_configurable(
    tx_hash: &str,
    network: RpcChain,
    block_number: BlockNumber,
    skip_validate: bool,
    skip_nonce_check: bool,
) -> (
    TransactionExecutionInfo,
    TransactionTrace,
    RpcTransactionReceipt,
) {
    let fee_token_address = Address(felt_str!(
        "049d36570d4e46f48e99674bd3fcc84644ddd6b96f7c741b1562b82f9e004dc7",
        16
    ));

    let tx_hash = tx_hash.strip_prefix("0x").unwrap();

    // Instantiate the RPC StateReader and the CachedState
    let rpc_reader = RpcStateReader(RpcState::new_infura(network, block_number.into()).unwrap());
    let gas_price = rpc_reader.0.get_gas_price(block_number.0).unwrap();

    // Get values for block context before giving ownership of the reader
    let chain_id = match rpc_reader.0.chain {
        RpcChain::MainNet => StarknetChainId::MainNet,
        RpcChain::TestNet => StarknetChainId::TestNet,
        RpcChain::TestNet2 => StarknetChainId::TestNet2,
    };
    let starknet_os_config =
        StarknetOsConfig::new(chain_id.to_felt(), fee_token_address, gas_price);
    let block_info = {
        let RpcBlockInfo {
            block_number,
            block_timestamp,
            sequencer_address,
            ..
        } = rpc_reader.0.get_block_info().unwrap();

        let block_number = block_number.0;
        let block_timestamp = block_timestamp.0;
        let sequencer_address = Address(Felt252::from_bytes_be(sequencer_address.0.key().bytes()));

        BlockInfo {
            block_number,
            block_timestamp,
            gas_price,
            sequencer_address,
        }
    };

    // Get transaction before giving ownership of the reader
    let tx_hash = TransactionHash(stark_felt!(tx_hash));
    let tx = match rpc_reader.0.get_transaction(&tx_hash).unwrap() {
        SNTransaction::Invoke(tx) => InvokeFunction::from_invoke_transaction(tx, chain_id)
            .unwrap()
            .create_for_simulation(skip_validate, false, false, false, skip_nonce_check),
        SNTransaction::DeployAccount(tx) => {
            DeployAccount::from_sn_api_transaction(tx, chain_id.to_felt())
                .unwrap()
                .create_for_simulation(skip_validate, false, false, false, skip_nonce_check)
        }
        SNTransaction::Declare(tx) => {
            // Fetch the contract_class from the next block (as we don't have it in the previous one)
            let next_block_state_reader = RpcStateReader(
                RpcState::new_infura(network, (block_number.next()).into()).unwrap(),
            );
            let contract_class = next_block_state_reader
                .get_contract_class(&ClassHash(tx.class_hash().0.bytes().try_into().unwrap()))
                .unwrap();

            if tx.version() != TransactionVersion(2_u8.into()) {
                let contract_class = match contract_class {
                    CompiledClass::Deprecated(cc) => cc.as_ref().clone(),
                    _ => unreachable!(),
                };

                let declare = Declare::new_with_tx_and_class_hash(
                    contract_class,
                    Address(Felt252::from_bytes_be(tx.sender_address().0.key().bytes())),
                    tx.max_fee().0,
                    Felt252::from_bytes_be(tx.version().0.bytes()),
                    tx.signature()
                        .0
                        .iter()
                        .map(|f| Felt252::from_bytes_be(f.bytes()))
                        .collect(),
                    Felt252::from_bytes_be(tx.nonce().0.bytes()),
                    Felt252::from_bytes_be(tx_hash.0.bytes()),
                    ClassHash(tx.class_hash().0.bytes().try_into().unwrap()),
                )
                .unwrap();
                declare.create_for_simulation(skip_validate, false, false, false, skip_nonce_check)
            } else {
                let contract_class = match contract_class {
                    CompiledClass::Casm(cc) => cc.as_ref().clone(),
                    _ => unreachable!(),
                };

                let compiled_class_hash = compute_casm_class_hash(&contract_class).unwrap();

                let declare = DeclareV2::new_with_sierra_class_hash_and_tx_hash(
                    None,
                    Felt252::from_bytes_be(tx.class_hash().0.bytes()),
                    Some(contract_class),
                    compiled_class_hash,
                    Address(Felt252::from_bytes_be(tx.sender_address().0.key().bytes())),
                    tx.max_fee().0,
                    Felt252::from_bytes_be(tx.version().0.bytes()),
                    tx.signature()
                        .0
                        .iter()
                        .map(|f| Felt252::from_bytes_be(f.bytes()))
                        .collect(),
                    Felt252::from_bytes_be(tx.nonce().0.bytes()),
                    Felt252::from_bytes_be(tx_hash.0.bytes()),
                )
                .unwrap();
                declare.create_for_simulation(skip_validate, false, false, false, skip_nonce_check)
            }
        }
        SNTransaction::L1Handler(tx) => L1Handler::from_sn_api_tx(
            tx,
            Felt252::from_bytes_be(tx_hash.0.bytes()),
            Some(Felt252::from(u128::MAX)),
        )
        .unwrap()
        .create_for_simulation(skip_validate, false),
        _ => unimplemented!(),
    };

    let trace = rpc_reader.0.get_transaction_trace(&tx_hash).unwrap();
    let receipt = rpc_reader.0.get_transaction_receipt(&tx_hash).unwrap();

    let class_cache = Arc::new(PermanentContractClassCache::default());
    let mut state = CachedState::new(Arc::new(rpc_reader), class_cache);

    let block_context = BlockContext::new(
        starknet_os_config,
        DEFAULT_CONTRACT_STORAGE_COMMITMENT_TREE_HEIGHT,
        DEFAULT_GLOBAL_STATE_COMMITMENT_TREE_HEIGHT,
        DEFAULT_CAIRO_RESOURCE_FEE_WEIGHTS.clone(),
        DEFAULT_INVOKE_TX_MAX_N_STEPS,
        DEFAULT_VALIDATE_MAX_N_STEPS,
        block_info,
        Default::default(),
        true,
    );

    (
        tx.execute(
            &mut state,
            &block_context,
            u128::MAX,
            #[cfg(feature = "cairo-native")]
            None,
        )
        .unwrap(),
        trace,
        receipt,
    )
}

pub fn execute_tx(
    tx_hash: &str,
    network: RpcChain,
    block_number: BlockNumber,
) -> (
    TransactionExecutionInfo,
    TransactionTrace,
    RpcTransactionReceipt,
) {
    execute_tx_configurable(tx_hash, network, block_number, false, false)
}

pub fn execute_tx_without_validate(
    tx_hash: &str,
    network: RpcChain,
    block_number: BlockNumber,
) -> (
    TransactionExecutionInfo,
    TransactionTrace,
    RpcTransactionReceipt,
) {
    execute_tx_configurable(tx_hash, network, block_number, true, true)
}

>>>>>>> db29647c
#[test]
fn test_get_transaction_try_from() {
    let rpc_state = RpcState::new_infura(RpcChain::MainNet, BlockTag::Latest.into()).unwrap();
    let str_hash = stark_felt!("0x5d200ef175ba15d676a68b36f7a7b72c17c17604eda4c1efc2ed5e4973e2c91");
    let tx_hash = TransactionHash(str_hash);

    let sn_tx = rpc_state.get_transaction(&tx_hash).unwrap();
    match &sn_tx {
        SNTransaction::Invoke(sn_tx) => {
            let tx =
                InvokeFunction::from_invoke_transaction(sn_tx.clone(), StarknetChainId::MainNet)
                    .unwrap();
            assert_eq!(tx.hash_value().to_be_bytes().as_slice(), str_hash.bytes())
        }
        _ => unimplemented!(),
    };
}

#[test]
fn test_get_gas_price() {
    let block = BlockValue::Number(BlockNumber(169928));
    let rpc_state = RpcState::new_infura(RpcChain::MainNet, block).unwrap();

    let price = rpc_state.get_gas_price(169928).unwrap();
    assert_eq!(price, 22804578690);
}

#[test_case(
    "0x014640564509873cf9d24a311e1207040c8b60efd38d96caef79855f0b0075d5",
    90006,
    RpcChain::MainNet
    => ignore["old transaction, gas mismatch"]
)]
#[test_case(
    "0x025844447697eb7d5df4d8268b23aef6c11de4087936048278c2559fc35549eb",
    197000,
    RpcChain::MainNet
)]
#[test_case(
    "0x00164bfc80755f62de97ae7c98c9d67c1767259427bcf4ccfcc9683d44d54676",
    197000,
    RpcChain::MainNet
)]
#[test_case(
        "0x05d200ef175ba15d676a68b36f7a7b72c17c17604eda4c1efc2ed5e4973e2c91",
        169928, // real block 169929
        RpcChain::MainNet
    )]
#[test_case(
        "0x0528ec457cf8757f3eefdf3f0728ed09feeecc50fd97b1e4c5da94e27e9aa1d6",
        169928, // real block 169929
        RpcChain::MainNet
    )]
#[test_case(
        "0x0737677385a30ec4cbf9f6d23e74479926975b74db3d55dc5e46f4f8efee41cf",
        169928, // real block 169929
        RpcChain::MainNet
        => ignore["resource mismatch"]
    )]
#[test_case(
        "0x026c17728b9cd08a061b1f17f08034eb70df58c1a96421e73ee6738ad258a94c",
        169928, // real block 169929
        RpcChain::MainNet
    )]
#[test_case(
        // review later
        "0x0743092843086fa6d7f4a296a226ee23766b8acf16728aef7195ce5414dc4d84",
        186548, // real block     186549
        RpcChain::MainNet
        => ignore["resource mismatch"]
    )]
#[test_case(
        // fails in blockifier
        "0x00724fc4a84f489ed032ebccebfc9541eb8dc64b0e76b933ed6fc30cd6000bd1",
        186551, // real block     186552
        RpcChain::MainNet
    )]
#[test_case(
    "0x176a92e8df0128d47f24eebc17174363457a956fa233cc6a7f8561bfbd5023a",
    317092, // real block 317093
    RpcChain::MainNet
)]
#[test_case(
    "0x1cbc74e101a1533082a021ce53235cfd744899b0ff948d1949a64646e0f15c2",
    885298, // real block 885299
    RpcChain::TestNet
)]
#[test_case(
    "0x5a5de1f42f6005f3511ea6099daed9bcbcf9de334ee714e8563977e25f71601",
    281513, // real block 281514
    RpcChain::MainNet
)]
#[test_case(
    "0x26be3e906db66973de1ca5eec1ddb4f30e3087dbdce9560778937071c3d3a83",
    351268, // real block 351269
    RpcChain::MainNet
)]
#[test_case(
    "0x4f552c9430bd21ad300db56c8f4cae45d554a18fac20bf1703f180fac587d7e",
    351225, // real block 351226
    RpcChain::MainNet
)]
// DeployAccount for different account providers (as of October 2023):
// All of them were deployed on testnet using starkli
// OpenZeppelin (v0.7.0)
#[test_case(
    "0x0012696c03a0f0301af190288d9824583be813b71882308e4c5d686bf5967ec5",
    889866, // real block 889867
    RpcChain::TestNet
)]
// Braavos (v3.21.10)
#[test_case(
    "0x04dc838fd4ed265ab2ea5fbab08e67b398e3caaedf75c548113c6b2f995fc9db",
    889858, // real block 889859
    RpcChain::TestNet
)]
// Argent X (v5.7.0)
#[test_case(
    "0x01583c47a929f81f6a8c74d31708a7f161603893435d51b6897017fdcdaafee4",
    889897, // real block 889898
    RpcChain::TestNet
)]
#[test_case(
    "0x037e199c9560666d810862bc0cf62a67aae33af6b65823068143640cdeecd8ab",
    895707, // real block 895708
    RpcChain::TestNet
)]
fn starknet_in_rust_test_case_tx(hash: &str, block_number: u64, chain: RpcChain) {
    let (tx_info, trace, receipt) = execute_tx(hash, chain, BlockNumber(block_number)).unwrap();

    let TransactionExecutionInfo {
        call_info,
        actual_fee,
        ..
    } = tx_info;
    let CallInfo {
        execution_resources,
        internal_calls,
        ..
    } = call_info.unwrap();

    // check Cairo VM execution resources
    assert_eq_sorted!(
        execution_resources.as_ref(),
        Some(
            &trace
                .function_invocation
                .as_ref()
                .unwrap()
                .execution_resources
        ),
        "execution resources mismatch"
    );

    // check amount of internal calls
    assert_eq!(
        internal_calls.len(),
        trace
            .function_invocation
            .as_ref()
            .unwrap()
            .internal_calls
            .len(),
        "internal calls length mismatch"
    );

    // check actual fee calculation
    if receipt.actual_fee != actual_fee {
        let diff = 100 * receipt.actual_fee.abs_diff(actual_fee) / receipt.actual_fee;

        if diff >= 5 {
            assert_eq!(
                actual_fee, receipt.actual_fee,
                "actual_fee mismatch differs from the baseline by more than 5% ({diff}%)",
            );
        }
    }
}

#[test_case(
    "0x05b4665a81d89d00e529d2e298fce6606750c4f67faf43aafc893c0fc0f9d425",
    RpcChain::MainNet,
    222090,
    4
)]
#[test_case(
    "0x01e91fa12be4424264c8cad29f481a67d5d8e23f7abf94add734d64b91c90021",
    RpcChain::MainNet,
    219797,
    7
)]
#[test_case(
    "0x03ec45f8369513b0f48db25f2cf18c70c50e7d3119505ab15e39ae4ca2eb06cf",
    RpcChain::MainNet,
    219764,
    7
)]
#[test_case(
    "0x00164bfc80755f62de97ae7c98c9d67c1767259427bcf4ccfcc9683d44d54676",
    RpcChain::MainNet,
    197000,
    3
)]
#[test_case(
    "0x037e199c9560666d810862bc0cf62a67aae33af6b65823068143640cdeecd8ab",
    RpcChain::TestNet,
    895707,
    1
)]
fn test_sorted_events(
    tx_hash: &str,
    chain: RpcChain,
    block_number: u64,
    expected_amount_of_events: usize,
) {
    let (tx_info, _trace, _receipt) =
        execute_tx(tx_hash, chain, BlockNumber(block_number)).unwrap();

    let events_len = tx_info.get_sorted_events().unwrap().len();

    assert_eq!(expected_amount_of_events, events_len);
}

#[test_case(
    "0x00b6d59c19d5178886b4c939656167db0660fe325345138025a3cc4175b21897",
    200303, // real block     200304
    RpcChain::MainNet
)]
#[test_case(
    "0x02b28b4846a756e0cec6385d6d13f811e745a88c7e75a3ebc5fead5b4af152a3",
    200302, // real block     200304
    RpcChain::MainNet
    => ignore["broken on both due to a cairo-vm error"]
)]
fn starknet_in_rust_test_case_reverted_tx(hash: &str, block_number: u64, chain: RpcChain) {
    let (tx_info, trace, receipt) = execute_tx(hash, chain, BlockNumber(block_number)).unwrap();

    assert_eq!(tx_info.revert_error.is_some(), trace.revert_error.is_some());

    let diff = 100 * receipt.actual_fee.abs_diff(tx_info.actual_fee) / receipt.actual_fee;

    if diff >= 5 {
        assert_eq!(
            tx_info.actual_fee, receipt.actual_fee,
            "actual_fee mismatch differs from the baseline by more than 5% ({diff}%)",
        );
    }
}

#[test_case(
    "0x038c307a0a324dc92778820f2c6317f40157c06b12a7e537f7a16b2c015f64e7",
    274333-1,
    RpcChain::MainNet
)]
fn test_validate_fee(hash: &str, block_number: u64, chain: RpcChain) {
    let (tx_info, _trace, receipt) = execute_tx(hash, chain, BlockNumber(block_number)).unwrap();
    let (tx_info_without_fee, _trace, _receipt) =
        execute_tx_without_validate(hash, chain, BlockNumber(block_number)).unwrap();

    assert_eq!(tx_info.actual_fee, receipt.actual_fee);
    assert!(tx_info_without_fee.actual_fee < tx_info.actual_fee);
}

#[test_case(
    // Declare tx
    "0x60506c49e65d84e2cdd0e9142dc43832a0a59cb6a9cbcce1ab4f57c20ba4afb",
    347899, // real block 347900
    RpcChain::MainNet
)]
#[test_case(
    // Declare tx
    "0x1088aa18785779e1e8eef406dc495654ad42a9729b57969ad0dbf2189c40bee",
    271887, // real block 271888
    RpcChain::MainNet
)]
fn starknet_in_rust_test_case_declare_tx(hash: &str, block_number: u64, chain: RpcChain) {
    let (tx_info, _trace, receipt) = execute_tx(hash, chain, BlockNumber(block_number)).unwrap();
    let TransactionExecutionInfo {
        call_info,
        actual_fee,
        ..
    } = tx_info;

    assert!(call_info.is_none());

    let actual_fee = actual_fee;
    if receipt.actual_fee != actual_fee {
        let diff = 100 * receipt.actual_fee.abs_diff(actual_fee) / receipt.actual_fee;

        if diff >= 5 {
            assert_eq!(
                actual_fee, receipt.actual_fee,
                "actual_fee mismatch differs from the baseline by more than 5% ({diff}%)",
            );
        }
    }
}

#[test_case(
    "0x05dc2a26a65b0fc9e8cb17d8b3e9142abdb2b2d2dd2f3eb275256f23bddfc9f2",
    899787, // real block 899788
    RpcChain::TestNet
)]
fn starknet_in_rust_test_case_tx_skip_nonce_check(hash: &str, block_number: u64, chain: RpcChain) {
    let (tx_info, trace, receipt) =
<<<<<<< HEAD
        execute_tx_configurable(hash, chain, BlockNumber(block_number), false, true).unwrap();

=======
        execute_tx_configurable(hash, chain, BlockNumber(block_number), false, true);
>>>>>>> db29647c
    let TransactionExecutionInfo {
        call_info,
        actual_fee,
        ..
    } = tx_info;
    let CallInfo {
        execution_resources,
        internal_calls,
        ..
    } = call_info.unwrap();

    // check Cairo VM execution resources
    assert_eq_sorted!(
        execution_resources.as_ref(),
        Some(
            &trace
                .function_invocation
                .as_ref()
                .unwrap()
                .execution_resources
        ),
        "execution resources mismatch"
    );

    // check amount of internal calls
    assert_eq!(
        internal_calls.len(),
        trace
            .function_invocation
            .as_ref()
            .unwrap()
            .internal_calls
            .len(),
        "internal calls length mismatch"
    );

    // check actual fee calculation
    if receipt.actual_fee != actual_fee {
        let diff = 100 * receipt.actual_fee.abs_diff(actual_fee) / receipt.actual_fee;

        if diff >= 5 {
            assert_eq!(
                actual_fee, receipt.actual_fee,
                "actual_fee mismatch differs from the baseline by more than 5% ({diff}%)",
            );
        }
    }
}

#[test_case(
    "0x037e199c9560666d810862bc0cf62a67aae33af6b65823068143640cdeecd8ab",
    895707, // real block 895708
    RpcChain::TestNet
)]
#[test_case(
    "0x048ffc49f04504710e984923980fb63c4f17fb3022467251329adc75aae93c4b",
    900795, // real block 900796
    RpcChain::TestNet
)]
fn starknet_in_rust_check_fee_and_retdata(hash: &str, block_number: u64, chain: RpcChain) {
    let (tx_info, trace, receipt) = execute_tx(hash, chain, BlockNumber(block_number));

    let TransactionExecutionInfo {
        call_info,
        actual_fee,
        ..
    } = tx_info;
    let CallInfo { retdata, .. } = call_info.unwrap();

    // check actual fee calculation
    if receipt.actual_fee != actual_fee {
        let diff = 100 * receipt.actual_fee.abs_diff(actual_fee) / receipt.actual_fee;

        if diff >= 5 {
            assert_eq!(
                actual_fee, receipt.actual_fee,
                "actual_fee mismatch differs from the baseline by more than 5% ({diff}%)",
            );
        }
    }

    let rpc_retdata: Vec<Felt252> = trace
        .function_invocation
        .unwrap()
        .retdata
        .unwrap()
        .into_iter()
        .map(|sf| Felt252::from_bytes_be(sf.bytes()))
        .collect();

    assert_eq!(retdata, rpc_retdata);
}<|MERGE_RESOLUTION|>--- conflicted
+++ resolved
@@ -1,5 +1,6 @@
 #![cfg(feature = "starknet_in_rust")]
 
+use cairo_vm::felt::Felt252;
 use pretty_assertions_sorted::{assert_eq, assert_eq_sorted};
 use rpc_state_reader::{
     execute_tx, execute_tx_configurable, execute_tx_without_validate, rpc_state::*,
@@ -13,264 +14,10 @@
 use starknet_in_rust::{
     definitions::block_context::StarknetChainId,
     execution::{CallInfo, TransactionExecutionInfo},
-<<<<<<< HEAD
     transaction::InvokeFunction,
-=======
-    services::api::contract_classes::compiled_class::CompiledClass,
-    state::{
-        cached_state::CachedState, contract_class_cache::PermanentContractClassCache,
-        state_api::StateReader, state_cache::StorageEntry, BlockInfo,
-    },
-    transaction::{Declare, DeclareV2, DeployAccount, InvokeFunction, L1Handler},
-    utils::{Address, ClassHash},
->>>>>>> db29647c
 };
 use test_case::test_case;
 
-<<<<<<< HEAD
-=======
-use rpc_state_reader::rpc_state::*;
-
-#[derive(Debug)]
-pub struct RpcStateReader(RpcState);
-
-impl StateReader for RpcStateReader {
-    fn get_contract_class(&self, class_hash: &ClassHash) -> Result<CompiledClass, StateError> {
-        let hash = SNClassHash(StarkHash::new(class_hash.0).unwrap());
-        Ok(CompiledClass::from(
-            self.0.get_contract_class(&hash).unwrap(),
-        ))
-    }
-
-    fn get_class_hash_at(&self, contract_address: &Address) -> Result<ClassHash, StateError> {
-        let address = ContractAddress(
-            PatriciaKey::try_from(
-                StarkHash::new(contract_address.clone().0.to_be_bytes()).unwrap(),
-            )
-            .unwrap(),
-        );
-        let mut bytes = [0u8; 32];
-        bytes.copy_from_slice(self.0.get_class_hash_at(&address).0.bytes());
-        Ok(ClassHash(bytes))
-    }
-
-    fn get_nonce_at(&self, contract_address: &Address) -> Result<Felt252, StateError> {
-        let address = ContractAddress(
-            PatriciaKey::try_from(
-                StarkHash::new(contract_address.clone().0.to_be_bytes()).unwrap(),
-            )
-            .unwrap(),
-        );
-        let nonce = self.0.get_nonce_at(&address);
-        Ok(Felt252::from_bytes_be(nonce.bytes()))
-    }
-
-    fn get_storage_at(&self, storage_entry: &StorageEntry) -> Result<Felt252, StateError> {
-        let (contract_address, key) = storage_entry;
-        let address = ContractAddress(
-            PatriciaKey::try_from(
-                StarkHash::new(contract_address.clone().0.to_be_bytes()).unwrap(),
-            )
-            .unwrap(),
-        );
-        let key = StorageKey(PatriciaKey::try_from(StarkHash::new(*key).unwrap()).unwrap());
-        let value = self.0.get_storage_at(&address, &key);
-        Ok(Felt252::from_bytes_be(value.bytes()))
-    }
-
-    fn get_compiled_class_hash(&self, class_hash: &ClassHash) -> Result<ClassHash, StateError> {
-        Ok(*class_hash)
-    }
-}
-
-#[allow(unused)]
-pub fn execute_tx_configurable(
-    tx_hash: &str,
-    network: RpcChain,
-    block_number: BlockNumber,
-    skip_validate: bool,
-    skip_nonce_check: bool,
-) -> (
-    TransactionExecutionInfo,
-    TransactionTrace,
-    RpcTransactionReceipt,
-) {
-    let fee_token_address = Address(felt_str!(
-        "049d36570d4e46f48e99674bd3fcc84644ddd6b96f7c741b1562b82f9e004dc7",
-        16
-    ));
-
-    let tx_hash = tx_hash.strip_prefix("0x").unwrap();
-
-    // Instantiate the RPC StateReader and the CachedState
-    let rpc_reader = RpcStateReader(RpcState::new_infura(network, block_number.into()).unwrap());
-    let gas_price = rpc_reader.0.get_gas_price(block_number.0).unwrap();
-
-    // Get values for block context before giving ownership of the reader
-    let chain_id = match rpc_reader.0.chain {
-        RpcChain::MainNet => StarknetChainId::MainNet,
-        RpcChain::TestNet => StarknetChainId::TestNet,
-        RpcChain::TestNet2 => StarknetChainId::TestNet2,
-    };
-    let starknet_os_config =
-        StarknetOsConfig::new(chain_id.to_felt(), fee_token_address, gas_price);
-    let block_info = {
-        let RpcBlockInfo {
-            block_number,
-            block_timestamp,
-            sequencer_address,
-            ..
-        } = rpc_reader.0.get_block_info().unwrap();
-
-        let block_number = block_number.0;
-        let block_timestamp = block_timestamp.0;
-        let sequencer_address = Address(Felt252::from_bytes_be(sequencer_address.0.key().bytes()));
-
-        BlockInfo {
-            block_number,
-            block_timestamp,
-            gas_price,
-            sequencer_address,
-        }
-    };
-
-    // Get transaction before giving ownership of the reader
-    let tx_hash = TransactionHash(stark_felt!(tx_hash));
-    let tx = match rpc_reader.0.get_transaction(&tx_hash).unwrap() {
-        SNTransaction::Invoke(tx) => InvokeFunction::from_invoke_transaction(tx, chain_id)
-            .unwrap()
-            .create_for_simulation(skip_validate, false, false, false, skip_nonce_check),
-        SNTransaction::DeployAccount(tx) => {
-            DeployAccount::from_sn_api_transaction(tx, chain_id.to_felt())
-                .unwrap()
-                .create_for_simulation(skip_validate, false, false, false, skip_nonce_check)
-        }
-        SNTransaction::Declare(tx) => {
-            // Fetch the contract_class from the next block (as we don't have it in the previous one)
-            let next_block_state_reader = RpcStateReader(
-                RpcState::new_infura(network, (block_number.next()).into()).unwrap(),
-            );
-            let contract_class = next_block_state_reader
-                .get_contract_class(&ClassHash(tx.class_hash().0.bytes().try_into().unwrap()))
-                .unwrap();
-
-            if tx.version() != TransactionVersion(2_u8.into()) {
-                let contract_class = match contract_class {
-                    CompiledClass::Deprecated(cc) => cc.as_ref().clone(),
-                    _ => unreachable!(),
-                };
-
-                let declare = Declare::new_with_tx_and_class_hash(
-                    contract_class,
-                    Address(Felt252::from_bytes_be(tx.sender_address().0.key().bytes())),
-                    tx.max_fee().0,
-                    Felt252::from_bytes_be(tx.version().0.bytes()),
-                    tx.signature()
-                        .0
-                        .iter()
-                        .map(|f| Felt252::from_bytes_be(f.bytes()))
-                        .collect(),
-                    Felt252::from_bytes_be(tx.nonce().0.bytes()),
-                    Felt252::from_bytes_be(tx_hash.0.bytes()),
-                    ClassHash(tx.class_hash().0.bytes().try_into().unwrap()),
-                )
-                .unwrap();
-                declare.create_for_simulation(skip_validate, false, false, false, skip_nonce_check)
-            } else {
-                let contract_class = match contract_class {
-                    CompiledClass::Casm(cc) => cc.as_ref().clone(),
-                    _ => unreachable!(),
-                };
-
-                let compiled_class_hash = compute_casm_class_hash(&contract_class).unwrap();
-
-                let declare = DeclareV2::new_with_sierra_class_hash_and_tx_hash(
-                    None,
-                    Felt252::from_bytes_be(tx.class_hash().0.bytes()),
-                    Some(contract_class),
-                    compiled_class_hash,
-                    Address(Felt252::from_bytes_be(tx.sender_address().0.key().bytes())),
-                    tx.max_fee().0,
-                    Felt252::from_bytes_be(tx.version().0.bytes()),
-                    tx.signature()
-                        .0
-                        .iter()
-                        .map(|f| Felt252::from_bytes_be(f.bytes()))
-                        .collect(),
-                    Felt252::from_bytes_be(tx.nonce().0.bytes()),
-                    Felt252::from_bytes_be(tx_hash.0.bytes()),
-                )
-                .unwrap();
-                declare.create_for_simulation(skip_validate, false, false, false, skip_nonce_check)
-            }
-        }
-        SNTransaction::L1Handler(tx) => L1Handler::from_sn_api_tx(
-            tx,
-            Felt252::from_bytes_be(tx_hash.0.bytes()),
-            Some(Felt252::from(u128::MAX)),
-        )
-        .unwrap()
-        .create_for_simulation(skip_validate, false),
-        _ => unimplemented!(),
-    };
-
-    let trace = rpc_reader.0.get_transaction_trace(&tx_hash).unwrap();
-    let receipt = rpc_reader.0.get_transaction_receipt(&tx_hash).unwrap();
-
-    let class_cache = Arc::new(PermanentContractClassCache::default());
-    let mut state = CachedState::new(Arc::new(rpc_reader), class_cache);
-
-    let block_context = BlockContext::new(
-        starknet_os_config,
-        DEFAULT_CONTRACT_STORAGE_COMMITMENT_TREE_HEIGHT,
-        DEFAULT_GLOBAL_STATE_COMMITMENT_TREE_HEIGHT,
-        DEFAULT_CAIRO_RESOURCE_FEE_WEIGHTS.clone(),
-        DEFAULT_INVOKE_TX_MAX_N_STEPS,
-        DEFAULT_VALIDATE_MAX_N_STEPS,
-        block_info,
-        Default::default(),
-        true,
-    );
-
-    (
-        tx.execute(
-            &mut state,
-            &block_context,
-            u128::MAX,
-            #[cfg(feature = "cairo-native")]
-            None,
-        )
-        .unwrap(),
-        trace,
-        receipt,
-    )
-}
-
-pub fn execute_tx(
-    tx_hash: &str,
-    network: RpcChain,
-    block_number: BlockNumber,
-) -> (
-    TransactionExecutionInfo,
-    TransactionTrace,
-    RpcTransactionReceipt,
-) {
-    execute_tx_configurable(tx_hash, network, block_number, false, false)
-}
-
-pub fn execute_tx_without_validate(
-    tx_hash: &str,
-    network: RpcChain,
-    block_number: BlockNumber,
-) -> (
-    TransactionExecutionInfo,
-    TransactionTrace,
-    RpcTransactionReceipt,
-) {
-    execute_tx_configurable(tx_hash, network, block_number, true, true)
-}
-
->>>>>>> db29647c
 #[test]
 fn test_get_transaction_try_from() {
     let rpc_state = RpcState::new_infura(RpcChain::MainNet, BlockTag::Latest.into()).unwrap();
@@ -576,12 +323,8 @@
 )]
 fn starknet_in_rust_test_case_tx_skip_nonce_check(hash: &str, block_number: u64, chain: RpcChain) {
     let (tx_info, trace, receipt) =
-<<<<<<< HEAD
         execute_tx_configurable(hash, chain, BlockNumber(block_number), false, true).unwrap();
 
-=======
-        execute_tx_configurable(hash, chain, BlockNumber(block_number), false, true);
->>>>>>> db29647c
     let TransactionExecutionInfo {
         call_info,
         actual_fee,
@@ -642,7 +385,7 @@
     RpcChain::TestNet
 )]
 fn starknet_in_rust_check_fee_and_retdata(hash: &str, block_number: u64, chain: RpcChain) {
-    let (tx_info, trace, receipt) = execute_tx(hash, chain, BlockNumber(block_number));
+    let (tx_info, trace, receipt) = execute_tx(hash, chain, BlockNumber(block_number)).unwrap();
 
     let TransactionExecutionInfo {
         call_info,
