--- conflicted
+++ resolved
@@ -26,19 +26,12 @@
     let sn_tx = rpc_state.get_transaction(&tx_hash).unwrap();
     match &sn_tx {
         SNTransaction::Invoke(sn_tx) => {
-<<<<<<< HEAD
-            let tx =
-                InvokeFunction::from_invoke_transaction(sn_tx.clone(), StarknetChainId::MainNet)
-                    .unwrap();
-            assert_eq!(tx.hash_value().to_bytes_be().as_slice(), str_hash.bytes())
-=======
             let tx = InvokeFunction::from_invoke_transaction(
                 sn_tx.clone(),
-                Felt252::from_bytes_be(tx_hash.0.bytes()),
+                Felt252::from_bytes_be_slice(tx_hash.0.bytes()),
             )
             .unwrap();
-            assert_eq!(tx.hash_value().to_be_bytes().as_slice(), str_hash.bytes())
->>>>>>> c1c6f214
+            assert_eq!(tx.hash_value().to_bytes_be().as_slice(), str_hash.bytes())
         }
         _ => unimplemented!(),
     };
