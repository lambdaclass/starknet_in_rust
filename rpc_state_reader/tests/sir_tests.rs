--- conflicted
+++ resolved
@@ -28,11 +28,7 @@
         state_cache::StorageEntry,
         BlockInfo,
     },
-<<<<<<< HEAD
     transaction::{Declare, DeclareV2, DeployAccount, InvokeFunction, L1Handler},
-=======
-    transaction::{Declare, DeclareV2, DeployAccount, InvokeFunction},
->>>>>>> 152a3e41
     utils::{Address, ClassHash},
 };
 
@@ -212,7 +208,6 @@
                 declare.create_for_simulation(skip_validate, false, false, false)
             }
         }
-<<<<<<< HEAD
         SNTransaction::L1Handler(tx) => L1Handler::from_sn_api_tx(
             tx,
             Felt252::from_bytes_be(tx_hash.0.bytes()),
@@ -220,8 +215,6 @@
         )
         .unwrap()
         .create_for_simulation(skip_validate, false),
-=======
->>>>>>> 152a3e41
         _ => unimplemented!(),
     };
 
@@ -366,7 +359,6 @@
     281513, // real block 281514
     RpcChain::MainNet
 )]
-<<<<<<< HEAD
 #[test_case(
     "0x26be3e906db66973de1ca5eec1ddb4f30e3087dbdce9560778937071c3d3a83",
     351268, // real block 351269
@@ -376,7 +368,7 @@
     "0x4f552c9430bd21ad300db56c8f4cae45d554a18fac20bf1703f180fac587d7e",
     351225, // real block 351226
     RpcChain::MainNet
-=======
+)]
 // DeployAccount for different account providers (as of October 2023):
 // All of them were deployed on testnet using starkli
 // OpenZeppelin (v0.7.0)
@@ -396,7 +388,6 @@
     "0x01583c47a929f81f6a8c74d31708a7f161603893435d51b6897017fdcdaafee4",
     889897, // real block 889898
     RpcChain::TestNet
->>>>>>> 152a3e41
 )]
 fn starknet_in_rust_test_case_tx(hash: &str, block_number: u64, chain: RpcChain) {
     let (tx_info, trace, receipt) = execute_tx(hash, chain, BlockNumber(block_number));
