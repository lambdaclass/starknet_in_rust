--- conflicted
+++ resolved
@@ -1,16 +1,6 @@
 use blockifier::{
-<<<<<<< HEAD
-    block_context::BlockContext,
-    execution::{
-        contract_class::{
-            ContractClass as BlockifierContractClass, ContractClassV0, ContractClassV0Inner,
-        },
-        entry_point::CallInfo,
-    },
-=======
     block_context::{BlockContext, FeeTokenAddresses, GasPrices},
     execution::{call_info::CallInfo, contract_class::ContractClass},
->>>>>>> d088755e
     state::{
         cached_state::{CachedState, GlobalContractCache},
         errors::StateError,
