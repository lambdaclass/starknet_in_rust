--- conflicted
+++ resolved
@@ -9,14 +9,10 @@
     transaction::{
         account_transaction::AccountTransaction,
         objects::TransactionExecutionInfo,
-<<<<<<< HEAD
         transactions::{
             DeclareTransaction, DeployAccountTransaction, ExecutableTransaction,
             L1HandlerTransaction,
         },
-=======
-        transactions::{DeclareTransaction, DeployAccountTransaction, ExecutableTransaction},
->>>>>>> 152a3e41
     },
 };
 use blockifier::{
@@ -214,7 +210,6 @@
             let declare = DeclareTransaction::new(tx, tx_hash, contract_class).unwrap();
             AccountTransaction::Declare(declare)
         }
-<<<<<<< HEAD
         SNTransaction::L1Handler(tx) => {
             // As L1Hanlder is not an account transaction we execute it here and return the result
             let blockifier_tx = L1HandlerTransaction {
@@ -230,8 +225,6 @@
                 receipt,
             );
         }
-=======
->>>>>>> 152a3e41
         _ => unimplemented!(),
     };
 
@@ -352,7 +345,6 @@
     281513, // real block 281514
     RpcChain::MainNet
 )]
-<<<<<<< HEAD
 #[test_case(
     "0x26be3e906db66973de1ca5eec1ddb4f30e3087dbdce9560778937071c3d3a83",
     351268, // real block 351269
@@ -362,7 +354,7 @@
     "0x4f552c9430bd21ad300db56c8f4cae45d554a18fac20bf1703f180fac587d7e",
     351225, // real block 351226
     RpcChain::MainNet
-=======
+)]
 // DeployAccount for different account providers (as of October 2023):
 // All of them were deployed on testnet using starkli
 // OpenZeppelin (v0.7.0)
@@ -382,7 +374,6 @@
     "0x01583c47a929f81f6a8c74d31708a7f161603893435d51b6897017fdcdaafee4",
     889897, // real block 889898
     RpcChain::TestNet
->>>>>>> 152a3e41
 )]
 fn blockifier_test_case_tx(hash: &str, block_number: u64, chain: RpcChain) {
     let (tx_info, trace, receipt) = execute_tx(hash, chain, BlockNumber(block_number));
