--- conflicted
+++ resolved
@@ -1,8 +1,4 @@
 [toolchain]
-<<<<<<< HEAD
-channel = "nightly"
-=======
 channel = "1.72.1"
->>>>>>> f88c756c
 components = ["rustfmt", "clippy"]
 profile = "minimal"