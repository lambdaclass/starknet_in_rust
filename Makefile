--- conflicted
+++ resolved
@@ -72,10 +72,8 @@
 	cargo tarpaulin
 	-rm -f default.profraw
 
-<<<<<<< HEAD
 heaptrack:
 	./scripts/heaptrack.sh
-=======
+
 flamegraph: compile-cairo compile-starknet
-	CARGO_PROFILE_RELEASE_DEBUG=true cargo flamegraph --root --bench internals
->>>>>>> e7193c79
+	CARGO_PROFILE_RELEASE_DEBUG=true cargo flamegraph --root --bench internals