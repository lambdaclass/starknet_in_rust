--- conflicted
+++ resolved
@@ -28,11 +28,7 @@
 		typeguard==2.13.0 \
 		openzeppelin-cairo-contracts==0.6.1 \
 		maturin \
-<<<<<<< HEAD
-		cairo-lang==0.11.0
-=======
 		cairo-lang==0.11
->>>>>>> 799d3847
 
 compile-cairo: $(CAIRO_TARGETS)
 compile-starknet: $(STARKNET_TARGETS)
