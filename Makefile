.PHONY: build check clean clippy compile-cairo compile-starknet coverage deps deps-macos remove-venv test


OS := $(shell uname)
ifeq ($(OS), Darwin)
	CFLAGS  += -I/opt/homebrew/opt/gmp/include
	LDFLAGS += -L/opt/homebrew/opt/gmp/lib
endif


CAIRO_SOURCES=$(wildcard cairo_programs/*.cairo)
CAIRO_TARGETS=$(patsubst %.cairo,%.json,$(CAIRO_SOURCES))

STARKNET_SOURCES=$(wildcard tests/*.cairo)
STARKNET_TARGETS=$(patsubst %.cairo,%.json,$(STARKNET_SOURCES))


#
# VENV rules.
#

deps-venv:
	pip install \
		fastecdsa \
		cairo-lang==0.10.3

compile-cairo: $(CAIRO_TARGETS)
compile-starknet: $(STARKNET_TARGETS)

cairo_programs/%.json: cairo_programs/%.cairo
	cairo-compile $< --output $@

tests/%.json: tests/%.cairo
	starknet-compile $< --output $@


#
# Normal rules.
#

build:
	cargo build --release

check:
	cargo check

deps:
	cargo install cargo-tarpaulin --version 0.23.1
	python3 -m venv starknet-venv
	. starknet-venv/bin/activate && $(MAKE) deps-venv

clean:
<<<<<<< HEAD
	rm cairo_programs/*json

compile_starknet:
	cairo-compile cairo_programs/contracts.cairo --output cairo_programs/contracts.json && \
	starknet-compile starknet_programs/fibonacci.cairo > starknet_programs/fibonacci.json && \
	starknet-compile starknet_programs/account_without_validation.cairo  --account_contract > starknet_programs/account_without_validation.json && \
	starknet-compile starknet_programs/storage.cairo > starknet_programs/storage.json 
=======
	-rm -rf starknet-venv/
	-rm -f cairo_programs/*.json
	-rm -f tests/*.json
>>>>>>> ecdf2a12

clippy:
	cargo clippy --all-targets -- -D warnings

test:
	. starknet-venv/bin/activate && $(MAKE) compile-cairo compile-starknet
	cargo test

coverage:
	. starknet-venv/bin/activate && $(MAKE) compile-cairo compile-starknet
	cargo tarpaulin
	-rm -f default.profraw<|MERGE_RESOLUTION|>--- conflicted
+++ resolved
@@ -49,20 +49,18 @@
 	python3 -m venv starknet-venv
 	. starknet-venv/bin/activate && $(MAKE) deps-venv
 
-clean:
-<<<<<<< HEAD
-	rm cairo_programs/*json
 
 compile_starknet:
 	cairo-compile cairo_programs/contracts.cairo --output cairo_programs/contracts.json && \
 	starknet-compile starknet_programs/fibonacci.cairo > starknet_programs/fibonacci.json && \
 	starknet-compile starknet_programs/account_without_validation.cairo  --account_contract > starknet_programs/account_without_validation.json && \
 	starknet-compile starknet_programs/storage.cairo > starknet_programs/storage.json 
-=======
+
+clean:
+	rm cairo_programs/*json
 	-rm -rf starknet-venv/
 	-rm -f cairo_programs/*.json
 	-rm -f tests/*.json
->>>>>>> ecdf2a12
 
 clippy:
 	cargo clippy --all-targets -- -D warnings
