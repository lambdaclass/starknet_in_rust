--- conflicted
+++ resolved
@@ -60,13 +60,9 @@
 
 deps: check-python-version 
 	cargo install flamegraph --version 0.6.2
-<<<<<<< HEAD
-	python3.9 -m venv starknet-venv
-=======
 	cargo install cargo-llvm-cov --version 0.5.14
 	rustup toolchain install nightly
-	python3 -m venv starknet-venv
->>>>>>> 50ce2326
+	python3.9 -m venv starknet-venv
 	. starknet-venv/bin/activate && $(MAKE) deps-venv
 
 clean:
