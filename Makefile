.PHONY: build check clean clippy compile-cairo compile-starknet coverage deps test heaptrack check-python-version compile-abi


OS := $(shell uname)
ifeq ($(OS), Darwin)
	CFLAGS  += -I/opt/homebrew/opt/gmp/include
	LDFLAGS += -L/opt/homebrew/opt/gmp/lib
endif


CAIRO_SOURCES=$(wildcard cairo_programs/*.cairo)
CAIRO_TARGETS=$(patsubst %.cairo,%.json,$(CAIRO_SOURCES))

STARKNET_SOURCES=$(wildcard starknet_programs/*.cairo)
STARKNET_TARGETS=$(patsubst %.cairo,%.json,$(STARKNET_SOURCES))

BUILTIN_SOURCES=$(wildcard starknet_programs/*.cairo)
BUILTIN_TARGETS=$(patsubst %.cairo,%.json,$(BUILTIN_SOURCES))


#
# VENV rules.
#

deps-venv:
	pip install \
		fastecdsa \
		typeguard==2.13.0 \
		openzeppelin-cairo-contracts==0.6.1 \
		maturin \
		cairo-lang==0.10.3

compile-cairo: $(CAIRO_TARGETS)
compile-starknet: $(STARKNET_TARGETS)

cairo_programs/%.json: cairo_programs/%.cairo
	. starknet-venv/bin/activate && cd cairo_programs/ && cairo-compile $(shell grep "^// @compile-flags += .*$$" $< | cut -c 22-) ../$< --output ../$@ || rm ../$@

starknet_programs/%.json: starknet_programs/%.cairo
	. starknet-venv/bin/activate && cd starknet_programs/ && starknet-compile $(shell grep "^// @compile-flags += .*$$" $< | cut -c 22-) ../$< --output ../$@ || rm ../$@
# Compiles .cairo files into .json files. if the command fails, then it removes all of the .json files

#
# Normal rules.
#

compile-abi:
	. starknet-venv/bin/activate && cd starknet_programs/ && starknet-compile fibonacci.cairo \
		--output fibonacci_compiled.json \
		--abi fibonacci_abi.json
# This abi file is used for the `test_read_abi` test in contract_abi.rs

build: compile-cairo compile-starknet
	cargo build --release --all

check: compile-cairo compile-starknet
	cargo check --all

deps: check-python-version 
	cargo install cargo-tarpaulin --version 0.23.1
	cargo install flamegraph --version 0.6.2
	python3 -m venv starknet-venv
	. starknet-venv/bin/activate && $(MAKE) deps-venv

clean:
	-rm -rf starknet-venv/
	-rm -f cairo_programs/*.json
	-rm -f starknet_programs/*.json
	-rm -f tests/*.json

clippy: compile-cairo compile-starknet
	cargo clippy --all --all-targets -- -D warnings

test: compile-cairo compile-starknet compile-abi
	cargo test

test-py: compile-cairo compile-starknet
	. starknet-venv/bin/activate && cargo test -p starknet-rs-py --no-default-features --features embedded-python

coverage: compile-cairo compile-starknet compile-abi
	cargo tarpaulin
	-rm -f default.profraw

heaptrack:
	./scripts/heaptrack.sh

flamegraph: compile-cairo compile-starknet
	CARGO_PROFILE_RELEASE_DEBUG=true cargo flamegraph --root --bench internals
<<<<<<< HEAD

benchmark: compile-cairo compile-starknet
	cargo build --release --all-targets
	./scripts/bench-invoke.sh
	./scripts/bench-deploy-invoke.sh
	./scripts/bench-fibonacci.sh
	./scripts/bench-deploy.sh
=======
>>>>>>> 424ede7a
<|MERGE_RESOLUTION|>--- conflicted
+++ resolved
@@ -34,10 +34,10 @@
 compile-starknet: $(STARKNET_TARGETS)
 
 cairo_programs/%.json: cairo_programs/%.cairo
-	. starknet-venv/bin/activate && cd cairo_programs/ && cairo-compile $(shell grep "^// @compile-flags += .*$$" $< | cut -c 22-) ../$< --output ../$@ || rm ../$@
+	cd cairo_programs/ && cairo-compile $(shell grep "^// @compile-flags += .*$$" $< | cut -c 22-) ../$< --output ../$@ || rm ../$@
 
 starknet_programs/%.json: starknet_programs/%.cairo
-	. starknet-venv/bin/activate && cd starknet_programs/ && starknet-compile $(shell grep "^// @compile-flags += .*$$" $< | cut -c 22-) ../$< --output ../$@ || rm ../$@
+	cd starknet_programs/ && starknet-compile $(shell grep "^// @compile-flags += .*$$" $< | cut -c 22-) ../$< --output ../$@ || rm ../$@
 # Compiles .cairo files into .json files. if the command fails, then it removes all of the .json files
 
 #
@@ -45,7 +45,7 @@
 #
 
 compile-abi:
-	. starknet-venv/bin/activate && cd starknet_programs/ && starknet-compile fibonacci.cairo \
+	cd starknet_programs/ && starknet-compile fibonacci.cairo \
 		--output fibonacci_compiled.json \
 		--abi fibonacci_abi.json
 # This abi file is used for the `test_read_abi` test in contract_abi.rs
@@ -86,13 +86,10 @@
 
 flamegraph: compile-cairo compile-starknet
 	CARGO_PROFILE_RELEASE_DEBUG=true cargo flamegraph --root --bench internals
-<<<<<<< HEAD
 
 benchmark: compile-cairo compile-starknet
 	cargo build --release --all-targets
 	./scripts/bench-invoke.sh
 	./scripts/bench-deploy-invoke.sh
 	./scripts/bench-fibonacci.sh
-	./scripts/bench-deploy.sh
-=======
->>>>>>> 424ede7a
+	./scripts/bench-deploy.sh