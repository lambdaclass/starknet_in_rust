#![cfg(all(feature = "cairo-native", not(feature = "cairo_1_tests")))]

use crate::CallType::Call;
use cairo_lang_starknet::casm_contract_class::CasmContractEntryPoints;
use cairo_lang_starknet::contract_class::ContractClass;
use cairo_lang_starknet::contract_class::ContractEntryPoints;
use cairo_native::cache::ProgramCache;
use cairo_native::context::NativeContext;
use cairo_vm::felt::Felt252;
use num_bigint::BigUint;
use num_traits::{Num, One, Zero};
use pretty_assertions_sorted::{assert_eq, assert_eq_sorted};
#[cfg(feature = "cairo-native")]
use starknet_api::hash::StarkHash;
use starknet_in_rust::definitions::block_context::BlockContext;
use starknet_in_rust::execution::{Event, OrderedEvent};
use starknet_in_rust::hash_utils::calculate_contract_address;
use starknet_in_rust::services::api::contract_classes::compiled_class::CompiledClass;
use starknet_in_rust::state::state_api::State;
use starknet_in_rust::CasmContractClass;
use starknet_in_rust::EntryPointType::{self, External};
use starknet_in_rust::{
    definitions::constants::TRANSACTION_VERSION,
    execution::{
        execution_entry_point::ExecutionEntryPoint, CallInfo, CallType, TransactionExecutionContext,
    },
    state::cached_state::CachedState,
    state::{in_memory_state_reader::InMemoryStateReader, ExecutionResourcesManager},
    utils::{Address, ClassHash},
};
use std::cell::RefCell;
use std::collections::HashMap;
use std::collections::HashSet;
use std::rc::Rc;
use std::sync::Arc;

fn insert_sierra_class_into_cache(
    contract_class_cache: &mut HashMap<ClassHash, CompiledClass>,
    class_hash: ClassHash,
    sierra_class: ContractClass,
) {
    let sierra_program = sierra_class.extract_sierra_program().unwrap();
    let entry_points = sierra_class.entry_points_by_type;
    contract_class_cache.insert(
        class_hash,
        CompiledClass::Sierra(Arc::new((sierra_program, entry_points))),
    );
}

#[test]
#[cfg(feature = "cairo-native")]
fn get_block_hash_test() {
    use starknet_in_rust::utils::felt_to_hash;

    let sierra_contract_class: cairo_lang_starknet::contract_class::ContractClass =
        serde_json::from_str(
            std::fs::read_to_string("starknet_programs/cairo2/get_block_hash_basic.sierra")
                .unwrap()
                .as_str(),
        )
        .unwrap();

    let casm_data = include_bytes!("../starknet_programs/cairo2/get_block_hash_basic.casm");
    let casm_contract_class: CasmContractClass = serde_json::from_slice(casm_data).unwrap();

    let native_entrypoints = sierra_contract_class.clone().entry_points_by_type;
    let native_external_selector = &native_entrypoints.external.get(0).unwrap().selector;

    let casm_entrypoints = casm_contract_class.clone().entry_points_by_type;
    let casm_external_selector = &casm_entrypoints.external.get(0).unwrap().selector;

    // Create state reader with class hash data
    let mut contract_class_cache = HashMap::new();

    let native_class_hash: ClassHash = [1; 32];
    let casm_class_hash: ClassHash = [2; 32];
    let caller_address = Address(1.into());

    insert_sierra_class_into_cache(
        &mut contract_class_cache,
        native_class_hash,
        sierra_contract_class,
    );

    contract_class_cache.insert(
        casm_class_hash,
        CompiledClass::Casm(Arc::new(casm_contract_class)),
    );

    let mut state_reader = InMemoryStateReader::default();
    let nonce = Felt252::zero();

    state_reader
        .address_to_class_hash_mut()
        .insert(caller_address.clone(), casm_class_hash);
    state_reader
        .address_to_nonce_mut()
        .insert(caller_address.clone(), nonce);

    // Create state from the state_reader and contract cache.
    let state_reader = Arc::new(state_reader);
    let mut state_vm = CachedState::new(state_reader.clone(), contract_class_cache.clone());

    state_vm.cache_mut().storage_initial_values_mut().insert(
        (Address(1.into()), felt_to_hash(&Felt252::from(10))),
        Felt252::from_bytes_be(StarkHash::new([5; 32]).unwrap().bytes()),
    );
    let mut state_native = CachedState::new(state_reader, contract_class_cache);
    state_native
        .cache_mut()
        .storage_initial_values_mut()
        .insert(
            (Address(1.into()), felt_to_hash(&Felt252::from(10))),
            Felt252::from_bytes_be(StarkHash::new([5; 32]).unwrap().bytes()),
        );

    // block number
    let calldata = [10.into()].to_vec();

    let native_result = execute(
        &mut state_native,
        &caller_address,
        &caller_address,
        native_external_selector,
        &calldata,
        EntryPointType::External,
        &native_class_hash,
    );

    let vm_result = execute(
        &mut state_vm,
        &caller_address,
        &caller_address,
        casm_external_selector,
        &calldata,
        EntryPointType::External,
        &casm_class_hash,
    );

    assert_eq!(vm_result.caller_address, caller_address);
    assert_eq!(vm_result.call_type, Some(CallType::Delegate));
    assert_eq!(vm_result.contract_address, caller_address);
    assert_eq!(
        vm_result.entry_point_selector,
        Some(Felt252::new(casm_external_selector))
    );
    assert_eq!(vm_result.entry_point_type, Some(EntryPointType::External));
    assert_eq!(vm_result.calldata, calldata);
    assert!(!vm_result.failure_flag);
    assert_eq!(
        vm_result.retdata,
        [Felt252::from_bytes_be(
            StarkHash::new([5; 32]).unwrap().bytes()
        )]
        .to_vec()
    );
    assert_eq!(vm_result.class_hash, Some(casm_class_hash));

    assert_eq!(native_result.caller_address, caller_address);
    assert_eq!(native_result.call_type, Some(CallType::Delegate));
    assert_eq!(native_result.contract_address, caller_address);
    assert_eq!(
        native_result.entry_point_selector,
        Some(Felt252::new(native_external_selector))
    );
    assert_eq!(
        native_result.entry_point_type,
        Some(EntryPointType::External)
    );
    assert_eq!(native_result.calldata, calldata);
    assert!(!native_result.failure_flag);
    assert_eq!(
        native_result.retdata,
        [Felt252::from_bytes_be(
            StarkHash::new([5; 32]).unwrap().bytes()
        )]
        .to_vec()
    );
    assert_eq!(native_result.execution_resources, None);
    assert_eq!(native_result.class_hash, Some(native_class_hash));
    assert_eq!(native_result.gas_consumed, vm_result.gas_consumed);

    assert_eq!(vm_result.events, native_result.events);
    assert_eq!(
        vm_result.accessed_storage_keys,
        native_result.accessed_storage_keys
    );
    assert_eq!(vm_result.l2_to_l1_messages, native_result.l2_to_l1_messages);
}

#[test]
fn integration_test_erc20() {
    let sierra_contract_class: cairo_lang_starknet::contract_class::ContractClass =
        serde_json::from_str(
            std::fs::read_to_string("starknet_programs/cairo2/erc20.sierra")
                .unwrap()
                .as_str(),
        )
        .unwrap();

    let casm_data = include_bytes!("../starknet_programs/cairo2/erc20.casm");
    let casm_contract_class: CasmContractClass = serde_json::from_slice(casm_data).unwrap();

    let native_entrypoints = sierra_contract_class.clone().entry_points_by_type;
    let native_constructor_selector = &native_entrypoints.constructor.get(0).unwrap().selector;

    let casm_entrypoints = casm_contract_class.clone().entry_points_by_type;
    let casm_constructor_selector = &casm_entrypoints.constructor.get(0).unwrap().selector;

    // Create state reader with class hash data
    let mut contract_class_cache = HashMap::new();

    static NATIVE_CLASS_HASH: ClassHash = [1; 32];
    static CASM_CLASS_HASH: ClassHash = [2; 32];

    let caller_address = Address(123456789.into());

    insert_sierra_class_into_cache(
        &mut contract_class_cache,
        NATIVE_CLASS_HASH,
        sierra_contract_class,
    );
    contract_class_cache.insert(
        CASM_CLASS_HASH,
        CompiledClass::Casm(Arc::new(casm_contract_class)),
    );
    let mut state_reader = InMemoryStateReader::default();
    let nonce = Felt252::zero();

    state_reader
        .address_to_class_hash_mut()
        .insert(caller_address.clone(), CASM_CLASS_HASH);
    state_reader
        .address_to_nonce_mut()
        .insert(caller_address.clone(), nonce);

    // Create state from the state_reader and contract cache.
    let state_reader = Arc::new(state_reader);
    let mut state_vm = CachedState::new(state_reader.clone(), contract_class_cache.clone());

    let mut state_native = CachedState::new(state_reader, contract_class_cache);
    let native_context = NativeContext::new();
    let program_cache = Rc::new(RefCell::new(ProgramCache::new(&native_context)));

    /*
        1 recipient
        2 name
        3 decimals
        4 initial_supply
        5 symbol
    */
    let calldata = [
        caller_address.0.clone(),
        2.into(),
        3.into(),
        4.into(),
        5.into(),
    ]
    .to_vec();

    let vm_result = execute(
        &mut state_vm,
        &caller_address,
        &caller_address,
        casm_constructor_selector,
        &calldata,
        EntryPointType::Constructor,
        &CASM_CLASS_HASH,
        program_cache.clone(),
    );

    let native_result = execute(
        &mut state_native,
        &caller_address,
        &caller_address,
        native_constructor_selector,
        &calldata,
        EntryPointType::Constructor,
        &NATIVE_CLASS_HASH,
        program_cache.clone(),
    );

    assert_eq!(vm_result.caller_address, caller_address);
    assert_eq!(vm_result.call_type, Some(CallType::Delegate));
    assert_eq!(vm_result.contract_address, caller_address);
    assert_eq!(
        vm_result.entry_point_selector,
        Some(Felt252::new(casm_constructor_selector))
    );
    assert_eq!(
        vm_result.entry_point_type,
        Some(EntryPointType::Constructor)
    );
    assert_eq!(vm_result.calldata, calldata);
    assert!(!vm_result.failure_flag);
    assert_eq!(vm_result.retdata, [].to_vec());
    assert_eq!(vm_result.class_hash, Some(CASM_CLASS_HASH));

    assert_eq!(native_result.caller_address, caller_address);
    assert_eq!(native_result.call_type, Some(CallType::Delegate));
    assert_eq!(native_result.contract_address, caller_address);
    assert_eq!(
        native_result.entry_point_selector,
        Some(Felt252::new(native_constructor_selector))
    );
    assert_eq!(
        native_result.entry_point_type,
        Some(EntryPointType::Constructor)
    );
    assert_eq!(native_result.calldata, calldata);
    assert!(!native_result.failure_flag);
    assert_eq!(native_result.retdata, [].to_vec());
    assert_eq!(native_result.execution_resources, None);
    assert_eq!(native_result.class_hash, Some(NATIVE_CLASS_HASH));
<<<<<<< HEAD
    assert_eq!(native_result.gas_consumed, 0);
=======
>>>>>>> 33d6aff6

    assert_eq!(vm_result.events, native_result.events);
    assert_eq!(
        vm_result.accessed_storage_keys,
        native_result.accessed_storage_keys
    );
    assert_eq!(vm_result.l2_to_l1_messages, native_result.l2_to_l1_messages);
    assert_eq!(vm_result.gas_consumed, native_result.gas_consumed);

    #[allow(clippy::too_many_arguments)]
    fn compare_results(
        state_vm: &mut CachedState<InMemoryStateReader>,
        state_native: &mut CachedState<InMemoryStateReader>,
        selector_idx: usize,
        native_entrypoints: &ContractEntryPoints,
        casm_entrypoints: &CasmContractEntryPoints,
        calldata: &[Felt252],
        caller_address: &Address,
<<<<<<< HEAD
        program_cache: Rc<RefCell<ProgramCache<'_, ClassHash>>>,
=======
        debug_name: &str,
>>>>>>> 33d6aff6
    ) {
        let native_selector = &native_entrypoints
            .external
            .get(selector_idx)
            .unwrap()
            .selector;
        let casm_selector = &casm_entrypoints
            .external
            .get(selector_idx)
            .unwrap()
            .selector;

        let vm_result = execute(
            state_vm,
            caller_address,
            caller_address,
            casm_selector,
            calldata,
            EntryPointType::External,
            &CASM_CLASS_HASH,
            program_cache.clone(),
        );

        let native_result = execute(
            state_native,
            caller_address,
            caller_address,
            native_selector,
            calldata,
            EntryPointType::External,
            &NATIVE_CLASS_HASH,
            program_cache.clone(),
        );

        assert_eq!(vm_result.failure_flag, native_result.failure_flag);
        assert_eq!(vm_result.retdata, native_result.retdata);
        assert_eq!(vm_result.events, native_result.events);
        assert_eq!(
            vm_result.accessed_storage_keys,
            native_result.accessed_storage_keys
        );
        assert_eq!(vm_result.l2_to_l1_messages, native_result.l2_to_l1_messages);

        assert_eq!(
            vm_result.gas_consumed, native_result.gas_consumed,
            "gas consumed mismatch for {debug_name}",
        );
    }

    // --------------- GET TOTAL SUPPLY -----------------

    compare_results(
        &mut state_vm,
        &mut state_native,
        5,
        &native_entrypoints,
        &casm_entrypoints,
        &[],
        &caller_address,
<<<<<<< HEAD
        program_cache.clone(),
=======
        "get total supply 1",
>>>>>>> 33d6aff6
    );

    // ---------------- GET DECIMALS ----------------------

    compare_results(
        &mut state_vm,
        &mut state_native,
        1,
        &native_entrypoints,
        &casm_entrypoints,
        &[],
        &caller_address,
<<<<<<< HEAD
        program_cache.clone(),
=======
        "get decimals 1",
>>>>>>> 33d6aff6
    );

    // ---------------- GET NAME ----------------------

    compare_results(
        &mut state_vm,
        &mut state_native,
        6,
        &native_entrypoints,
        &casm_entrypoints,
        &[],
        &caller_address,
<<<<<<< HEAD
        program_cache.clone(),
=======
        "get name",
>>>>>>> 33d6aff6
    );

    // // ---------------- GET SYMBOL ----------------------

    compare_results(
        &mut state_vm,
        &mut state_native,
        7,
        &native_entrypoints,
        &casm_entrypoints,
        &[],
        &caller_address,
<<<<<<< HEAD
        program_cache.clone(),
=======
        "get symbol",
>>>>>>> 33d6aff6
    );

    // ---------------- GET BALANCE OF CALLER ----------------------

    compare_results(
        &mut state_vm,
        &mut state_native,
        8,
        &native_entrypoints,
        &casm_entrypoints,
        &[caller_address.0.clone()],
        &caller_address,
<<<<<<< HEAD
        program_cache.clone(),
=======
        "get balance of caller",
>>>>>>> 33d6aff6
    );

    // // ---------------- ALLOWANCE OF ADDRESS 1 ----------------------

    compare_results(
        &mut state_vm,
        &mut state_native,
        3,
        &native_entrypoints,
        &casm_entrypoints,
        &[caller_address.0.clone(), 1.into()],
        &caller_address,
<<<<<<< HEAD
        program_cache.clone(),
=======
        "get allowance of address 1",
>>>>>>> 33d6aff6
    );

    // // ---------------- INCREASE ALLOWANCE OF ADDRESS 1 by 10_000 ----------------------

    compare_results(
        &mut state_vm,
        &mut state_native,
        2,
        &native_entrypoints,
        &casm_entrypoints,
        &[1.into(), 10_000.into()],
        &caller_address,
<<<<<<< HEAD
        program_cache.clone(),
=======
        "increase allowance of address 1 by 10000",
>>>>>>> 33d6aff6
    );

    // ---------------- ALLOWANCE OF ADDRESS 1 ----------------------

    // Checking again because allowance changed with previous call.
    compare_results(
        &mut state_vm,
        &mut state_native,
        3,
        &native_entrypoints,
        &casm_entrypoints,
        &[caller_address.0.clone(), 1.into()],
        &caller_address,
<<<<<<< HEAD
        program_cache.clone(),
=======
        "allowance of address 1 part 2",
>>>>>>> 33d6aff6
    );

    // ---------------- APPROVE ADDRESS 1 TO MAKE TRANSFERS ON BEHALF OF THE CALLER ----------------------

    compare_results(
        &mut state_vm,
        &mut state_native,
        4,
        &native_entrypoints,
        &casm_entrypoints,
        &[1.into(), 5000.into()],
        &caller_address,
<<<<<<< HEAD
        program_cache.clone(),
=======
        "approve address 1 to make transfers",
>>>>>>> 33d6aff6
    );

    // ---------------- TRANSFER 3 TOKENS FROM CALLER TO ADDRESS 2 ---------

    compare_results(
        &mut state_vm,
        &mut state_native,
        0,
        &native_entrypoints,
        &casm_entrypoints,
        &[2.into(), 3.into()],
        &caller_address,
<<<<<<< HEAD
        program_cache.clone(),
=======
        "transfer 3 tokens",
>>>>>>> 33d6aff6
    );

    // // ---------------- GET BALANCE OF CALLER ----------------------

    compare_results(
        &mut state_vm,
        &mut state_native,
        8,
        &native_entrypoints,
        &casm_entrypoints,
        &[caller_address.0.clone()],
        &caller_address,
<<<<<<< HEAD
        program_cache.clone(),
=======
        "GET BALANCE OF CALLER",
>>>>>>> 33d6aff6
    );

    // // ---------------- GET BALANCE OF ADDRESS 2 ----------------------

    compare_results(
        &mut state_vm,
        &mut state_native,
        8,
        &native_entrypoints,
        &casm_entrypoints,
        &[2.into()],
        &caller_address,
<<<<<<< HEAD
        program_cache.clone(),
=======
        "GET BALANCE OF ADDRESS 2",
>>>>>>> 33d6aff6
    );

    // // ---------------- TRANSFER 1 TOKEN FROM CALLER TO ADDRESS 2, CALLED FROM ADDRESS 1 ----------------------

    compare_results(
        &mut state_vm,
        &mut state_native,
        9,
        &native_entrypoints,
        &casm_entrypoints,
        &[1.into(), 2.into(), 1.into()],
        &caller_address,
<<<<<<< HEAD
        program_cache.clone(),
=======
        "TRANSFER 1 TOKEN FROM CALLER TO ADDRESS 2, CALLED FROM ADDRESS 1",
>>>>>>> 33d6aff6
    );

    // // ---------------- GET BALANCE OF ADDRESS 2 ----------------------

    compare_results(
        &mut state_vm,
        &mut state_native,
        8,
        &native_entrypoints,
        &casm_entrypoints,
        &[2.into()],
        &caller_address,
<<<<<<< HEAD
        program_cache.clone(),
=======
        "GET BALANCE OF ADDRESS 2 part 2",
>>>>>>> 33d6aff6
    );

    // // ---------------- GET BALANCE OF CALLER ----------------------

    compare_results(
        &mut state_vm,
        &mut state_native,
        8,
        &native_entrypoints,
        &casm_entrypoints,
        &[caller_address.0.clone()],
        &caller_address,
<<<<<<< HEAD
        program_cache.clone(),
=======
        "GET BALANCE OF CALLER last",
>>>>>>> 33d6aff6
    );
}

#[test]
fn call_contract_test() {
    // Caller contract
    let caller_contract_class: cairo_lang_starknet::contract_class::ContractClass =
        serde_json::from_str(
            std::fs::read_to_string("starknet_programs/cairo2/caller.sierra")
                .unwrap()
                .as_str(),
        )
        .unwrap();

    // Callee contract
    let callee_contract_class: cairo_lang_starknet::contract_class::ContractClass =
        serde_json::from_str(
            std::fs::read_to_string("starknet_programs/cairo2/callee.sierra")
                .unwrap()
                .as_str(),
        )
        .unwrap();

    // Caller contract entrypoints
    let caller_entrypoints = caller_contract_class.clone().entry_points_by_type;
    let call_contract_selector = &caller_entrypoints.external.get(0).unwrap().selector;

    // Callee contract entrypoints
    let callee_entrypoints = callee_contract_class.clone().entry_points_by_type;
    let fn_selector = &callee_entrypoints.external.get(0).unwrap().selector;

    // Create state reader with class hash data
    let mut contract_class_cache = HashMap::new();

    // Caller contract data
    let caller_address = Address(1111.into());
    let caller_class_hash: ClassHash = [1; 32];
    let caller_nonce = Felt252::zero();

    // Callee contract data
    let callee_address = Address(1112.into());
    let callee_class_hash: ClassHash = [2; 32];
    let callee_nonce = Felt252::zero();

    insert_sierra_class_into_cache(
        &mut contract_class_cache,
        caller_class_hash,
        caller_contract_class,
    );

    insert_sierra_class_into_cache(
        &mut contract_class_cache,
        callee_class_hash,
        callee_contract_class,
    );

    let mut state_reader = InMemoryStateReader::default();

    // Insert caller contract info into state reader
    state_reader
        .address_to_class_hash_mut()
        .insert(caller_address.clone(), caller_class_hash);
    state_reader
        .address_to_nonce_mut()
        .insert(caller_address.clone(), caller_nonce);

    // Insert callee contract info into state reader
    state_reader
        .address_to_class_hash_mut()
        .insert(callee_address.clone(), callee_class_hash);
    state_reader
        .address_to_nonce_mut()
        .insert(callee_address.clone(), callee_nonce);

    // Create state from the state_reader and contract cache.
    let mut state = CachedState::new(Arc::new(state_reader), contract_class_cache);

    let calldata = [fn_selector.into()].to_vec();

    let native_context = NativeContext::new();
    let program_cache = Rc::new(RefCell::new(ProgramCache::new(&native_context)));

    let result = execute(
        &mut state,
        &caller_address,
        &callee_address,
        call_contract_selector,
        &calldata,
        EntryPointType::External,
        &caller_class_hash,
        program_cache,
    );

    assert_eq!(result.retdata, [Felt252::new(44)]);
}

#[test]
fn call_echo_contract_test() {
    // Caller contract
    let caller_contract_class: cairo_lang_starknet::contract_class::ContractClass =
        serde_json::from_str(
            std::fs::read_to_string("starknet_programs/cairo2/echo_caller.sierra")
                .unwrap()
                .as_str(),
        )
        .unwrap();

    // Callee contract
    let callee_contract_class: cairo_lang_starknet::contract_class::ContractClass =
        serde_json::from_str(
            std::fs::read_to_string("starknet_programs/cairo2/echo.sierra")
                .unwrap()
                .as_str(),
        )
        .unwrap();

    // Caller contract entrypoints
    let caller_entrypoints = caller_contract_class.clone().entry_points_by_type;
    let call_contract_selector = &caller_entrypoints.external.get(0).unwrap().selector;

    // Callee contract entrypoints
    let callee_entrypoints = callee_contract_class.clone().entry_points_by_type;
    let fn_selector = &callee_entrypoints.external.get(0).unwrap().selector;

    // Create state reader with class hash data
    let mut contract_class_cache = HashMap::new();

    // Caller contract data
    let caller_address = Address(1111.into());
    let caller_class_hash: ClassHash = [1; 32];
    let caller_nonce = Felt252::zero();

    // Callee contract data
    let callee_address = Address(1112.into());
    let callee_class_hash: ClassHash = [2; 32];
    let callee_nonce = Felt252::zero();

    insert_sierra_class_into_cache(
        &mut contract_class_cache,
        caller_class_hash,
        caller_contract_class,
    );

    insert_sierra_class_into_cache(
        &mut contract_class_cache,
        callee_class_hash,
        callee_contract_class,
    );

    let mut state_reader = InMemoryStateReader::default();

    // Insert caller contract info into state reader
    state_reader
        .address_to_class_hash_mut()
        .insert(caller_address.clone(), caller_class_hash);
    state_reader
        .address_to_nonce_mut()
        .insert(caller_address.clone(), caller_nonce);

    // Insert callee contract info into state reader
    state_reader
        .address_to_class_hash_mut()
        .insert(callee_address.clone(), callee_class_hash);
    state_reader
        .address_to_nonce_mut()
        .insert(callee_address.clone(), callee_nonce);

    // Create state from the state_reader and contract cache.
    let mut state = CachedState::new(Arc::new(state_reader), contract_class_cache);

    let native_context = NativeContext::new();
    let program_cache = Rc::new(RefCell::new(ProgramCache::new(&native_context)));

    let calldata = [fn_selector.into(), 99999999.into()].to_vec();
    let result = execute(
        &mut state,
        &caller_address,
        &callee_address,
        call_contract_selector,
        &calldata,
        EntryPointType::External,
        &caller_class_hash,
        program_cache,
    );

    assert_eq!(result.retdata, [Felt252::new(99999999)]);
    assert_eq!(result.gas_consumed, 89110);
}

#[test]
#[cfg(feature = "cairo-native")]
fn call_events_contract_test() {
    // Caller contract
    let caller_contract_class: cairo_lang_starknet::contract_class::ContractClass =
        serde_json::from_str(
            std::fs::read_to_string("starknet_programs/cairo2/caller.sierra")
                .unwrap()
                .as_str(),
        )
        .unwrap();

    // Callee contract
    let callee_contract_class: cairo_lang_starknet::contract_class::ContractClass =
        serde_json::from_str(
            std::fs::read_to_string("starknet_programs/cairo2/event_emitter.sierra")
                .unwrap()
                .as_str(),
        )
        .unwrap();

    // Caller contract entrypoints
    let caller_entrypoints = caller_contract_class.clone().entry_points_by_type;
    let call_contract_selector = &caller_entrypoints.external.get(0).unwrap().selector;

    // Event emmitter contract entrypoints
    let callee_entrypoints = callee_contract_class.clone().entry_points_by_type;
    let fn_selector = &callee_entrypoints.external.get(0).unwrap().selector;

    // Create state reader with class hash data
    let mut contract_class_cache = HashMap::new();

    // Caller contract data
    let caller_address = Address(1111.into());
    let caller_class_hash: ClassHash = [1; 32];
    let caller_nonce = Felt252::zero();

    // Callee contract data
    let callee_address = Address(1112.into());
    let callee_class_hash: ClassHash = [2; 32];
    let callee_nonce = Felt252::zero();

    insert_sierra_class_into_cache(
        &mut contract_class_cache,
        caller_class_hash,
        caller_contract_class,
    );

    insert_sierra_class_into_cache(
        &mut contract_class_cache,
        callee_class_hash,
        callee_contract_class,
    );

    let mut state_reader = InMemoryStateReader::default();

    // Insert caller contract info into state reader
    state_reader
        .address_to_class_hash_mut()
        .insert(caller_address.clone(), caller_class_hash);
    state_reader
        .address_to_nonce_mut()
        .insert(caller_address.clone(), caller_nonce);

    // Insert callee contract info into state reader
    state_reader
        .address_to_class_hash_mut()
        .insert(callee_address.clone(), callee_class_hash);
    state_reader
        .address_to_nonce_mut()
        .insert(callee_address.clone(), callee_nonce);

    // Create state from the state_reader and contract cache.
    let mut state = CachedState::new(Arc::new(state_reader), contract_class_cache);

<<<<<<< HEAD
    let native_context = NativeContext::new();
    let program_cache = Rc::new(RefCell::new(ProgramCache::new(&native_context)));

    let calldata = [fn_selector.into()].to_vec();
=======
    let calldata: Vec<Felt252> = [fn_selector.into()].to_vec();
>>>>>>> 33d6aff6
    let result = execute(
        &mut state,
        &caller_address,
        &callee_address,
        call_contract_selector,
        &calldata,
        EntryPointType::External,
        &caller_class_hash,
        program_cache,
    );

    let internal_call = CallInfo {
        caller_address: Address(1111.into()),
        call_type: Some(Call),
        contract_address: Address(1112.into()),
        code_address: None,
        class_hash: Some([
            2, 2, 2, 2, 2, 2, 2, 2, 2, 2, 2, 2, 2, 2, 2, 2, 2, 2, 2, 2, 2, 2, 2, 2, 2, 2, 2, 2, 2,
            2, 2, 2,
        ]),
        entry_point_selector: Some(fn_selector.into()),
        entry_point_type: Some(External),
        calldata: Vec::new(),
        retdata: vec![1234.into()],
        execution_resources: None,
        events: vec![OrderedEvent {
            order: 0,
            keys: vec![110.into()],
            data: vec![1.into()],
        }],
        l2_to_l1_messages: Vec::new(),
        storage_read_values: Vec::new(),
        accessed_storage_keys: HashSet::new(),
        internal_calls: Vec::new(),
<<<<<<< HEAD
        gas_consumed: 0,
=======
        gas_consumed: 9640,
>>>>>>> 33d6aff6
        failure_flag: false,
    };

    let event = Event {
        from_address: Address(1112.into()),
        keys: vec![110.into()],
        data: vec![1.into()],
    };

    assert_eq!(result.retdata, [1234.into()]);
    assert_eq!(result.events, []);
    assert_eq_sorted!(result.internal_calls, [internal_call]);

    let sorted_events = result.get_sorted_events().unwrap();
    assert_eq!(sorted_events, vec![event]);
}

<<<<<<< HEAD
#[allow(clippy::too_many_arguments)]
fn execute(
    state: &mut CachedState<InMemoryStateReader>,
    caller_address: &Address,
    callee_address: &Address,
    selector: &BigUint,
    calldata: &[Felt252],
    entrypoint_type: EntryPointType,
    class_hash: &ClassHash,
    program_cache: Rc<RefCell<ProgramCache<'_, ClassHash>>>,
) -> CallInfo {
    let exec_entry_point = ExecutionEntryPoint::new(
        (*callee_address).clone(),
        calldata.to_vec(),
        Felt252::new(selector),
        (*caller_address).clone(),
        entrypoint_type,
        Some(CallType::Delegate),
        Some(*class_hash),
        u64::MAX.into(), // gas is u64 in cairo-native and sierra
    );
=======
#[test]
fn replace_class_test() {
    //  Create program and entry point types for contract class
    let contract_class_a: cairo_lang_starknet::contract_class::ContractClass =
        serde_json::from_str(
            std::fs::read_to_string("starknet_programs/cairo2/get_number_a.sierra")
                .unwrap()
                .as_str(),
        )
        .unwrap();
    let casm_data = include_bytes!("../starknet_programs/cairo2/get_number_a.casm");
    let casm_contract_class: CasmContractClass = serde_json::from_slice(casm_data).unwrap();
>>>>>>> 33d6aff6

    let entrypoints_a = contract_class_a.clone().entry_points_by_type;
    let replace_selector = &entrypoints_a.external.get(0).unwrap().selector;

    let casm_entrypoints = casm_contract_class.clone().entry_points_by_type;
    let casm_replace_selector = &casm_entrypoints.external.get(0).unwrap().selector;

    // Create state reader with class hash data
    let mut contract_class_cache = HashMap::new();

    let address = Address(1111.into());
    let casm_address = Address(2222.into());

    static CLASS_HASH_A: ClassHash = [1; 32];
    static CASM_CLASS_HASH_A: ClassHash = [2; 32];

    let nonce = Felt252::zero();

    insert_sierra_class_into_cache(&mut contract_class_cache, CLASS_HASH_A, contract_class_a);

    contract_class_cache.insert(
        CASM_CLASS_HASH_A,
        CompiledClass::Casm(Arc::new(casm_contract_class)),
    );
    let mut state_reader = InMemoryStateReader::default();
    state_reader
        .address_to_class_hash_mut()
        .insert(address.clone(), CLASS_HASH_A);
    state_reader
        .address_to_class_hash_mut()
        .insert(casm_address.clone(), CASM_CLASS_HASH_A);
    state_reader
        .address_to_nonce_mut()
        .insert(address.clone(), nonce);

<<<<<<< HEAD
    exec_entry_point
        .execute_with_native_cache(
            state,
            &block_context,
            &mut resources_manager,
            &mut tx_execution_context,
            false,
            block_context.invoke_tx_max_n_steps(),
            program_cache,
=======
    // Add get_number_b contract to the state (only its contract_class)
    let contract_class_b: cairo_lang_starknet::contract_class::ContractClass =
        serde_json::from_str(
            std::fs::read_to_string("starknet_programs/cairo2/get_number_b.sierra")
                .unwrap()
                .as_str(),
>>>>>>> 33d6aff6
        )
        .unwrap();
    let casm_data = include_bytes!("../starknet_programs/cairo2/get_number_b.casm");
    let casm_contract_class_b: CasmContractClass = serde_json::from_slice(casm_data).unwrap();

    static CLASS_HASH_B: ClassHash = [3; 32];
    static CASM_CLASS_HASH_B: ClassHash = [4; 32];

    insert_sierra_class_into_cache(
        &mut contract_class_cache,
        CLASS_HASH_B,
        contract_class_b.clone(),
    );

    contract_class_cache.insert(
        CASM_CLASS_HASH_B,
        CompiledClass::Casm(Arc::new(casm_contract_class_b.clone())),
    );

    // Create state from the state_reader and contract cache.
    let mut state = CachedState::new(Arc::new(state_reader.clone()), contract_class_cache.clone());
    let mut vm_state = CachedState::new(Arc::new(state_reader), contract_class_cache);

    // Run upgrade entrypoint and check that the storage was updated with the new contract class
    // Create an execution entry point
    let calldata = [Felt252::from_bytes_be(&CLASS_HASH_B)].to_vec();
    let caller_address = Address(0000.into());
    let entry_point_type = EntryPointType::External;
    let native_result = execute(
        &mut state,
        &caller_address,
        &address,
        replace_selector,
        &calldata,
        entry_point_type,
        &CLASS_HASH_A,
    );
    let calldata = [Felt252::from_bytes_be(&CASM_CLASS_HASH_B)].to_vec();
    let vm_result = execute(
        &mut vm_state,
        &caller_address,
        &casm_address,
        casm_replace_selector,
        &calldata,
        entry_point_type,
        &CASM_CLASS_HASH_A,
    );

    // Check that the class was indeed replaced in storage
    assert_eq!(state.get_class_hash_at(&address).unwrap(), CLASS_HASH_B);
    // Check that the class_hash_b leads to contract_class_b for soundness
    let sierra_program = contract_class_b.extract_sierra_program().unwrap();
    let entry_points = contract_class_b.entry_points_by_type;
    assert_eq!(
        state.get_contract_class(&CLASS_HASH_B).unwrap(),
        CompiledClass::Sierra(Arc::new((sierra_program, entry_points))),
    );

    // Check that the class was indeed replaced in storage
    assert_eq!(
        vm_state.get_class_hash_at(&casm_address).unwrap(),
        CASM_CLASS_HASH_B
    );
    // Check that the class_hash_b leads to contract_class_b for soundness
    assert_eq!(
        vm_state.get_contract_class(&CASM_CLASS_HASH_B).unwrap(),
        CompiledClass::Casm(Arc::new(casm_contract_class_b))
    );

    assert_eq!(native_result.retdata, vm_result.retdata);
    assert_eq!(native_result.events, vm_result.events);
    assert_eq!(
        native_result.accessed_storage_keys,
        vm_result.accessed_storage_keys
    );
    assert_eq!(native_result.l2_to_l1_messages, vm_result.l2_to_l1_messages);
    assert_eq!(native_result.gas_consumed, vm_result.gas_consumed);
    assert_eq!(native_result.failure_flag, vm_result.failure_flag);
    assert_eq_sorted!(native_result.internal_calls, vm_result.internal_calls);
    assert_eq!(native_result.class_hash.unwrap(), CLASS_HASH_A);
    assert_eq!(vm_result.class_hash.unwrap(), CASM_CLASS_HASH_A);
    assert_eq!(native_result.caller_address, caller_address);
    assert_eq!(vm_result.caller_address, caller_address);
    assert_eq!(native_result.call_type, vm_result.call_type);
    assert_eq!(native_result.contract_address, address);
    assert_eq!(vm_result.contract_address, casm_address);
    assert_eq!(native_result.code_address, vm_result.code_address);
    assert_eq!(
        native_result.entry_point_selector,
        vm_result.entry_point_selector
    );
    assert_eq!(native_result.entry_point_type, vm_result.entry_point_type);
}

#[test]
fn replace_class_contract_call() {
    fn compare_results(native_result: CallInfo, vm_result: CallInfo) {
        assert_eq!(vm_result.retdata, native_result.retdata);
        assert_eq!(vm_result.events, native_result.events);
        assert_eq!(
            vm_result.accessed_storage_keys,
            native_result.accessed_storage_keys
        );
        assert_eq!(vm_result.l2_to_l1_messages, native_result.l2_to_l1_messages);
        assert_eq!(vm_result.gas_consumed, native_result.gas_consumed);
        assert_eq!(vm_result.failure_flag, false);
        assert_eq!(native_result.failure_flag, false);
        assert_eq_sorted!(vm_result.internal_calls, native_result.internal_calls);
        assert_eq!(
            vm_result.accessed_storage_keys,
            native_result.accessed_storage_keys
        );
        assert_eq!(
            vm_result.storage_read_values,
            native_result.storage_read_values
        );
        assert_eq!(vm_result.class_hash, native_result.class_hash);
    }
    // Same execution than cairo_1_syscalls.rs test but comparing results to native execution.

    // SET GET_NUMBER_A
    // Add get_number_a.cairo to storage
    let program_data = include_bytes!("../starknet_programs/cairo2/get_number_a.casm");
    let casm_contract_class_a: CasmContractClass = serde_json::from_slice(program_data).unwrap();

    let sierra_class_a: cairo_lang_starknet::contract_class::ContractClass = serde_json::from_str(
        std::fs::read_to_string("starknet_programs/cairo2/get_number_a.sierra")
            .unwrap()
            .as_str(),
    )
    .unwrap();

    // Create state reader with class hash data
    let mut contract_class_cache = HashMap::new();
    let mut native_contract_class_cache = HashMap::new();

    let address = Address(Felt252::one());
    let class_hash_a: ClassHash = [1; 32];
    let nonce = Felt252::zero();

    contract_class_cache.insert(
        class_hash_a,
        CompiledClass::Casm(Arc::new(casm_contract_class_a)),
    );
    insert_sierra_class_into_cache(
        &mut native_contract_class_cache,
        class_hash_a,
        sierra_class_a,
    );

    let mut state_reader = InMemoryStateReader::default();
    state_reader
        .address_to_class_hash_mut()
        .insert(address.clone(), class_hash_a);
    state_reader
        .address_to_nonce_mut()
        .insert(address.clone(), nonce.clone());

    let mut native_state_reader = InMemoryStateReader::default();
    native_state_reader
        .address_to_class_hash_mut()
        .insert(address.clone(), class_hash_a);

    // SET GET_NUMBER_B

    // Add get_number_b contract to the state (only its contract_class)

    let program_data = include_bytes!("../starknet_programs/cairo2/get_number_b.casm");
    let contract_class_b: CasmContractClass = serde_json::from_slice(program_data).unwrap();

    let sierra_class_b: cairo_lang_starknet::contract_class::ContractClass = serde_json::from_str(
        std::fs::read_to_string("starknet_programs/cairo2/get_number_b.sierra")
            .unwrap()
            .as_str(),
    )
    .unwrap();
    let class_hash_b: ClassHash = [2; 32];

    contract_class_cache.insert(
        class_hash_b,
        CompiledClass::Casm(Arc::new(contract_class_b)),
    );
    insert_sierra_class_into_cache(
        &mut native_contract_class_cache,
        class_hash_b,
        sierra_class_b,
    );

    // SET GET_NUMBER_WRAPPER

    //  Create program and entry point types for contract class
    let program_data = include_bytes!("../starknet_programs/cairo2/get_number_wrapper.casm");
    let wrapper_contract_class: CasmContractClass = serde_json::from_slice(program_data).unwrap();
    let entrypoints = wrapper_contract_class.clone().entry_points_by_type;
    let get_number_entrypoint_selector = &entrypoints.external.get(1).unwrap().selector;
    let upgrade_entrypoint_selector: &BigUint = &entrypoints.external.get(0).unwrap().selector;

    let wrapper_sierra_class: cairo_lang_starknet::contract_class::ContractClass =
        serde_json::from_str(
            std::fs::read_to_string("starknet_programs/cairo2/get_number_wrapper.sierra")
                .unwrap()
                .as_str(),
        )
        .unwrap();
    let native_entrypoints = wrapper_sierra_class.clone().entry_points_by_type;

    let native_get_number_entrypoint_selector =
        &native_entrypoints.external.get(1).unwrap().selector;
    let native_upgrade_entrypoint_selector: &BigUint =
        &native_entrypoints.external.get(0).unwrap().selector;

    let wrapper_address = Address(Felt252::from(2));
    let wrapper_class_hash: ClassHash = [3; 32];

    contract_class_cache.insert(
        wrapper_class_hash,
        CompiledClass::Casm(Arc::new(wrapper_contract_class)),
    );
    insert_sierra_class_into_cache(
        &mut native_contract_class_cache,
        wrapper_class_hash,
        wrapper_sierra_class,
    );

    state_reader
        .address_to_class_hash_mut()
        .insert(wrapper_address.clone(), wrapper_class_hash);
    state_reader
        .address_to_nonce_mut()
        .insert(wrapper_address.clone(), nonce);

    native_state_reader
        .address_to_class_hash_mut()
        .insert(wrapper_address, wrapper_class_hash);

    // Create state from the state_reader and contract cache.
    let mut state = CachedState::new(Arc::new(state_reader.clone()), contract_class_cache.clone());
    let mut native_state = CachedState::new(Arc::new(state_reader), contract_class_cache);
    // CALL GET_NUMBER BEFORE REPLACE_CLASS

    let calldata = [].to_vec();
    let caller_address = Address(0000.into());
    let entry_point_type = EntryPointType::External;

    let vm_result = execute(
        &mut state,
        &caller_address,
        &address,
        get_number_entrypoint_selector,
        &calldata,
        entry_point_type,
        &wrapper_class_hash,
    );

    let native_result = execute(
        &mut native_state,
        &caller_address,
        &address,
        native_get_number_entrypoint_selector,
        &calldata,
        entry_point_type,
        &wrapper_class_hash,
    );
    compare_results(native_result, vm_result);

    // REPLACE_CLASS

    let calldata = [Felt252::from_bytes_be(&class_hash_b)].to_vec();

    let vm_result = execute(
        &mut state,
        &caller_address,
        &address,
        upgrade_entrypoint_selector,
        &calldata,
        entry_point_type,
        &wrapper_class_hash,
    );

    let native_result = execute(
        &mut native_state,
        &caller_address,
        &address,
        native_upgrade_entrypoint_selector,
        &calldata,
        entry_point_type,
        &wrapper_class_hash,
    );
    compare_results(native_result, vm_result);
    // CALL GET_NUMBER AFTER REPLACE_CLASS

    let calldata = [].to_vec();

    let vm_result = execute(
        &mut state,
        &caller_address,
        &address,
        get_number_entrypoint_selector,
        &calldata,
        entry_point_type,
        &wrapper_class_hash,
    );

    let native_result = execute(
        &mut native_state,
        &caller_address,
        &address,
        native_get_number_entrypoint_selector,
        &calldata,
        entry_point_type,
        &wrapper_class_hash,
    );
    compare_results(native_result, vm_result);
}

#[test]
#[cfg(feature = "cairo-native")]
fn keccak_syscall_test() {
    let sierra_contract_class: cairo_lang_starknet::contract_class::ContractClass =
        serde_json::from_str(
            std::fs::read_to_string("starknet_programs/cairo2/test_cairo_keccak.sierra")
                .unwrap()
                .as_str(),
        )
        .unwrap();

    let native_entrypoints = sierra_contract_class.clone().entry_points_by_type;
    let native_entrypoint_selector = &native_entrypoints.external.get(0).unwrap().selector;

    let native_class_hash: ClassHash = [1; 32];

    let caller_address = Address(123456789.into());
    let mut contract_class_cache = HashMap::new();

    insert_sierra_class_into_cache(
        &mut contract_class_cache,
        native_class_hash,
        sierra_contract_class,
    );

    let mut state_reader = InMemoryStateReader::default();
    let nonce = Felt252::zero();

    state_reader
        .address_to_nonce_mut()
        .insert(caller_address.clone(), nonce);

    // Create state from the state_reader and contract cache.
    let mut state = CachedState::new(Arc::new(state_reader), contract_class_cache);

    let native_result = execute(
        &mut state,
        &caller_address,
        &caller_address,
        native_entrypoint_selector,
        &[],
        EntryPointType::External,
        &native_class_hash,
    );

    assert!(!native_result.failure_flag);
    assert_eq!(native_result.gas_consumed, 545370);
}
fn execute(
    state: &mut CachedState<InMemoryStateReader>,
    caller_address: &Address,
    callee_address: &Address,
    selector: &BigUint,
    calldata: &[Felt252],
    entrypoint_type: EntryPointType,
    class_hash: &ClassHash,
) -> CallInfo {
    let exec_entry_point = ExecutionEntryPoint::new(
        (*callee_address).clone(),
        calldata.to_vec(),
        Felt252::new(selector),
        (*caller_address).clone(),
        entrypoint_type,
        Some(CallType::Delegate),
        Some(*class_hash),
        u64::MAX.into(),
    );

    // Execute the entrypoint
    // Set up the current block number
    let mut block_context = BlockContext::default();
    block_context.block_info_mut().block_number = 30;

    let mut tx_execution_context = TransactionExecutionContext::new(
        Address(0.into()),
        Felt252::zero(),
        Vec::new(),
        0,
        10.into(),
        block_context.invoke_tx_max_n_steps(),
        TRANSACTION_VERSION.clone(),
    );
    let mut resources_manager = ExecutionResourcesManager::default();

    exec_entry_point
        .execute(
            state,
            &block_context,
            &mut resources_manager,
            &mut tx_execution_context,
            false,
            block_context.invoke_tx_max_n_steps(),
        )
        .unwrap()
        .call_info
        .unwrap()
}

#[test]
fn library_call() {
    //  Create program and entry point types for contract class
    let contract_class: cairo_lang_starknet::contract_class::ContractClass =
        serde_json::from_slice(include_bytes!(
            "../starknet_programs/cairo2/square_root.sierra"
        ))
        .unwrap();

    let entrypoints = contract_class.clone().entry_points_by_type;
    let entrypoint_selector = &entrypoints.external.get(0).unwrap().selector;

    // Create state reader with class hash data
    let mut contract_class_cache = HashMap::new();

    let address = Address(1111.into());
    let class_hash: ClassHash = [1; 32];
    let nonce = Felt252::zero();

    contract_class_cache.insert(
        class_hash,
        CompiledClass::Sierra(Arc::new((
            contract_class.extract_sierra_program().unwrap(),
            entrypoints.clone(),
        ))),
    );
    let mut state_reader = InMemoryStateReader::default();
    state_reader
        .address_to_class_hash_mut()
        .insert(address.clone(), class_hash);
    state_reader
        .address_to_nonce_mut()
        .insert(address.clone(), nonce);

    // Add lib contract to the state

    let lib_program_data = include_bytes!("../starknet_programs/cairo2/math_lib.sierra");

    let lib_contract_class: ContractClass = serde_json::from_slice(lib_program_data).unwrap();

    let lib_address = Address(1112.into());
    let lib_class_hash: ClassHash = [2; 32];
    let lib_nonce = Felt252::zero();

    insert_sierra_class_into_cache(
        &mut contract_class_cache,
        lib_class_hash,
        lib_contract_class,
    );

    state_reader
        .address_to_class_hash_mut()
        .insert(lib_address.clone(), lib_class_hash);
    state_reader
        .address_to_nonce_mut()
        .insert(lib_address, lib_nonce);

    // Create state from the state_reader and contract cache.
    let mut state = CachedState::new(Arc::new(state_reader), contract_class_cache);

    // Create an execution entry point
    let calldata = [25.into(), Felt252::from_bytes_be(&lib_class_hash)].to_vec();
    let caller_address = Address(0000.into());
    let entry_point_type = EntryPointType::External;

    let exec_entry_point = ExecutionEntryPoint::new(
        address,
        calldata.clone(),
        Felt252::new(entrypoint_selector.clone()),
        caller_address,
        entry_point_type,
        Some(CallType::Delegate),
        Some(class_hash),
        100000,
    );

    // Execute the entrypoint
    let block_context = BlockContext::default();
    let mut tx_execution_context = TransactionExecutionContext::new(
        Address(0.into()),
        Felt252::zero(),
        Vec::new(),
        0,
        10.into(),
        block_context.invoke_tx_max_n_steps(),
        TRANSACTION_VERSION.clone(),
    );
    let mut resources_manager = ExecutionResourcesManager::default();

    // expected results
    let expected_call_info = CallInfo {
        caller_address: Address(0.into()),
        call_type: Some(CallType::Delegate),
        contract_address: Address(1111.into()),
        entry_point_selector: Some(Felt252::new(entrypoint_selector)),
        entry_point_type: Some(EntryPointType::External),
        calldata,
        retdata: [5.into()].to_vec(),
        execution_resources: None,
        class_hash: Some(class_hash),
        internal_calls: vec![CallInfo {
            caller_address: Address(0.into()),
            call_type: Some(CallType::Delegate),
            contract_address: Address(1111.into()),
            entry_point_selector: Some(
                Felt252::from_str_radix(
                    "544923964202674311881044083303061611121949089655923191939299897061511784662",
                    10,
                )
                .unwrap(),
            ),
            entry_point_type: Some(EntryPointType::External),
            calldata: vec![25.into()],
            retdata: [5.into()].to_vec(),
            execution_resources: None,
            class_hash: Some(lib_class_hash),
            gas_consumed: 0,
            ..Default::default()
        }],
        code_address: None,
        events: vec![],
        l2_to_l1_messages: vec![],
        storage_read_values: vec![],
        accessed_storage_keys: HashSet::new(),
        gas_consumed: 78250,
        ..Default::default()
    };

    assert_eq_sorted!(
        exec_entry_point
            .execute(
                &mut state,
                &block_context,
                &mut resources_manager,
                &mut tx_execution_context,
                false,
                block_context.invoke_tx_max_n_steps()
            )
            .unwrap()
            .call_info
            .unwrap(),
        expected_call_info
    );
}

fn execute_deploy(
    state: &mut CachedState<InMemoryStateReader>,
    caller_address: &Address,
    selector: &BigUint,
    calldata: &[Felt252],
    entrypoint_type: EntryPointType,
    class_hash: &ClassHash,
) -> CallInfo {
    let exec_entry_point = ExecutionEntryPoint::new(
        (*caller_address).clone(),
        calldata.to_vec(),
        Felt252::new(selector),
        (*caller_address).clone(),
        entrypoint_type,
        Some(CallType::Delegate),
        Some(*class_hash),
        u64::MAX.into(),
    );

    // Execute the entrypoint
    let block_context = BlockContext::default();
    let mut tx_execution_context = TransactionExecutionContext::new(
        Address(0.into()),
        Felt252::zero(),
        Vec::new(),
        0,
        10.into(),
        block_context.invoke_tx_max_n_steps(),
        TRANSACTION_VERSION.clone(),
    );
    let mut resources_manager = ExecutionResourcesManager::default();

    exec_entry_point
        .execute(
            state,
            &block_context,
            &mut resources_manager,
            &mut tx_execution_context,
            false,
            block_context.invoke_tx_max_n_steps(),
        )
        .unwrap()
        .call_info
        .unwrap()
}

#[test]
#[cfg(feature = "cairo-native")]
fn deploy_syscall_test() {
    // Deployer contract

    let deployer_contract_class: cairo_lang_starknet::contract_class::ContractClass =
        serde_json::from_str(
            std::fs::read_to_string("starknet_programs/cairo2/deploy.sierra")
                .unwrap()
                .as_str(),
        )
        .unwrap();

    // Deployee contract
    let deployee_contract_class: cairo_lang_starknet::contract_class::ContractClass =
        serde_json::from_str(
            std::fs::read_to_string("starknet_programs/cairo2/echo.sierra")
                .unwrap()
                .as_str(),
        )
        .unwrap();

    // deployer contract entrypoints
    let deployer_entrypoints = deployer_contract_class.clone().entry_points_by_type;
    let deploy_contract_selector = &deployer_entrypoints.external.get(0).unwrap().selector;

    // Echo contract entrypoints
    let deployee_entrypoints = deployee_contract_class.clone().entry_points_by_type;
    let _fn_selector = &deployee_entrypoints.external.get(0).unwrap().selector;

    // Create state reader with class hash data
    let mut contract_class_cache = HashMap::new();

    // Deployer contract data
    let deployer_address = Address(1111.into());
    let deployer_class_hash: ClassHash = [1; 32];
    let deployer_nonce = Felt252::zero();

    // Deployee contract data
    let deployee_class_hash: ClassHash = Felt252::one().to_be_bytes();
    let _deployee_nonce = Felt252::zero();

    insert_sierra_class_into_cache(
        &mut contract_class_cache,
        deployer_class_hash,
        deployer_contract_class,
    );

    insert_sierra_class_into_cache(
        &mut contract_class_cache,
        deployee_class_hash,
        deployee_contract_class,
    );

    let mut state_reader = InMemoryStateReader::default();

    // Insert deployer contract info into state reader
    state_reader
        .address_to_class_hash_mut()
        .insert(deployer_address.clone(), deployer_class_hash);
    state_reader
        .address_to_nonce_mut()
        .insert(deployer_address.clone(), deployer_nonce);

    // Create state from the state_reader and contract cache.
    let mut state = CachedState::new(Arc::new(state_reader), contract_class_cache);

    let calldata = [Felt252::from_bytes_be(&deployee_class_hash), Felt252::one()].to_vec();
    let result = execute_deploy(
        &mut state,
        &deployer_address,
        deploy_contract_selector,
        &calldata,
        EntryPointType::External,
        &deployer_class_hash,
    );
    let expected_deployed_contract_address = Address(
        calculate_contract_address(
            &Felt252::one(),
            &Felt252::from_bytes_be(&deployee_class_hash),
            &[100.into()],
            deployer_address,
        )
        .unwrap(),
    );

    assert_eq!(result.retdata, [expected_deployed_contract_address.0]);
    assert_eq!(result.events, []);
    assert_eq!(result.internal_calls.len(), 1);

    let sorted_events = result.get_sorted_events().unwrap();
    assert_eq!(sorted_events, vec![]);
    assert_eq!(result.failure_flag, false)
}

#[test]
#[cfg(feature = "cairo-native")]
fn deploy_syscall_address_unavailable_test() {
    // Deployer contract

    use starknet_in_rust::utils::felt_to_hash;
    let deployer_contract_class: cairo_lang_starknet::contract_class::ContractClass =
        serde_json::from_str(
            std::fs::read_to_string("starknet_programs/cairo2/deploy.sierra")
                .unwrap()
                .as_str(),
        )
        .unwrap();

    // Deployee contract
    let deployee_contract_class: cairo_lang_starknet::contract_class::ContractClass =
        serde_json::from_str(
            std::fs::read_to_string("starknet_programs/cairo2/echo.sierra")
                .unwrap()
                .as_str(),
        )
        .unwrap();

    // deployer contract entrypoints
    let deployer_entrypoints = deployer_contract_class.clone().entry_points_by_type;
    let deploy_contract_selector = &deployer_entrypoints.external.get(0).unwrap().selector;

    // Echo contract entrypoints
    let deployee_entrypoints = deployee_contract_class.clone().entry_points_by_type;
    let _fn_selector = &deployee_entrypoints.external.get(0).unwrap().selector;

    // Create state reader with class hash data
    let mut contract_class_cache = HashMap::new();

    // Deployer contract data
    let deployer_address = Address(1111.into());
    let deployer_class_hash: ClassHash = [2; 32];
    let deployer_nonce = Felt252::zero();

    // Deployee contract data
    let deployee_class_hash: ClassHash = felt_to_hash(&Felt252::one());
    let deployee_nonce = Felt252::zero();
    let expected_deployed_contract_address = Address(
        calculate_contract_address(
            &Felt252::one(),
            &Felt252::from_bytes_be(&deployee_class_hash),
            &[100.into()],
            deployer_address.clone(),
        )
        .unwrap(),
    );
    // Insert contract to be deployed so that its address is taken
    let deployee_address = expected_deployed_contract_address;

    insert_sierra_class_into_cache(
        &mut contract_class_cache,
        deployer_class_hash,
        deployer_contract_class,
    );

    insert_sierra_class_into_cache(
        &mut contract_class_cache,
        deployee_class_hash,
        deployee_contract_class,
    );

    let mut state_reader = InMemoryStateReader::default();

    // Insert deployer contract info into state reader
    state_reader
        .address_to_class_hash_mut()
        .insert(deployer_address.clone(), deployer_class_hash);
    state_reader
        .address_to_nonce_mut()
        .insert(deployer_address.clone(), deployer_nonce);

    // Insert deployee contract info into state reader
    state_reader
        .address_to_class_hash_mut()
        .insert(deployee_address.clone(), deployee_class_hash);
    state_reader
        .address_to_nonce_mut()
        .insert(deployee_address.clone(), deployee_nonce);

    // Create state from the state_reader and contract cache.
    let mut state = CachedState::new(Arc::new(state_reader), contract_class_cache);

    let calldata = [Felt252::from_bytes_be(&deployee_class_hash), Felt252::one()].to_vec();
    let result = execute_deploy(
        &mut state,
        &deployer_address,
        deploy_contract_selector,
        &calldata,
        EntryPointType::External,
        &deployer_class_hash,
    );

    assert_eq!(
        std::str::from_utf8(&result.retdata[0].to_be_bytes())
            .unwrap()
            .trim_start_matches('\0'),
        "Result::unwrap failed."
    );
    assert_eq!(result.events, []);
    assert_eq!(result.failure_flag, true);
    assert!(result.internal_calls.is_empty());
}

#[test]
#[cfg(feature = "cairo-native")]
fn get_execution_info_test() {
    // Same test as test_get_execution_info in the cairo_1_syscalls.rs but in native

    let sierra_contract_class: cairo_lang_starknet::contract_class::ContractClass =
        serde_json::from_str(
            std::fs::read_to_string("starknet_programs/cairo2/get_execution_info.sierra")
                .unwrap()
                .as_str(),
        )
        .unwrap();

    // Contract entrypoints
    let entrypoints = sierra_contract_class.clone().entry_points_by_type;
    let selector = &entrypoints.external.get(0).unwrap().selector;

    // Create state reader with class hash data
    let mut contract_class_cache = HashMap::new();

    // Contract data
    let address = Address(1111.into());
    let class_hash: ClassHash = [1; 32];
    let nonce = Felt252::zero();

    insert_sierra_class_into_cache(&mut contract_class_cache, class_hash, sierra_contract_class);

    let mut state_reader = InMemoryStateReader::default();

    // Insert caller contract info into state reader
    state_reader
        .address_to_class_hash_mut()
        .insert(address.clone(), class_hash);
    state_reader
        .address_to_nonce_mut()
        .insert(address.clone(), nonce);

    // Create state from the state_reader and contract cache.
    let mut state = CachedState::new(Arc::new(state_reader), contract_class_cache);

    let calldata = [].to_vec();

    // Create the entrypoint
    let exec_entry_point = ExecutionEntryPoint::new(
        address.clone(),
        calldata.to_vec(),
        Felt252::new(selector),
        Address(0.into()),
        EntryPointType::External,
        Some(CallType::Delegate),
        Some(class_hash),
        u128::MAX,
    );

    // Create default BlockContext
    let block_context = BlockContext::default();

    // Create TransactionExecutionContext
    let mut tx_execution_context = TransactionExecutionContext::new(
        Address(0.into()),
        Felt252::zero(),
        vec![22.into(), 33.into()],
        0,
        10.into(),
        block_context.invoke_tx_max_n_steps(),
        TRANSACTION_VERSION.clone(),
    );
    let mut resources_manager = ExecutionResourcesManager::default();

    // Execute the entrypoint
    let call_info = exec_entry_point
        .execute(
            &mut state,
            &block_context,
            &mut resources_manager,
            &mut tx_execution_context,
            false,
            block_context.invoke_tx_max_n_steps(),
        )
        .unwrap()
        .call_info
        .unwrap();

    let expected_ret_data = vec![
        block_context.block_info().sequencer_address.0.clone(),
        0.into(),
        0.into(),
        address.0.clone(),
    ];

    let expected_gas_consumed = 22980;

    let expected_call_info = CallInfo {
        caller_address: Address(0.into()),
        call_type: Some(CallType::Delegate),
        contract_address: address,
        class_hash: Some(class_hash),
        entry_point_selector: Some(selector.into()),
        entry_point_type: Some(EntryPointType::External),
        retdata: expected_ret_data,
        execution_resources: None,
        gas_consumed: expected_gas_consumed,
        ..Default::default()
    };

    assert_eq!(call_info, expected_call_info);
}<|MERGE_RESOLUTION|>--- conflicted
+++ resolved
@@ -4,7 +4,6 @@
 use cairo_lang_starknet::casm_contract_class::CasmContractEntryPoints;
 use cairo_lang_starknet::contract_class::ContractClass;
 use cairo_lang_starknet::contract_class::ContractEntryPoints;
-use cairo_native::cache::ProgramCache;
 use cairo_native::context::NativeContext;
 use cairo_vm::felt::Felt252;
 use num_bigint::BigUint;
@@ -28,10 +27,8 @@
     state::{in_memory_state_reader::InMemoryStateReader, ExecutionResourcesManager},
     utils::{Address, ClassHash},
 };
-use std::cell::RefCell;
 use std::collections::HashMap;
 use std::collections::HashSet;
-use std::rc::Rc;
 use std::sync::Arc;
 
 fn insert_sierra_class_into_cache(
@@ -239,8 +236,6 @@
     let mut state_vm = CachedState::new(state_reader.clone(), contract_class_cache.clone());
 
     let mut state_native = CachedState::new(state_reader, contract_class_cache);
-    let native_context = NativeContext::new();
-    let program_cache = Rc::new(RefCell::new(ProgramCache::new(&native_context)));
 
     /*
         1 recipient
@@ -266,7 +261,6 @@
         &calldata,
         EntryPointType::Constructor,
         &CASM_CLASS_HASH,
-        program_cache.clone(),
     );
 
     let native_result = execute(
@@ -277,7 +271,6 @@
         &calldata,
         EntryPointType::Constructor,
         &NATIVE_CLASS_HASH,
-        program_cache.clone(),
     );
 
     assert_eq!(vm_result.caller_address, caller_address);
@@ -312,10 +305,7 @@
     assert_eq!(native_result.retdata, [].to_vec());
     assert_eq!(native_result.execution_resources, None);
     assert_eq!(native_result.class_hash, Some(NATIVE_CLASS_HASH));
-<<<<<<< HEAD
     assert_eq!(native_result.gas_consumed, 0);
-=======
->>>>>>> 33d6aff6
 
     assert_eq!(vm_result.events, native_result.events);
     assert_eq!(
@@ -334,11 +324,7 @@
         casm_entrypoints: &CasmContractEntryPoints,
         calldata: &[Felt252],
         caller_address: &Address,
-<<<<<<< HEAD
-        program_cache: Rc<RefCell<ProgramCache<'_, ClassHash>>>,
-=======
         debug_name: &str,
->>>>>>> 33d6aff6
     ) {
         let native_selector = &native_entrypoints
             .external
@@ -359,7 +345,6 @@
             calldata,
             EntryPointType::External,
             &CASM_CLASS_HASH,
-            program_cache.clone(),
         );
 
         let native_result = execute(
@@ -370,7 +355,6 @@
             calldata,
             EntryPointType::External,
             &NATIVE_CLASS_HASH,
-            program_cache.clone(),
         );
 
         assert_eq!(vm_result.failure_flag, native_result.failure_flag);
@@ -398,11 +382,7 @@
         &casm_entrypoints,
         &[],
         &caller_address,
-<<<<<<< HEAD
-        program_cache.clone(),
-=======
         "get total supply 1",
->>>>>>> 33d6aff6
     );
 
     // ---------------- GET DECIMALS ----------------------
@@ -415,11 +395,7 @@
         &casm_entrypoints,
         &[],
         &caller_address,
-<<<<<<< HEAD
-        program_cache.clone(),
-=======
         "get decimals 1",
->>>>>>> 33d6aff6
     );
 
     // ---------------- GET NAME ----------------------
@@ -432,11 +408,7 @@
         &casm_entrypoints,
         &[],
         &caller_address,
-<<<<<<< HEAD
-        program_cache.clone(),
-=======
         "get name",
->>>>>>> 33d6aff6
     );
 
     // // ---------------- GET SYMBOL ----------------------
@@ -449,11 +421,7 @@
         &casm_entrypoints,
         &[],
         &caller_address,
-<<<<<<< HEAD
-        program_cache.clone(),
-=======
         "get symbol",
->>>>>>> 33d6aff6
     );
 
     // ---------------- GET BALANCE OF CALLER ----------------------
@@ -466,11 +434,7 @@
         &casm_entrypoints,
         &[caller_address.0.clone()],
         &caller_address,
-<<<<<<< HEAD
-        program_cache.clone(),
-=======
         "get balance of caller",
->>>>>>> 33d6aff6
     );
 
     // // ---------------- ALLOWANCE OF ADDRESS 1 ----------------------
@@ -483,11 +447,7 @@
         &casm_entrypoints,
         &[caller_address.0.clone(), 1.into()],
         &caller_address,
-<<<<<<< HEAD
-        program_cache.clone(),
-=======
         "get allowance of address 1",
->>>>>>> 33d6aff6
     );
 
     // // ---------------- INCREASE ALLOWANCE OF ADDRESS 1 by 10_000 ----------------------
@@ -500,11 +460,7 @@
         &casm_entrypoints,
         &[1.into(), 10_000.into()],
         &caller_address,
-<<<<<<< HEAD
-        program_cache.clone(),
-=======
         "increase allowance of address 1 by 10000",
->>>>>>> 33d6aff6
     );
 
     // ---------------- ALLOWANCE OF ADDRESS 1 ----------------------
@@ -518,11 +474,7 @@
         &casm_entrypoints,
         &[caller_address.0.clone(), 1.into()],
         &caller_address,
-<<<<<<< HEAD
-        program_cache.clone(),
-=======
         "allowance of address 1 part 2",
->>>>>>> 33d6aff6
     );
 
     // ---------------- APPROVE ADDRESS 1 TO MAKE TRANSFERS ON BEHALF OF THE CALLER ----------------------
@@ -535,11 +487,7 @@
         &casm_entrypoints,
         &[1.into(), 5000.into()],
         &caller_address,
-<<<<<<< HEAD
-        program_cache.clone(),
-=======
         "approve address 1 to make transfers",
->>>>>>> 33d6aff6
     );
 
     // ---------------- TRANSFER 3 TOKENS FROM CALLER TO ADDRESS 2 ---------
@@ -552,11 +500,7 @@
         &casm_entrypoints,
         &[2.into(), 3.into()],
         &caller_address,
-<<<<<<< HEAD
-        program_cache.clone(),
-=======
         "transfer 3 tokens",
->>>>>>> 33d6aff6
     );
 
     // // ---------------- GET BALANCE OF CALLER ----------------------
@@ -569,11 +513,7 @@
         &casm_entrypoints,
         &[caller_address.0.clone()],
         &caller_address,
-<<<<<<< HEAD
-        program_cache.clone(),
-=======
         "GET BALANCE OF CALLER",
->>>>>>> 33d6aff6
     );
 
     // // ---------------- GET BALANCE OF ADDRESS 2 ----------------------
@@ -586,11 +526,7 @@
         &casm_entrypoints,
         &[2.into()],
         &caller_address,
-<<<<<<< HEAD
-        program_cache.clone(),
-=======
         "GET BALANCE OF ADDRESS 2",
->>>>>>> 33d6aff6
     );
 
     // // ---------------- TRANSFER 1 TOKEN FROM CALLER TO ADDRESS 2, CALLED FROM ADDRESS 1 ----------------------
@@ -603,11 +539,7 @@
         &casm_entrypoints,
         &[1.into(), 2.into(), 1.into()],
         &caller_address,
-<<<<<<< HEAD
-        program_cache.clone(),
-=======
         "TRANSFER 1 TOKEN FROM CALLER TO ADDRESS 2, CALLED FROM ADDRESS 1",
->>>>>>> 33d6aff6
     );
 
     // // ---------------- GET BALANCE OF ADDRESS 2 ----------------------
@@ -620,11 +552,7 @@
         &casm_entrypoints,
         &[2.into()],
         &caller_address,
-<<<<<<< HEAD
-        program_cache.clone(),
-=======
         "GET BALANCE OF ADDRESS 2 part 2",
->>>>>>> 33d6aff6
     );
 
     // // ---------------- GET BALANCE OF CALLER ----------------------
@@ -637,11 +565,7 @@
         &casm_entrypoints,
         &[caller_address.0.clone()],
         &caller_address,
-<<<<<<< HEAD
-        program_cache.clone(),
-=======
         "GET BALANCE OF CALLER last",
->>>>>>> 33d6aff6
     );
 }
 
@@ -721,9 +645,6 @@
 
     let calldata = [fn_selector.into()].to_vec();
 
-    let native_context = NativeContext::new();
-    let program_cache = Rc::new(RefCell::new(ProgramCache::new(&native_context)));
-
     let result = execute(
         &mut state,
         &caller_address,
@@ -732,7 +653,6 @@
         &calldata,
         EntryPointType::External,
         &caller_class_hash,
-        program_cache,
     );
 
     assert_eq!(result.retdata, [Felt252::new(44)]);
@@ -812,9 +732,6 @@
     // Create state from the state_reader and contract cache.
     let mut state = CachedState::new(Arc::new(state_reader), contract_class_cache);
 
-    let native_context = NativeContext::new();
-    let program_cache = Rc::new(RefCell::new(ProgramCache::new(&native_context)));
-
     let calldata = [fn_selector.into(), 99999999.into()].to_vec();
     let result = execute(
         &mut state,
@@ -824,7 +741,6 @@
         &calldata,
         EntryPointType::External,
         &caller_class_hash,
-        program_cache,
     );
 
     assert_eq!(result.retdata, [Felt252::new(99999999)]);
@@ -906,14 +822,7 @@
     // Create state from the state_reader and contract cache.
     let mut state = CachedState::new(Arc::new(state_reader), contract_class_cache);
 
-<<<<<<< HEAD
-    let native_context = NativeContext::new();
-    let program_cache = Rc::new(RefCell::new(ProgramCache::new(&native_context)));
-
-    let calldata = [fn_selector.into()].to_vec();
-=======
     let calldata: Vec<Felt252> = [fn_selector.into()].to_vec();
->>>>>>> 33d6aff6
     let result = execute(
         &mut state,
         &caller_address,
@@ -922,7 +831,6 @@
         &calldata,
         EntryPointType::External,
         &caller_class_hash,
-        program_cache,
     );
 
     let internal_call = CallInfo {
@@ -948,11 +856,7 @@
         storage_read_values: Vec::new(),
         accessed_storage_keys: HashSet::new(),
         internal_calls: Vec::new(),
-<<<<<<< HEAD
-        gas_consumed: 0,
-=======
         gas_consumed: 9640,
->>>>>>> 33d6aff6
         failure_flag: false,
     };
 
@@ -970,29 +874,6 @@
     assert_eq!(sorted_events, vec![event]);
 }
 
-<<<<<<< HEAD
-#[allow(clippy::too_many_arguments)]
-fn execute(
-    state: &mut CachedState<InMemoryStateReader>,
-    caller_address: &Address,
-    callee_address: &Address,
-    selector: &BigUint,
-    calldata: &[Felt252],
-    entrypoint_type: EntryPointType,
-    class_hash: &ClassHash,
-    program_cache: Rc<RefCell<ProgramCache<'_, ClassHash>>>,
-) -> CallInfo {
-    let exec_entry_point = ExecutionEntryPoint::new(
-        (*callee_address).clone(),
-        calldata.to_vec(),
-        Felt252::new(selector),
-        (*caller_address).clone(),
-        entrypoint_type,
-        Some(CallType::Delegate),
-        Some(*class_hash),
-        u64::MAX.into(), // gas is u64 in cairo-native and sierra
-    );
-=======
 #[test]
 fn replace_class_test() {
     //  Create program and entry point types for contract class
@@ -1005,7 +886,6 @@
         .unwrap();
     let casm_data = include_bytes!("../starknet_programs/cairo2/get_number_a.casm");
     let casm_contract_class: CasmContractClass = serde_json::from_slice(casm_data).unwrap();
->>>>>>> 33d6aff6
 
     let entrypoints_a = contract_class_a.clone().entry_points_by_type;
     let replace_selector = &entrypoints_a.external.get(0).unwrap().selector;
@@ -1041,24 +921,12 @@
         .address_to_nonce_mut()
         .insert(address.clone(), nonce);
 
-<<<<<<< HEAD
-    exec_entry_point
-        .execute_with_native_cache(
-            state,
-            &block_context,
-            &mut resources_manager,
-            &mut tx_execution_context,
-            false,
-            block_context.invoke_tx_max_n_steps(),
-            program_cache,
-=======
     // Add get_number_b contract to the state (only its contract_class)
     let contract_class_b: cairo_lang_starknet::contract_class::ContractClass =
         serde_json::from_str(
             std::fs::read_to_string("starknet_programs/cairo2/get_number_b.sierra")
                 .unwrap()
                 .as_str(),
->>>>>>> 33d6aff6
         )
         .unwrap();
     let casm_data = include_bytes!("../starknet_programs/cairo2/get_number_b.casm");
@@ -1422,6 +1290,8 @@
     assert!(!native_result.failure_flag);
     assert_eq!(native_result.gas_consumed, 545370);
 }
+
+#[allow(clippy::too_many_arguments)]
 fn execute(
     state: &mut CachedState<InMemoryStateReader>,
     caller_address: &Address,
