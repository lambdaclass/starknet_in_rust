--- conflicted
+++ resolved
@@ -304,10 +304,7 @@
     assert_eq!(native_result.retdata, [].to_vec());
     assert_eq!(native_result.execution_resources, None);
     assert_eq!(native_result.class_hash, Some(NATIVE_CLASS_HASH));
-<<<<<<< HEAD
-=======
     assert_eq!(native_result.gas_consumed, 126270);
->>>>>>> ec86e499
 
     assert_eq!(vm_result.events, native_result.events);
     assert_eq!(
@@ -876,427 +873,6 @@
     assert_eq!(sorted_events, vec![event]);
 }
 
-#[test]
-fn replace_class_test() {
-    //  Create program and entry point types for contract class
-    let contract_class_a: cairo_lang_starknet::contract_class::ContractClass =
-        serde_json::from_str(
-            std::fs::read_to_string("starknet_programs/cairo2/get_number_a.sierra")
-                .unwrap()
-                .as_str(),
-        )
-        .unwrap();
-    let casm_data = include_bytes!("../starknet_programs/cairo2/get_number_a.casm");
-    let casm_contract_class: CasmContractClass = serde_json::from_slice(casm_data).unwrap();
-
-    let entrypoints_a = contract_class_a.clone().entry_points_by_type;
-    let replace_selector = &entrypoints_a.external.get(0).unwrap().selector;
-
-    let casm_entrypoints = casm_contract_class.clone().entry_points_by_type;
-    let casm_replace_selector = &casm_entrypoints.external.get(0).unwrap().selector;
-
-    // Create state reader with class hash data
-    let mut contract_class_cache = HashMap::new();
-
-    let address = Address(1111.into());
-    let casm_address = Address(2222.into());
-
-    static CLASS_HASH_A: ClassHash = [1; 32];
-    static CASM_CLASS_HASH_A: ClassHash = [2; 32];
-
-    let nonce = Felt252::zero();
-
-    insert_sierra_class_into_cache(&mut contract_class_cache, CLASS_HASH_A, contract_class_a);
-
-    contract_class_cache.insert(
-        CASM_CLASS_HASH_A,
-        CompiledClass::Casm(Arc::new(casm_contract_class)),
-    );
-    let mut state_reader = InMemoryStateReader::default();
-    state_reader
-        .address_to_class_hash_mut()
-        .insert(address.clone(), CLASS_HASH_A);
-    state_reader
-        .address_to_class_hash_mut()
-        .insert(casm_address.clone(), CASM_CLASS_HASH_A);
-    state_reader
-        .address_to_nonce_mut()
-        .insert(address.clone(), nonce);
-
-    // Add get_number_b contract to the state (only its contract_class)
-    let contract_class_b: cairo_lang_starknet::contract_class::ContractClass =
-        serde_json::from_str(
-            std::fs::read_to_string("starknet_programs/cairo2/get_number_b.sierra")
-                .unwrap()
-                .as_str(),
-        )
-        .unwrap();
-    let casm_data = include_bytes!("../starknet_programs/cairo2/get_number_b.casm");
-    let casm_contract_class_b: CasmContractClass = serde_json::from_slice(casm_data).unwrap();
-
-    static CLASS_HASH_B: ClassHash = [3; 32];
-    static CASM_CLASS_HASH_B: ClassHash = [4; 32];
-
-    insert_sierra_class_into_cache(
-        &mut contract_class_cache,
-        CLASS_HASH_B,
-        contract_class_b.clone(),
-    );
-
-    contract_class_cache.insert(
-        CASM_CLASS_HASH_B,
-        CompiledClass::Casm(Arc::new(casm_contract_class_b.clone())),
-    );
-
-    // Create state from the state_reader and contract cache.
-    let mut state = CachedState::new(Arc::new(state_reader.clone()), contract_class_cache.clone());
-    let mut vm_state = CachedState::new(Arc::new(state_reader), contract_class_cache);
-
-    // Run upgrade entrypoint and check that the storage was updated with the new contract class
-    // Create an execution entry point
-    let calldata = [Felt252::from_bytes_be(&CLASS_HASH_B)].to_vec();
-    let caller_address = Address(0000.into());
-    let entry_point_type = EntryPointType::External;
-    let native_result = execute(
-        &mut state,
-        &caller_address,
-        &address,
-        replace_selector,
-        &calldata,
-        entry_point_type,
-        &CLASS_HASH_A,
-    );
-    let calldata = [Felt252::from_bytes_be(&CASM_CLASS_HASH_B)].to_vec();
-    let vm_result = execute(
-        &mut vm_state,
-        &caller_address,
-        &casm_address,
-        casm_replace_selector,
-        &calldata,
-        entry_point_type,
-        &CASM_CLASS_HASH_A,
-    );
-
-    // Check that the class was indeed replaced in storage
-    assert_eq!(state.get_class_hash_at(&address).unwrap(), CLASS_HASH_B);
-    // Check that the class_hash_b leads to contract_class_b for soundness
-    let sierra_program = contract_class_b.extract_sierra_program().unwrap();
-    let entry_points = contract_class_b.entry_points_by_type;
-    assert_eq!(
-        state.get_contract_class(&CLASS_HASH_B).unwrap(),
-        CompiledClass::Sierra(Arc::new((sierra_program, entry_points))),
-    );
-
-    // Check that the class was indeed replaced in storage
-    assert_eq!(
-        vm_state.get_class_hash_at(&casm_address).unwrap(),
-        CASM_CLASS_HASH_B
-    );
-    // Check that the class_hash_b leads to contract_class_b for soundness
-    assert_eq!(
-        vm_state.get_contract_class(&CASM_CLASS_HASH_B).unwrap(),
-        CompiledClass::Casm(Arc::new(casm_contract_class_b))
-    );
-
-    assert_eq!(native_result.retdata, vm_result.retdata);
-    assert_eq!(native_result.events, vm_result.events);
-    assert_eq!(
-        native_result.accessed_storage_keys,
-        vm_result.accessed_storage_keys
-    );
-    assert_eq!(native_result.l2_to_l1_messages, vm_result.l2_to_l1_messages);
-    assert_eq!(native_result.gas_consumed, vm_result.gas_consumed);
-    assert_eq!(native_result.failure_flag, vm_result.failure_flag);
-    assert_eq_sorted!(native_result.internal_calls, vm_result.internal_calls);
-    assert_eq!(native_result.class_hash.unwrap(), CLASS_HASH_A);
-    assert_eq!(vm_result.class_hash.unwrap(), CASM_CLASS_HASH_A);
-    assert_eq!(native_result.caller_address, caller_address);
-    assert_eq!(vm_result.caller_address, caller_address);
-    assert_eq!(native_result.call_type, vm_result.call_type);
-    assert_eq!(native_result.contract_address, address);
-    assert_eq!(vm_result.contract_address, casm_address);
-    assert_eq!(native_result.code_address, vm_result.code_address);
-    assert_eq!(
-        native_result.entry_point_selector,
-        vm_result.entry_point_selector
-    );
-    assert_eq!(native_result.entry_point_type, vm_result.entry_point_type);
-}
-
-#[test]
-fn replace_class_contract_call() {
-    fn compare_results(native_result: CallInfo, vm_result: CallInfo) {
-        assert_eq!(vm_result.retdata, native_result.retdata);
-        assert_eq!(vm_result.events, native_result.events);
-        assert_eq!(
-            vm_result.accessed_storage_keys,
-            native_result.accessed_storage_keys
-        );
-        assert_eq!(vm_result.l2_to_l1_messages, native_result.l2_to_l1_messages);
-        assert_eq!(vm_result.gas_consumed, native_result.gas_consumed);
-        assert_eq!(vm_result.failure_flag, false);
-        assert_eq!(native_result.failure_flag, false);
-        assert_eq_sorted!(vm_result.internal_calls, native_result.internal_calls);
-        assert_eq!(
-            vm_result.accessed_storage_keys,
-            native_result.accessed_storage_keys
-        );
-        assert_eq!(
-            vm_result.storage_read_values,
-            native_result.storage_read_values
-        );
-        assert_eq!(vm_result.class_hash, native_result.class_hash);
-    }
-    // Same execution than cairo_1_syscalls.rs test but comparing results to native execution.
-
-    // SET GET_NUMBER_A
-    // Add get_number_a.cairo to storage
-    let program_data = include_bytes!("../starknet_programs/cairo2/get_number_a.casm");
-    let casm_contract_class_a: CasmContractClass = serde_json::from_slice(program_data).unwrap();
-
-    let sierra_class_a: cairo_lang_starknet::contract_class::ContractClass = serde_json::from_str(
-        std::fs::read_to_string("starknet_programs/cairo2/get_number_a.sierra")
-            .unwrap()
-            .as_str(),
-    )
-    .unwrap();
-
-    // Create state reader with class hash data
-    let mut contract_class_cache = HashMap::new();
-    let mut native_contract_class_cache = HashMap::new();
-
-    let address = Address(Felt252::one());
-    let class_hash_a: ClassHash = [1; 32];
-    let nonce = Felt252::zero();
-
-    contract_class_cache.insert(
-        class_hash_a,
-        CompiledClass::Casm(Arc::new(casm_contract_class_a)),
-    );
-    insert_sierra_class_into_cache(
-        &mut native_contract_class_cache,
-        class_hash_a,
-        sierra_class_a,
-    );
-
-    let mut state_reader = InMemoryStateReader::default();
-    state_reader
-        .address_to_class_hash_mut()
-        .insert(address.clone(), class_hash_a);
-    state_reader
-        .address_to_nonce_mut()
-        .insert(address.clone(), nonce.clone());
-
-    let mut native_state_reader = InMemoryStateReader::default();
-    native_state_reader
-        .address_to_class_hash_mut()
-        .insert(address.clone(), class_hash_a);
-
-    // SET GET_NUMBER_B
-
-    // Add get_number_b contract to the state (only its contract_class)
-
-    let program_data = include_bytes!("../starknet_programs/cairo2/get_number_b.casm");
-    let contract_class_b: CasmContractClass = serde_json::from_slice(program_data).unwrap();
-
-    let sierra_class_b: cairo_lang_starknet::contract_class::ContractClass = serde_json::from_str(
-        std::fs::read_to_string("starknet_programs/cairo2/get_number_b.sierra")
-            .unwrap()
-            .as_str(),
-    )
-    .unwrap();
-    let class_hash_b: ClassHash = [2; 32];
-
-    contract_class_cache.insert(
-        class_hash_b,
-        CompiledClass::Casm(Arc::new(contract_class_b)),
-    );
-    insert_sierra_class_into_cache(
-        &mut native_contract_class_cache,
-        class_hash_b,
-        sierra_class_b,
-    );
-
-    // SET GET_NUMBER_WRAPPER
-
-    //  Create program and entry point types for contract class
-    let program_data = include_bytes!("../starknet_programs/cairo2/get_number_wrapper.casm");
-    let wrapper_contract_class: CasmContractClass = serde_json::from_slice(program_data).unwrap();
-    let entrypoints = wrapper_contract_class.clone().entry_points_by_type;
-    let get_number_entrypoint_selector = &entrypoints.external.get(1).unwrap().selector;
-    let upgrade_entrypoint_selector: &BigUint = &entrypoints.external.get(0).unwrap().selector;
-
-    let wrapper_sierra_class: cairo_lang_starknet::contract_class::ContractClass =
-        serde_json::from_str(
-            std::fs::read_to_string("starknet_programs/cairo2/get_number_wrapper.sierra")
-                .unwrap()
-                .as_str(),
-        )
-        .unwrap();
-    let native_entrypoints = wrapper_sierra_class.clone().entry_points_by_type;
-
-    let native_get_number_entrypoint_selector =
-        &native_entrypoints.external.get(1).unwrap().selector;
-    let native_upgrade_entrypoint_selector: &BigUint =
-        &native_entrypoints.external.get(0).unwrap().selector;
-
-    let wrapper_address = Address(Felt252::from(2));
-    let wrapper_class_hash: ClassHash = [3; 32];
-
-    contract_class_cache.insert(
-        wrapper_class_hash,
-        CompiledClass::Casm(Arc::new(wrapper_contract_class)),
-    );
-    insert_sierra_class_into_cache(
-        &mut native_contract_class_cache,
-        wrapper_class_hash,
-        wrapper_sierra_class,
-    );
-
-    state_reader
-        .address_to_class_hash_mut()
-        .insert(wrapper_address.clone(), wrapper_class_hash);
-    state_reader
-        .address_to_nonce_mut()
-        .insert(wrapper_address.clone(), nonce);
-
-    native_state_reader
-        .address_to_class_hash_mut()
-        .insert(wrapper_address, wrapper_class_hash);
-
-    // Create state from the state_reader and contract cache.
-    let mut state = CachedState::new(Arc::new(state_reader.clone()), contract_class_cache.clone());
-    let mut native_state = CachedState::new(Arc::new(state_reader), contract_class_cache);
-    // CALL GET_NUMBER BEFORE REPLACE_CLASS
-
-    let calldata = [].to_vec();
-    let caller_address = Address(0000.into());
-    let entry_point_type = EntryPointType::External;
-
-    let vm_result = execute(
-        &mut state,
-        &caller_address,
-        &address,
-        get_number_entrypoint_selector,
-        &calldata,
-        entry_point_type,
-        &wrapper_class_hash,
-    );
-
-    let native_result = execute(
-        &mut native_state,
-        &caller_address,
-        &address,
-        native_get_number_entrypoint_selector,
-        &calldata,
-        entry_point_type,
-        &wrapper_class_hash,
-    );
-    compare_results(native_result, vm_result);
-
-    // REPLACE_CLASS
-
-    let calldata = [Felt252::from_bytes_be(&class_hash_b)].to_vec();
-
-    let vm_result = execute(
-        &mut state,
-        &caller_address,
-        &address,
-        upgrade_entrypoint_selector,
-        &calldata,
-        entry_point_type,
-        &wrapper_class_hash,
-    );
-
-    let native_result = execute(
-        &mut native_state,
-        &caller_address,
-        &address,
-        native_upgrade_entrypoint_selector,
-        &calldata,
-        entry_point_type,
-        &wrapper_class_hash,
-    );
-    compare_results(native_result, vm_result);
-    // CALL GET_NUMBER AFTER REPLACE_CLASS
-
-    let calldata = [].to_vec();
-
-    let vm_result = execute(
-        &mut state,
-        &caller_address,
-        &address,
-        get_number_entrypoint_selector,
-        &calldata,
-        entry_point_type,
-        &wrapper_class_hash,
-    );
-
-    let native_result = execute(
-        &mut native_state,
-        &caller_address,
-        &address,
-        native_get_number_entrypoint_selector,
-        &calldata,
-        entry_point_type,
-        &wrapper_class_hash,
-    );
-    compare_results(native_result, vm_result);
-}
-
-<<<<<<< HEAD
-=======
-#[test]
-#[cfg(feature = "cairo-native")]
-fn keccak_syscall_test() {
-    let sierra_contract_class: cairo_lang_starknet::contract_class::ContractClass =
-        serde_json::from_str(
-            std::fs::read_to_string("starknet_programs/cairo2/test_cairo_keccak.sierra")
-                .unwrap()
-                .as_str(),
-        )
-        .unwrap();
-
-    let native_entrypoints = sierra_contract_class.clone().entry_points_by_type;
-    let native_entrypoint_selector = &native_entrypoints.external.get(0).unwrap().selector;
-
-    let native_class_hash: ClassHash = [1; 32];
-
-    let caller_address = Address(123456789.into());
-    let mut contract_class_cache = HashMap::new();
-
-    insert_sierra_class_into_cache(
-        &mut contract_class_cache,
-        native_class_hash,
-        sierra_contract_class,
-    );
-
-    let mut state_reader = InMemoryStateReader::default();
-    let nonce = Felt252::zero();
-
-    state_reader
-        .address_to_nonce_mut()
-        .insert(caller_address.clone(), nonce);
-
-    // Create state from the state_reader and contract cache.
-    let mut state = CachedState::new(Arc::new(state_reader), contract_class_cache);
-
-    let native_result = execute(
-        &mut state,
-        &caller_address,
-        &caller_address,
-        native_entrypoint_selector,
-        &[],
-        EntryPointType::External,
-        &native_class_hash,
-    );
-
-    assert!(!native_result.failure_flag);
-    assert_eq!(native_result.gas_consumed, 545370);
-}
-
-#[allow(clippy::too_many_arguments)]
->>>>>>> ec86e499
 fn execute(
     state: &mut CachedState<InMemoryStateReader>,
     caller_address: &Address,
@@ -1314,6 +890,113 @@
         entrypoint_type,
         Some(CallType::Delegate),
         Some(*class_hash),
+        u64::MAX.into(),
+    );
+
+    // Execute the entrypoint
+    // Set up the current block number
+    let mut block_context = BlockContext::default();
+    block_context.block_info_mut().block_number = 30;
+
+    let mut tx_execution_context = TransactionExecutionContext::new(
+        Address(0.into()),
+        Felt252::zero(),
+        Vec::new(),
+        0,
+        10.into(),
+        block_context.invoke_tx_max_n_steps(),
+        TRANSACTION_VERSION.clone(),
+    );
+    let mut resources_manager = ExecutionResourcesManager::default();
+
+    exec_entry_point
+        .execute(
+            state,
+            &block_context,
+            &mut resources_manager,
+            &mut tx_execution_context,
+            false,
+            block_context.invoke_tx_max_n_steps(),
+        )
+        .unwrap()
+        .call_info
+        .unwrap()
+}
+
+#[test]
+fn library_call() {
+    //  Create program and entry point types for contract class
+    let contract_class: cairo_lang_starknet::contract_class::ContractClass =
+        serde_json::from_slice(include_bytes!(
+            "../starknet_programs/cairo2/square_root.sierra"
+        ))
+        .unwrap();
+
+    let entrypoints = contract_class.clone().entry_points_by_type;
+    let entrypoint_selector = &entrypoints.external.get(0).unwrap().selector;
+
+    // Create state reader with class hash data
+    let mut contract_class_cache = HashMap::new();
+
+    let address = Address(1111.into());
+    let class_hash: ClassHash = [1; 32];
+    let nonce = Felt252::zero();
+
+    contract_class_cache.insert(
+        class_hash,
+        CompiledClass::Sierra(Arc::new((
+            contract_class.extract_sierra_program().unwrap(),
+            entrypoints.clone(),
+        ))),
+    );
+    let mut state_reader = InMemoryStateReader::default();
+    state_reader
+        .address_to_class_hash_mut()
+        .insert(address.clone(), class_hash);
+    state_reader
+        .address_to_nonce_mut()
+        .insert(address.clone(), nonce);
+
+    // Add lib contract to the state
+
+    let lib_program_data = include_bytes!("../starknet_programs/cairo2/math_lib.sierra");
+
+    let lib_contract_class: ContractClass = serde_json::from_slice(lib_program_data).unwrap();
+
+    let lib_address = Address(1112.into());
+    let lib_class_hash: ClassHash = [2; 32];
+    let lib_nonce = Felt252::zero();
+
+    insert_sierra_class_into_cache(
+        &mut contract_class_cache,
+        lib_class_hash,
+        lib_contract_class,
+    );
+
+    state_reader
+        .address_to_class_hash_mut()
+        .insert(lib_address.clone(), lib_class_hash);
+    state_reader
+        .address_to_nonce_mut()
+        .insert(lib_address, lib_nonce);
+
+    // Create state from the state_reader and contract cache.
+    let mut state = CachedState::new(Arc::new(state_reader), contract_class_cache);
+
+    // Create an execution entry point
+    let calldata = [25.into(), Felt252::from_bytes_be(&lib_class_hash)].to_vec();
+    let caller_address = Address(0000.into());
+    let entry_point_type = EntryPointType::External;
+
+    let exec_entry_point = ExecutionEntryPoint::new(
+        address,
+        calldata.clone(),
+        Felt252::new(entrypoint_selector.clone()),
+        caller_address,
+        entry_point_type,
+        Some(CallType::Delegate),
+        Some(class_hash),
+        100000,
         u64::MAX.into(),
     );
 
