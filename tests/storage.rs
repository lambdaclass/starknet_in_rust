--- conflicted
+++ resolved
@@ -1,20 +1,15 @@
 use cairo_vm::felt::Felt252;
 use cairo_vm::vm::runners::cairo_runner::ExecutionResources;
 use num_traits::Zero;
-<<<<<<< HEAD
-=======
 use starknet_in_rust::services::api::contract_classes::compiled_class::CompiledClass;
 use starknet_in_rust::utils::ClassHash;
 use starknet_in_rust::EntryPointType;
->>>>>>> f4dfa02e
 use starknet_in_rust::{
     definitions::{block_context::BlockContext, constants::TRANSACTION_VERSION},
     execution::{
         execution_entry_point::ExecutionEntryPoint, CallInfo, CallType, TransactionExecutionContext,
     },
-    services::api::contract_classes::{
-        compiled_class::CompiledClass, deprecated_contract_class::ContractClass,
-    },
+    services::api::contract_classes::deprecated_contract_class::ContractClass,
     state::{
         cached_state::CachedState,
         contract_class_cache::{ContractClassCache, PermanentContractClassCache},
@@ -22,7 +17,6 @@
         ExecutionResourcesManager,
     },
     utils::{calculate_sn_keccak, Address},
-    EntryPointType,
 };
 use std::{collections::HashSet, path::PathBuf, sync::Arc};
 
