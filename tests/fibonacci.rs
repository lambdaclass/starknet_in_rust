--- conflicted
+++ resolved
@@ -5,23 +5,12 @@
 use cairo_vm::{felt::Felt252, vm::runners::builtin_runner::RANGE_CHECK_BUILTIN_NAME};
 use num_traits::Zero;
 use starknet_contract_class::EntryPointType;
+use starknet_rs::definitions::block_context::BlockContext;
 use starknet_rs::{
-<<<<<<< HEAD
-    business_logic::{
-        execution::{
-            execution_entry_point::ExecutionEntryPoint, CallInfo, CallType,
-            TransactionExecutionContext,
-        },
-        state::cached_state::CachedState,
-        state::{in_memory_state_reader::InMemoryStateReader, ExecutionResourcesManager},
-    },
-    definitions::{block_context::BlockContext, constants::TRANSACTION_VERSION},
-=======
-    definitions::{constants::TRANSACTION_VERSION, general_config::TransactionContext},
+    definitions::constants::TRANSACTION_VERSION,
     execution::{
         execution_entry_point::ExecutionEntryPoint, CallInfo, CallType, TransactionExecutionContext,
     },
->>>>>>> 29c56bfe
     services::api::contract_classes::deprecated_contract_class::ContractClass,
     state::cached_state::CachedState,
     state::{in_memory_state_reader::InMemoryStateReader, ExecutionResourcesManager},
