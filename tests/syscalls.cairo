--- conflicted
+++ resolved
@@ -2,10 +2,7 @@
 
 from starkware.cairo.common.alloc import alloc
 from starkware.cairo.common.cairo_builtins import HashBuiltin
-<<<<<<< HEAD
-=======
 from starkware.starknet.common.messages import send_message_to_l1
->>>>>>> 1271d8d7
 from starkware.starknet.common.syscalls import (
     emit_event,
     get_block_number,
@@ -22,13 +19,10 @@
 func lib_state() -> (res: felt) {
 }
 
-<<<<<<< HEAD
-=======
 @event
 func test_event(a: felt, b: felt, c: felt) {
 }
 
->>>>>>> 1271d8d7
 @contract_interface
 namespace ISyscallsLib {
     func stateless_func(a: felt, b: felt) -> (answer: felt) {
@@ -161,7 +155,6 @@
 }
 
 @external
-<<<<<<< HEAD
 func test_library_call_l1_handler{
     syscall_ptr: felt*, pedersen_ptr: HashBuiltin*, range_check_ptr: felt
 }() {
@@ -177,7 +170,11 @@
     );
     let (answer) = lib_state.read();
     assert answer = 5;
-=======
+
+    return ();
+}
+
+@external
 func test_send_message_to_l1{syscall_ptr: felt*}() {
     let (payload) = alloc();
     assert payload[0] = 1;
@@ -193,7 +190,6 @@
     let (payload) = alloc();
     assert payload[0] = 3;
     send_message_to_l1(1111, 1, payload);
->>>>>>> 1271d8d7
 
     return ();
 }