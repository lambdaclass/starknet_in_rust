%lang starknet

<<<<<<< HEAD
from starkware.starknet.common.syscalls import get_block_number, get_block_timestamp, get_tx_info

func array_sum(len: felt, arr: felt*) -> felt {
    if (len == 0) {
        return 0;
    }

    let sum_of_rest = array_sum(len - 1, arr + 1);
    return arr[0] + sum_of_rest;
}
=======
from starkware.starknet.common.syscalls import (
    get_block_number,
    get_block_timestamp,
    get_caller_address,
    get_contract_address,
    get_sequencer_address,
)
>>>>>>> ecdf2a12

@external
func test_get_block_number{syscall_ptr: felt*}() -> (block_number: felt) {
    let block_number = get_block_number();

    return (block_number);
}

@external
func test_get_block_timestamp{syscall_ptr: felt*}() -> (block_timestamp: felt) {
    let block_timestamp = get_block_timestamp();

    return (block_timestamp);
}

@external
<<<<<<< HEAD
func test_get_tx_info{syscall_ptr: felt*}() -> (
    version: felt,
    account_contract_address: felt,
    max_fee: felt,
    signature_len: felt,
    signature_hash: felt,
    transaction_hash: felt,
    chain_id: felt,
) {
    alloc_locals;

    let (local tx_info) = get_tx_info();
    let signature_sum = array_sum(tx_info.signature_len, tx_info.signature);

    return (
        version=tx_info.version,
        account_contract_address=tx_info.account_contract_address,
        max_fee=tx_info.max_fee,
        signature_len=tx_info.signature_len,
        signature_hash=signature_sum,
        transaction_hash=tx_info.transaction_hash,
        chain_id=tx_info.chain_id,
    );
=======
func test_get_caller_address{syscall_ptr: felt*}() -> (caller_address: felt) {
    let caller_address = get_caller_address();

    return (caller_address);
}

@external
func test_get_contract_address{syscall_ptr: felt*}() -> (contract_address: felt) {
    let contract_address = get_contract_address();

    return (contract_address);
}

@external
func test_get_sequencer_address{syscall_ptr: felt*}() -> (sequencer_address: felt) {
    let sequencer_address = get_sequencer_address();

    return (sequencer_address);
>>>>>>> ecdf2a12
}<|MERGE_RESOLUTION|>--- conflicted
+++ resolved
@@ -1,7 +1,13 @@
 %lang starknet
 
-<<<<<<< HEAD
-from starkware.starknet.common.syscalls import get_block_number, get_block_timestamp, get_tx_info
+from starkware.starknet.common.syscalls import (
+    get_block_number,
+    get_block_timestamp,
+    get_caller_address,
+    get_contract_address,
+    get_sequencer_address,
+    get_tx_info,
+)
 
 func array_sum(len: felt, arr: felt*) -> felt {
     if (len == 0) {
@@ -11,15 +17,6 @@
     let sum_of_rest = array_sum(len - 1, arr + 1);
     return arr[0] + sum_of_rest;
 }
-=======
-from starkware.starknet.common.syscalls import (
-    get_block_number,
-    get_block_timestamp,
-    get_caller_address,
-    get_contract_address,
-    get_sequencer_address,
-)
->>>>>>> ecdf2a12
 
 @external
 func test_get_block_number{syscall_ptr: felt*}() -> (block_number: felt) {
@@ -36,7 +33,27 @@
 }
 
 @external
-<<<<<<< HEAD
+func test_get_caller_address{syscall_ptr: felt*}() -> (caller_address: felt) {
+    let caller_address = get_caller_address();
+
+    return (caller_address);
+}
+
+@external
+func test_get_contract_address{syscall_ptr: felt*}() -> (contract_address: felt) {
+    let contract_address = get_contract_address();
+
+    return (contract_address);
+}
+
+@external
+func test_get_sequencer_address{syscall_ptr: felt*}() -> (sequencer_address: felt) {
+    let sequencer_address = get_sequencer_address();
+
+    return (sequencer_address);
+}
+
+@external
 func test_get_tx_info{syscall_ptr: felt*}() -> (
     version: felt,
     account_contract_address: felt,
@@ -60,24 +77,4 @@
         transaction_hash=tx_info.transaction_hash,
         chain_id=tx_info.chain_id,
     );
-=======
-func test_get_caller_address{syscall_ptr: felt*}() -> (caller_address: felt) {
-    let caller_address = get_caller_address();
-
-    return (caller_address);
-}
-
-@external
-func test_get_contract_address{syscall_ptr: felt*}() -> (contract_address: felt) {
-    let contract_address = get_contract_address();
-
-    return (contract_address);
-}
-
-@external
-func test_get_sequencer_address{syscall_ptr: felt*}() -> (sequencer_address: felt) {
-    let sequencer_address = get_sequencer_address();
-
-    return (sequencer_address);
->>>>>>> ecdf2a12
 }