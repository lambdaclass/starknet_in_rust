--- conflicted
+++ resolved
@@ -1,11 +1,13 @@
 %lang starknet
 
-<<<<<<< HEAD
 from starkware.cairo.common.cairo_builtins import HashBuiltin
 from starkware.starknet.common.syscalls import (
     get_block_number,
     get_block_timestamp,
+    get_caller_address,
     get_contract_address,
+    get_sequencer_address,
+    get_tx_info,
 )
 
 @storage_var
@@ -22,15 +24,7 @@
 
     func stateful_get_contract_address() -> (contract_address: felt) {
     }
-=======
-from starkware.starknet.common.syscalls import (
-    get_block_number,
-    get_block_timestamp,
-    get_caller_address,
-    get_contract_address,
-    get_sequencer_address,
-    get_tx_info,
-)
+}
 
 func array_sum(len: felt, arr: felt*) -> felt {
     if (len == 0) {
@@ -39,7 +33,6 @@
 
     let sum_of_rest = array_sum(len - 1, arr + 1);
     return arr[0] + sum_of_rest;
->>>>>>> 2e7bfeaa
 }
 
 @external
@@ -57,28 +50,6 @@
 }
 
 @external
-<<<<<<< HEAD
-func test_library_call{syscall_ptr: felt*, pedersen_ptr: HashBuiltin*, range_check_ptr: felt}() {
-    let (answer) = ISyscallsLib.library_call_stateless_func(
-        class_hash=0x0202020202020202020202020202020202020202020202020202020202020202, a=21, b=2
-    );
-    assert answer = 42;
-
-    lib_state.write(10);
-    ISyscallsLib.library_call_stateful_func(
-        class_hash=0x0202020202020202020202020202020202020202020202020202020202020202
-    );
-    let (value) = lib_state.read();
-    assert value = 11;
-
-    let self_contact_address = get_contract_address();
-    let call_contact_address = ISyscallsLib.library_call_stateful_get_contract_address(
-        class_hash=0x0202020202020202020202020202020202020202020202020202020202020202
-    );
-    assert self_contact_address = call_contact_address;
-
-    return ();
-=======
 func test_get_caller_address{syscall_ptr: felt*}() -> (caller_address: felt) {
     let caller_address = get_caller_address();
 
@@ -123,5 +94,27 @@
         transaction_hash=tx_info.transaction_hash,
         chain_id=tx_info.chain_id,
     );
->>>>>>> 2e7bfeaa
+}
+
+@external
+func test_library_call{syscall_ptr: felt*, pedersen_ptr: HashBuiltin*, range_check_ptr: felt}() {
+    let (answer) = ISyscallsLib.library_call_stateless_func(
+        class_hash=0x0202020202020202020202020202020202020202020202020202020202020202, a=21, b=2
+    );
+    assert answer = 42;
+
+    lib_state.write(10);
+    ISyscallsLib.library_call_stateful_func(
+        class_hash=0x0202020202020202020202020202020202020202020202020202020202020202
+    );
+    let (value) = lib_state.read();
+    assert value = 11;
+
+    let self_contact_address = get_contract_address();
+    let call_contact_address = ISyscallsLib.library_call_stateful_get_contract_address(
+        class_hash=0x0202020202020202020202020202020202020202020202020202020202020202
+    );
+    assert self_contact_address = call_contact_address;
+
+    return ();
 }