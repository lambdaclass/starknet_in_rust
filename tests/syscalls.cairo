--- conflicted
+++ resolved
@@ -1,11 +1,8 @@
 %lang starknet
 
-<<<<<<< HEAD
+from starkware.cairo.common.alloc import alloc
 from starkware.cairo.common.cairo_builtins import HashBuiltin
-=======
-from starkware.cairo.common.alloc import alloc
 from starkware.starknet.common.messages import send_message_to_l1
->>>>>>> 2d1e66da
 from starkware.starknet.common.syscalls import (
     emit_event,
     get_block_number,
@@ -17,9 +14,12 @@
     get_tx_signature,
 )
 
-<<<<<<< HEAD
 @storage_var
 func lib_state() -> (res: felt) {
+}
+
+@event
+func test_event(a: felt, b: felt, c: felt) {
 }
 
 @contract_interface
@@ -32,10 +32,6 @@
 
     func stateful_get_contract_address() -> (contract_address: felt) {
     }
-=======
-@event
-func test_event(a: felt, b: felt, c: felt) {
->>>>>>> 2d1e66da
 }
 
 func array_sum(len: felt, arr: felt*) -> felt {
@@ -125,7 +121,16 @@
 }
 
 @external
-<<<<<<< HEAD
+func test_get_tx_signature{syscall_ptr: felt*}() -> (signature_len: felt, signature_hash: felt) {
+    alloc_locals;
+
+    let (local signature_len, local signature) = get_tx_signature();
+    let signature_sum = array_sum(signature_len, signature);
+
+    return (signature_len, signature_sum);
+}
+
+@external
 func test_library_call{syscall_ptr: felt*, pedersen_ptr: HashBuiltin*, range_check_ptr: felt}() {
     let (answer) = ISyscallsLib.library_call_stateless_func(
         class_hash=0x0202020202020202020202020202020202020202020202020202020202020202, a=21, b=2
@@ -144,14 +149,8 @@
         class_hash=0x0202020202020202020202020202020202020202020202020202020202020202
     );
     assert self_contact_address = call_contact_address;
-=======
-func test_get_tx_signature{syscall_ptr: felt*}() -> (signature_len: felt, signature_hash: felt) {
-    alloc_locals;
 
-    let (local signature_len, local signature) = get_tx_signature();
-    let signature_sum = array_sum(signature_len, signature);
-
-    return (signature_len, signature_sum);
+    return ();
 }
 
 @external
@@ -170,7 +169,6 @@
     let (payload) = alloc();
     assert payload[0] = 3;
     send_message_to_l1(1111, 1, payload);
->>>>>>> 2d1e66da
 
     return ();
 }