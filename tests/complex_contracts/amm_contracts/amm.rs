use std::collections::{HashMap, HashSet};

use cairo_vm::vm::runners::builtin_runner::HASH_BUILTIN_NAME;
use cairo_vm::vm::runners::cairo_runner::ExecutionResources;
use cairo_vm::{felt::Felt252, vm::runners::builtin_runner::RANGE_CHECK_BUILTIN_NAME};
use num_traits::Zero;
use starknet_contract_class::EntryPointType;
use starknet_rs::{
<<<<<<< HEAD
    business_logic::{
        execution::{CallInfo, CallType},
        state::{cached_state::CachedState, state_api::StateReader},
        state::{in_memory_state_reader::InMemoryStateReader, ExecutionResourcesManager},
        transaction::error::TransactionError,
    },
    definitions::block_context::BlockContext,
=======
    definitions::general_config::TransactionContext,
    execution::{CallInfo, CallType},
>>>>>>> 29c56bfe
    services::api::contract_classes::deprecated_contract_class::ContractClass,
    state::{cached_state::CachedState, state_api::StateReader},
    state::{in_memory_state_reader::InMemoryStateReader, ExecutionResourcesManager},
    transaction::error::TransactionError,
    utils::{calculate_sn_keccak, Address},
};

use crate::complex_contracts::utils::*;

fn init_pool(
    calldata: &[Felt252],
    call_config: &mut CallConfig,
) -> Result<CallInfo, TransactionError> {
    execute_entry_point("init_pool", calldata, call_config)
}

fn get_pool_token_balance(
    calldata: &[Felt252],
    call_config: &mut CallConfig,
) -> Result<CallInfo, TransactionError> {
    execute_entry_point("get_pool_token_balance", calldata, call_config)
}

fn get_account_token_balance(
    calldata: &[Felt252],
    call_config: &mut CallConfig,
) -> Result<CallInfo, TransactionError> {
    execute_entry_point("get_account_token_balance", calldata, call_config)
}

fn add_demo_token(
    calldata: &[Felt252],
    call_config: &mut CallConfig,
) -> Result<CallInfo, TransactionError> {
    execute_entry_point("add_demo_token", calldata, call_config)
}

// Swap function to execute swap between two tokens
fn swap(calldata: &[Felt252], call_config: &mut CallConfig) -> Result<CallInfo, TransactionError> {
    execute_entry_point("swap", calldata, call_config)
}

#[test]
fn amm_init_pool_test() {
    let block_context = BlockContext::default();
    let mut state = CachedState::new(
        InMemoryStateReader::default(),
        Some(Default::default()),
        None,
    );
    // Deploy contract
    let (contract_address, class_hash) = deploy(
        &mut state,
        "starknet_programs/amm.json",
        &[],
        &block_context,
        None,
    )
    .unwrap();

    let calldata = [10000.into(), 10000.into()].to_vec();
    let caller_address = Address(0000.into());
    let mut resources_manager = ExecutionResourcesManager::default();

    let amm_entrypoint_selector = Felt252::from_bytes_be(&calculate_sn_keccak(b"init_pool"));
    let entry_points_by_type =
        TryInto::<ContractClass>::try_into(state.get_contract_class(&class_hash).unwrap())
            .unwrap()
            .entry_points_by_type()
            .clone();

    let accessed_storage_keys =
        get_accessed_keys("pool_balance", vec![vec![1_u8.into()], vec![2_u8.into()]]);

    let expected_call_info = CallInfo {
        caller_address: Address(0.into()),
        call_type: Some(CallType::Delegate),
        contract_address: contract_address.clone(),
        entry_point_selector: Some(amm_entrypoint_selector),
        entry_point_type: Some(EntryPointType::External),
        calldata: calldata.clone(),
        retdata: [].to_vec(),
        execution_resources: ExecutionResources {
            n_steps: 232,
            n_memory_holes: 20,
            builtin_instance_counter: HashMap::from([
                (RANGE_CHECK_BUILTIN_NAME.to_string(), 14),
                (HASH_BUILTIN_NAME.to_string(), 2),
            ]),
        },
        class_hash: Some(class_hash),
        accessed_storage_keys,
        ..Default::default()
    };

    let mut call_config = CallConfig {
        state: &mut state,
        caller_address: &caller_address,
        address: &contract_address,
        class_hash: &class_hash,
        entry_points_by_type: &entry_points_by_type,
        entry_point_type: &EntryPointType::External,
        block_context: &block_context,
        resources_manager: &mut resources_manager,
    };

    assert_eq!(
        init_pool(&calldata, &mut call_config).unwrap(),
        expected_call_info
    );
}

#[test]
fn amm_add_demo_tokens_test() {
    let block_context = BlockContext::default();
    let mut state = CachedState::new(
        InMemoryStateReader::default(),
        Some(Default::default()),
        None,
    );
    // Deploy contract
    let (contract_address, class_hash) = deploy(
        &mut state,
        "starknet_programs/amm.json",
        &[],
        &block_context,
        None,
    )
    .unwrap();

    let calldata = [10000.into(), 10000.into()].to_vec();
    let caller_address = Address(0000.into());
    let mut resources_manager = ExecutionResourcesManager::default();
    let entry_points_by_type =
        TryInto::<ContractClass>::try_into(state.get_contract_class(&class_hash).unwrap())
            .unwrap()
            .entry_points_by_type()
            .clone();

    let mut call_config = CallConfig {
        state: &mut state,
        caller_address: &caller_address,
        address: &contract_address,
        class_hash: &class_hash,
        entry_points_by_type: &entry_points_by_type,
        entry_point_type: &EntryPointType::External,
        block_context: &block_context,
        resources_manager: &mut resources_manager,
    };

    init_pool(&calldata, &mut call_config).unwrap();

    let calldata_add_demo_token = [100.into(), 100.into()].to_vec();

    let add_demo_token_selector = Felt252::from_bytes_be(&calculate_sn_keccak(b"add_demo_token"));

    let accessed_storage_keys_add_demo_token = get_accessed_keys(
        "account_balance",
        vec![
            vec![0_u8.into(), 1_u8.into()],
            vec![0_u8.into(), 2_u8.into()],
        ],
    );

    let expected_call_info_add_demo_token = CallInfo {
        caller_address: Address(0.into()),
        call_type: Some(CallType::Delegate),
        contract_address: contract_address.clone(),
        entry_point_selector: Some(add_demo_token_selector),
        entry_point_type: Some(EntryPointType::External),
        calldata: calldata_add_demo_token.clone(),
        execution_resources: ExecutionResources {
            n_steps: 393,
            n_memory_holes: 44,
            builtin_instance_counter: HashMap::from([
                (RANGE_CHECK_BUILTIN_NAME.to_string(), 20),
                (HASH_BUILTIN_NAME.to_string(), 8),
            ]),
        },
        class_hash: Some(class_hash),
        accessed_storage_keys: accessed_storage_keys_add_demo_token,
        storage_read_values: vec![Felt252::zero(), Felt252::zero()],
        ..Default::default()
    };

    assert_eq!(
        add_demo_token(&calldata_add_demo_token, &mut call_config).unwrap(),
        expected_call_info_add_demo_token
    );
}

#[test]
fn amm_get_pool_token_balance() {
    let block_context = BlockContext::default();
    let mut state = CachedState::new(
        InMemoryStateReader::default(),
        Some(Default::default()),
        None,
    );
    // Deploy contract
    let (contract_address, class_hash) = deploy(
        &mut state,
        "starknet_programs/amm.json",
        &[],
        &block_context,
        None,
    )
    .unwrap();

    let entry_points_by_type =
        TryInto::<ContractClass>::try_into(state.get_contract_class(&class_hash).unwrap())
            .unwrap()
            .entry_points_by_type()
            .clone();
    let calldata = [10000.into(), 10000.into()].to_vec();
    let caller_address = Address(0000.into());
    let mut resources_manager = ExecutionResourcesManager::default();

    let mut call_config = CallConfig {
        state: &mut state,
        caller_address: &caller_address,
        address: &contract_address,
        class_hash: &class_hash,
        entry_points_by_type: &entry_points_by_type,
        entry_point_type: &EntryPointType::External,
        block_context: &block_context,
        resources_manager: &mut resources_manager,
    };

    init_pool(&calldata, &mut call_config).unwrap();

    let calldata_get_pool_token_balance = [1.into()].to_vec();

    let get_pool_balance_selector =
        Felt252::from_bytes_be(&calculate_sn_keccak(b"get_pool_token_balance"));

    let accessed_storage_keys_get_pool_token_balance =
        get_accessed_keys("pool_balance", vec![vec![1_u8.into()]]);

    let expected_call_info_get_pool_token_balance = CallInfo {
        caller_address: Address(0.into()),
        call_type: Some(CallType::Delegate),
        contract_address: contract_address.clone(),
        entry_point_selector: Some(get_pool_balance_selector),
        entry_point_type: Some(EntryPointType::External),
        calldata: calldata_get_pool_token_balance.clone(),
        execution_resources: ExecutionResources {
            n_steps: 84,
            n_memory_holes: 10,
            builtin_instance_counter: HashMap::from([
                (RANGE_CHECK_BUILTIN_NAME.to_string(), 3),
                (HASH_BUILTIN_NAME.to_string(), 1),
            ]),
        },
        class_hash: Some(class_hash),
        accessed_storage_keys: accessed_storage_keys_get_pool_token_balance,
        storage_read_values: vec![10000.into()],
        retdata: [10000.into()].to_vec(),
        ..Default::default()
    };

    assert_eq!(
        get_pool_token_balance(&calldata_get_pool_token_balance, &mut call_config).unwrap(),
        expected_call_info_get_pool_token_balance
    );
}

#[test]
fn amm_swap_test() {
    let block_context = BlockContext::default();
    let mut state = CachedState::new(
        InMemoryStateReader::default(),
        Some(Default::default()),
        None,
    );
    // Deploy contract
    let (contract_address, class_hash) = deploy(
        &mut state,
        "starknet_programs/amm.json",
        &[],
        &block_context,
        None,
    )
    .unwrap();
    let entry_points_by_type =
        TryInto::<ContractClass>::try_into(state.get_contract_class(&class_hash).unwrap())
            .unwrap()
            .entry_points_by_type()
            .clone();

    let calldata = [10000.into(), 10000.into()].to_vec();
    let caller_address = Address(0000.into());
    let mut resources_manager = ExecutionResourcesManager::default();

    let mut call_config = CallConfig {
        state: &mut state,
        caller_address: &caller_address,
        address: &contract_address,
        class_hash: &class_hash,
        entry_points_by_type: &entry_points_by_type,
        entry_point_type: &EntryPointType::External,
        block_context: &block_context,
        resources_manager: &mut resources_manager,
    };

    init_pool(&calldata, &mut call_config).unwrap();

    //add tokens to user
    let calldata_add_demo_token = [100.into(), 100.into()].to_vec();
    add_demo_token(&calldata_add_demo_token, &mut call_config).unwrap();

    let calldata_swap = [1.into(), 10.into()].to_vec();

    let expected_return = [9.into()].to_vec();

    //access keys are all keys in pool balance and only this users balance but thats checked in account
    let accessed_storage_keys_pool_balance =
        get_accessed_keys("pool_balance", vec![vec![1_u8.into()], vec![2_u8.into()]]);
    //access keys balance of user. In account balance we ask for users address as key
    let accessed_storage_keys_user_balance = get_accessed_keys(
        "account_balance",
        vec![
            vec![0_u8.into(), 1_u8.into()],
            vec![0_u8.into(), 2_u8.into()],
        ],
    );

    //make the two hashsets as one
    let mut accessed_storage_keys = HashSet::new();
    accessed_storage_keys.extend(accessed_storage_keys_pool_balance);
    accessed_storage_keys.extend(accessed_storage_keys_user_balance);

    let swap_selector = Felt252::from_bytes_be(&calculate_sn_keccak(b"swap"));

    let expected_call_infoswap = CallInfo {
        caller_address: Address(0.into()),
        call_type: Some(CallType::Delegate),
        contract_address: contract_address.clone(),
        entry_point_selector: Some(swap_selector),
        entry_point_type: Some(EntryPointType::External),
        calldata: calldata_swap.clone(),
        retdata: expected_return,
        execution_resources: ExecutionResources {
            n_steps: 820,
            n_memory_holes: 95,
            builtin_instance_counter: HashMap::from([
                (RANGE_CHECK_BUILTIN_NAME.to_string(), 41),
                (HASH_BUILTIN_NAME.to_string(), 14),
            ]),
        },
        class_hash: Some(class_hash),
        accessed_storage_keys,
        storage_read_values: [
            100.into(),
            10000.into(),
            10000.into(),
            100.into(),
            100.into(),
        ]
        .to_vec(),
        ..Default::default()
    };

    assert_eq!(
        swap(&calldata_swap, &mut call_config).unwrap(),
        expected_call_infoswap
    );
}

#[test]
fn amm_init_pool_should_fail_with_amount_out_of_bounds() {
    let block_context = BlockContext::default();
    let mut state = CachedState::new(
        InMemoryStateReader::default(),
        Some(Default::default()),
        None,
    );
    // Deploy contract
    let (contract_address, class_hash) = deploy(
        &mut state,
        "starknet_programs/amm.json",
        &[],
        &block_context,
        None,
    )
    .unwrap();
    let entry_points_by_type =
        TryInto::<ContractClass>::try_into(state.get_contract_class(&class_hash).unwrap())
            .unwrap()
            .entry_points_by_type()
            .clone();
    let calldata = [Felt252::new(2_u32.pow(30)), Felt252::new(2_u32.pow(30))].to_vec();
    let caller_address = Address(0000.into());
    let block_context = BlockContext::default();
    let mut resources_manager = ExecutionResourcesManager::default();
    let mut call_config = CallConfig {
        state: &mut state,
        caller_address: &caller_address,
        address: &contract_address,
        class_hash: &class_hash,
        entry_points_by_type: &entry_points_by_type,
        entry_point_type: &EntryPointType::External,
        block_context: &block_context,
        resources_manager: &mut resources_manager,
    };

    assert!(init_pool(&calldata, &mut call_config).is_err());
}

#[test]
fn amm_swap_should_fail_with_unexistent_token() {
    let block_context = BlockContext::default();
    let mut state = CachedState::new(
        InMemoryStateReader::default(),
        Some(Default::default()),
        None,
    );
    // Deploy contract
    let (contract_address, class_hash) = deploy(
        &mut state,
        "starknet_programs/amm.json",
        &[],
        &block_context,
        None,
    )
    .unwrap();
    let entry_points_by_type =
        TryInto::<ContractClass>::try_into(state.get_contract_class(&class_hash).unwrap())
            .unwrap()
            .entry_points_by_type()
            .clone();
    let calldata = [Felt252::zero(), Felt252::new(10)].to_vec();
    let caller_address = Address(0000.into());
    let block_context = BlockContext::default();
    let mut resources_manager = ExecutionResourcesManager::default();
    let mut call_config = CallConfig {
        state: &mut state,
        caller_address: &caller_address,
        address: &contract_address,
        class_hash: &class_hash,
        entry_points_by_type: &entry_points_by_type,
        entry_point_type: &EntryPointType::External,
        block_context: &block_context,
        resources_manager: &mut resources_manager,
    };

    assert!(swap(&calldata, &mut call_config).is_err());
}

#[test]
fn amm_swap_should_fail_with_amount_out_of_bounds() {
    let block_context = BlockContext::default();
    let mut state = CachedState::new(
        InMemoryStateReader::default(),
        Some(Default::default()),
        None,
    );
    // Deploy contract
    let (contract_address, class_hash) = deploy(
        &mut state,
        "starknet_programs/amm.json",
        &[],
        &block_context,
        None,
    )
    .unwrap();
    let entry_points_by_type =
        TryInto::<ContractClass>::try_into(state.get_contract_class(&class_hash).unwrap())
            .unwrap()
            .entry_points_by_type()
            .clone();
    let calldata = [Felt252::new(1), Felt252::new(2_u32.pow(30))].to_vec();
    let caller_address = Address(0000.into());
    let block_context = BlockContext::default();
    let mut resources_manager = ExecutionResourcesManager::default();
    let mut call_config = CallConfig {
        state: &mut state,
        caller_address: &caller_address,
        address: &contract_address,
        class_hash: &class_hash,
        entry_points_by_type: &entry_points_by_type,
        entry_point_type: &EntryPointType::External,
        block_context: &block_context,
        resources_manager: &mut resources_manager,
    };

    assert!(swap(&calldata, &mut call_config).is_err());
}

#[test]
fn amm_swap_should_fail_when_user_does_not_have_enough_funds() {
    let block_context = BlockContext::default();
    let mut state = CachedState::new(
        InMemoryStateReader::default(),
        Some(Default::default()),
        None,
    );
    // Deploy contract
    let (contract_address, class_hash) = deploy(
        &mut state,
        "starknet_programs/amm.json",
        &[],
        &block_context,
        None,
    )
    .unwrap();
    let entry_points_by_type =
        TryInto::<ContractClass>::try_into(state.get_contract_class(&class_hash).unwrap())
            .unwrap()
            .entry_points_by_type()
            .clone();
    let calldata = [Felt252::new(1), Felt252::new(100)].to_vec();
    let caller_address = Address(0000.into());
    let block_context = BlockContext::default();
    let mut resources_manager = ExecutionResourcesManager::default();
    let mut call_config = CallConfig {
        state: &mut state,
        caller_address: &caller_address,
        address: &contract_address,
        class_hash: &class_hash,
        entry_points_by_type: &entry_points_by_type,
        entry_point_type: &EntryPointType::External,
        block_context: &block_context,
        resources_manager: &mut resources_manager,
    };

    init_pool(&[Felt252::new(1000), Felt252::new(1000)], &mut call_config).unwrap();
    add_demo_token(&[Felt252::new(10), Felt252::new(10)], &mut call_config).unwrap();

    assert!(swap(&calldata, &mut call_config).is_err());
}

#[test]
fn amm_get_account_token_balance_test() {
    let block_context = BlockContext::default();
    let mut state = CachedState::new(
        InMemoryStateReader::default(),
        Some(Default::default()),
        None,
    );
    // Deploy contract
    let (contract_address, class_hash) = deploy(
        &mut state,
        "starknet_programs/amm.json",
        &[],
        &block_context,
        None,
    )
    .unwrap();
    let entry_points_by_type =
        TryInto::<ContractClass>::try_into(state.get_contract_class(&class_hash).unwrap())
            .unwrap()
            .entry_points_by_type()
            .clone();
    //add 10 tokens of token type 1
    let caller_address = Address(0000.into());
    let calldata = [10.into(), 0.into()].to_vec();

    let block_context = BlockContext::default();
    let mut resources_manager = ExecutionResourcesManager::default();
    let mut call_config = CallConfig {
        state: &mut state,
        caller_address: &caller_address,
        address: &contract_address,
        class_hash: &class_hash,
        entry_points_by_type: &entry_points_by_type,
        entry_point_type: &EntryPointType::External,
        block_context: &block_context,
        resources_manager: &mut resources_manager,
    };

    add_demo_token(&calldata, &mut call_config).unwrap();

    let calldata_get_balance = [0000.into(), 1.into()].to_vec();
    let result = get_account_token_balance(&calldata_get_balance, &mut call_config);

    //expected return value 10
    let expected_return = [10.into()].to_vec();

    let accessed_storage_keys =
        get_accessed_keys("account_balance", vec![vec![0_u8.into(), 1_u8.into()]]);

    let get_account_token_balance_selector =
        Felt252::from_bytes_be(&calculate_sn_keccak(b"get_account_token_balance"));

    let expected_call_info_get_account_token_balance = CallInfo {
        caller_address: Address(0.into()),
        call_type: Some(CallType::Delegate),
        contract_address,
        entry_point_selector: Some(get_account_token_balance_selector),
        entry_point_type: Some(EntryPointType::External),
        calldata: calldata_get_balance,
        retdata: expected_return,
        execution_resources: ExecutionResources {
            n_steps: 92,
            n_memory_holes: 11,
            builtin_instance_counter: HashMap::from([
                (RANGE_CHECK_BUILTIN_NAME.to_string(), 3),
                (HASH_BUILTIN_NAME.to_string(), 2),
            ]),
        },
        class_hash: Some(class_hash),
        accessed_storage_keys,
        storage_read_values: [10.into()].to_vec(),
        ..Default::default()
    };

    assert_eq!(
        result.unwrap(),
        expected_call_info_get_account_token_balance
    );
}<|MERGE_RESOLUTION|>--- conflicted
+++ resolved
@@ -5,19 +5,9 @@
 use cairo_vm::{felt::Felt252, vm::runners::builtin_runner::RANGE_CHECK_BUILTIN_NAME};
 use num_traits::Zero;
 use starknet_contract_class::EntryPointType;
+use starknet_rs::definitions::block_context::BlockContext;
 use starknet_rs::{
-<<<<<<< HEAD
-    business_logic::{
-        execution::{CallInfo, CallType},
-        state::{cached_state::CachedState, state_api::StateReader},
-        state::{in_memory_state_reader::InMemoryStateReader, ExecutionResourcesManager},
-        transaction::error::TransactionError,
-    },
-    definitions::block_context::BlockContext,
-=======
-    definitions::general_config::TransactionContext,
     execution::{CallInfo, CallType},
->>>>>>> 29c56bfe
     services::api::contract_classes::deprecated_contract_class::ContractClass,
     state::{cached_state::CachedState, state_api::StateReader},
     state::{in_memory_state_reader::InMemoryStateReader, ExecutionResourcesManager},
