use std::collections::{HashMap, HashSet};

use assert_matches::assert_matches;
use cairo_vm::felt::Felt252;
use cairo_vm::vm::runners::builtin_runner::{HASH_BUILTIN_NAME, RANGE_CHECK_BUILTIN_NAME};
use cairo_vm::vm::runners::cairo_runner::ExecutionResources;
use num_traits::Zero;
use starknet_contract_class::EntryPointType;
use starknet_crypto::FieldElement;
use starknet_rs::services::api::contract_classes::deprecated_contract_class::ContractClass;
use starknet_rs::state::cached_state::CachedState;
use starknet_rs::transaction::error::TransactionError;
use starknet_rs::{
<<<<<<< HEAD
    business_logic::{
        execution::{CallInfo, CallType, OrderedEvent},
        state::state_api::StateReader,
        state::{in_memory_state_reader::InMemoryStateReader, ExecutionResourcesManager},
    },
    definitions::block_context::BlockContext,
=======
    definitions::general_config::TransactionContext,
    execution::{CallInfo, CallType, OrderedEvent},
    state::state_api::StateReader,
    state::{in_memory_state_reader::InMemoryStateReader, ExecutionResourcesManager},
>>>>>>> 29c56bfe
    utils::{calculate_sn_keccak, Address},
};

use crate::complex_contracts::utils::*;

#[test]
fn erc721_constructor_test() {
    let block_context = BlockContext::default();
    let mut state = CachedState::new(
        InMemoryStateReader::default(),
        Some(Default::default()),
        None,
    );

    let collection_name = Felt252::from_bytes_be(b"some-nft");
    let collection_symbol = Felt252::from(555);
    let to = Felt252::from(666);
    let calldata = vec![collection_name, collection_symbol, to];

    let (contract_address, class_hash) = deploy(
        &mut state,
        "starknet_programs/ERC721.json",
        &calldata,
        &block_context,
        None,
    )
    .unwrap();

    let entry_points_by_type =
        TryInto::<ContractClass>::try_into(state.get_contract_class(&class_hash).unwrap())
            .unwrap()
            .entry_points_by_type()
            .clone();
    let entry_point_type = EntryPointType::External;
    let mut resources_manager = ExecutionResourcesManager::default();
    let mut call_config = CallConfig {
        state: &mut state,
        caller_address: &Address(111.into()),
        address: &contract_address,
        class_hash: &class_hash,
        entry_points_by_type: &entry_points_by_type,
        entry_point_type: &entry_point_type,
        block_context: &block_context,
        resources_manager: &mut resources_manager,
    };

    let result_get_name = execute_entry_point("name", &[], &mut call_config).unwrap();
    assert_eq!(result_get_name.retdata, vec![calldata[0].clone()]);
    let result_get_symbol = execute_entry_point("symbol", &[], &mut call_config).unwrap();
    assert_eq!(result_get_symbol.retdata, vec![calldata[1].clone()]);
}

#[test]
fn erc721_balance_of_test() {
    let block_context = BlockContext::default();
    let mut state = CachedState::new(
        InMemoryStateReader::default(),
        Some(Default::default()),
        None,
    );

    let collection_name = Felt252::from_bytes_be("some-nft".as_bytes());
    let collection_symbol = Felt252::from(555);
    let to = Felt252::from(666);
    let calldata = [collection_name, collection_symbol, to].to_vec();

    let (contract_address, class_hash) = deploy(
        &mut state,
        "starknet_programs/ERC721.json",
        &calldata,
        &block_context,
        None,
    )
    .unwrap();

    let caller_address = Address(666.into());
    let block_context = BlockContext::default();
    let mut resources_manager = ExecutionResourcesManager::default();
    let entry_point_type = EntryPointType::External;

    let entry_point_type_constructor = EntryPointType::Constructor;
    let entry_points_by_type =
        TryInto::<ContractClass>::try_into(state.get_contract_class(&class_hash).unwrap())
            .unwrap()
            .entry_points_by_type()
            .clone();
    let mut call_config = CallConfig {
        state: &mut state,
        caller_address: &caller_address,
        address: &contract_address,
        class_hash: &class_hash,
        entry_points_by_type: &entry_points_by_type,
        entry_point_type: &entry_point_type_constructor,
        block_context: &block_context,
        resources_manager: &mut resources_manager,
    };

    //owner to check balance
    let calldata = [Felt252::from(666)].to_vec();

    call_config.entry_point_type = &entry_point_type;

    let entrypoint_selector = Felt252::from_bytes_be(&calculate_sn_keccak(b"balanceOf"));

    //expected result should be 1,0 in uint256. So in Felt252 it should be [1,0]
    let expected_read_result = vec![Felt252::from(1_u8), Felt252::from(0_u8)];

    let mut accessed_storage_keys = HashSet::new();
    let mut balance = get_accessed_keys("ERC721_balances", vec![vec![666_u32.into()]])
        .drain()
        .collect::<Vec<[u8; 32]>>()[0];
    accessed_storage_keys.insert(balance);
    balance[31] += 1;
    accessed_storage_keys.insert(balance);

    let expected_call_info = CallInfo {
        caller_address: Address(666.into()),
        call_type: Some(CallType::Delegate),
        contract_address: contract_address.clone(),
        entry_point_selector: Some(entrypoint_selector),
        entry_point_type: Some(EntryPointType::External),
        calldata: calldata.clone(),
        retdata: expected_read_result.clone(),
        execution_resources: ExecutionResources {
            n_steps: 105,
            n_memory_holes: 10,
            builtin_instance_counter: HashMap::from([
                (RANGE_CHECK_BUILTIN_NAME.to_string(), 3),
                (HASH_BUILTIN_NAME.to_string(), 1),
            ]),
        },
        class_hash: Some(class_hash),
        accessed_storage_keys,
        storage_read_values: expected_read_result,
        ..Default::default()
    };

    assert_eq!(
        execute_entry_point("balanceOf", &calldata, &mut call_config).unwrap(),
        expected_call_info
    );
}

#[test]
fn erc721_test_owner_of() {
    let block_context = BlockContext::default();
    let mut state = CachedState::new(
        InMemoryStateReader::default(),
        Some(Default::default()),
        None,
    );

    let collection_name = Felt252::from_bytes_be("some-nft".as_bytes());
    let collection_symbol = Felt252::from(555);
    let to = Felt252::from(666);
    let calldata = [collection_name, collection_symbol, to].to_vec();

    let (contract_address, class_hash) = deploy(
        &mut state,
        "starknet_programs/ERC721.json",
        &calldata,
        &block_context,
        None,
    )
    .unwrap();

    let caller_address = Address(666.into());
    let block_context = BlockContext::default();
    let mut resources_manager = ExecutionResourcesManager::default();
    let entry_point_type = EntryPointType::External;

    let entry_points_by_type =
        TryInto::<ContractClass>::try_into(state.get_contract_class(&class_hash).unwrap())
            .unwrap()
            .entry_points_by_type()
            .clone();

    let mut call_config = CallConfig {
        state: &mut state,
        caller_address: &caller_address,
        address: &contract_address,
        class_hash: &class_hash,
        entry_points_by_type: &entry_points_by_type,
        entry_point_type: &entry_point_type,
        block_context: &block_context,
        resources_manager: &mut resources_manager,
    };

    //tokenId to ask for owner
    let calldata = [Felt252::from(1), Felt252::from(0)].to_vec();

    let entrypoint_selector = Felt252::from_bytes_be(&calculate_sn_keccak(b"ownerOf"));

    let expected_read_result = vec![Felt252::from(666)];

    let accessed_storage_keys =
        get_accessed_keys("ERC721_owners", vec![vec![1_u32.into(), 0_u32.into()]]);

    let expected_call_info = CallInfo {
        caller_address: Address(666.into()),
        call_type: Some(CallType::Delegate),
        contract_address: contract_address.clone(),
        entry_point_selector: Some(entrypoint_selector),
        entry_point_type: Some(EntryPointType::External),
        calldata: calldata.clone(),
        retdata: expected_read_result.clone(),
        execution_resources: ExecutionResources {
            n_steps: 116,
            n_memory_holes: 10,
            builtin_instance_counter: HashMap::from([
                (RANGE_CHECK_BUILTIN_NAME.to_string(), 5),
                (HASH_BUILTIN_NAME.to_string(), 2),
            ]),
        },
        class_hash: Some(class_hash),
        accessed_storage_keys,
        storage_read_values: expected_read_result,
        ..Default::default()
    };

    assert_eq!(
        execute_entry_point("ownerOf", &calldata, &mut call_config).unwrap(),
        expected_call_info
    );
}

#[test]
fn erc721_test_get_approved() {
    let block_context = BlockContext::default();
    let mut state = CachedState::new(
        InMemoryStateReader::default(),
        Some(Default::default()),
        None,
    );

    let collection_name = Felt252::from_bytes_be("some-nft".as_bytes());
    let collection_symbol = Felt252::from(555);
    let to = Felt252::from(666);
    let calldata = [collection_name, collection_symbol, to].to_vec();

    let (contract_address, class_hash) = deploy(
        &mut state,
        "starknet_programs/ERC721.json",
        &calldata,
        &block_context,
        None,
    )
    .unwrap();

    let caller_address = Address(666.into());
    let block_context = BlockContext::default();
    let mut resources_manager = ExecutionResourcesManager::default();
    let entry_point_type = EntryPointType::External;

    let entry_points_by_type =
        TryInto::<ContractClass>::try_into(state.get_contract_class(&class_hash).unwrap())
            .unwrap()
            .entry_points_by_type()
            .clone();

    let mut call_config = CallConfig {
        state: &mut state,
        caller_address: &caller_address,
        address: &contract_address,
        class_hash: &class_hash,
        entry_points_by_type: &entry_points_by_type,
        entry_point_type: &entry_point_type,
        block_context: &block_context,
        resources_manager: &mut resources_manager,
    };

    // The address given approval to transfer the token
    let to = Felt252::from(777);
    let calldata_approve = [to, Felt252::from(1), Felt252::from(0)].to_vec();
    call_config.entry_point_type = &entry_point_type;

    execute_entry_point("approve", &calldata_approve, &mut call_config).unwrap();

    // tokenId (uint256) to check if it is approved
    let calldata = [Felt252::from(1), Felt252::from(0)].to_vec();

    let entrypoint_selector = Felt252::from_bytes_be(&calculate_sn_keccak(b"getApproved"));

    // expected result is 0 because it is not approved
    let expected_read_result = vec![Felt252::from(777)];

    // First checks if the token is owned by anyone and then checks if it is approved
    let storage_read_values = vec![Felt252::from(666), Felt252::from(777)];

    let mut accessed_storage_keys = get_accessed_keys(
        "ERC721_token_approvals",
        vec![vec![1_u32.into(), 0_u32.into()]],
    );
    accessed_storage_keys.extend(get_accessed_keys(
        "ERC721_owners",
        vec![vec![1_u8.into(), 0_u8.into()]],
    ));

    let expected_call_info = CallInfo {
        caller_address: caller_address.clone(),
        call_type: Some(CallType::Delegate),
        contract_address: contract_address.clone(),
        entry_point_selector: Some(entrypoint_selector),
        entry_point_type: Some(EntryPointType::External),
        calldata: calldata.clone(),
        retdata: expected_read_result,
        execution_resources: ExecutionResources {
            n_steps: 192,
            n_memory_holes: 20,
            builtin_instance_counter: HashMap::from([
                (RANGE_CHECK_BUILTIN_NAME.to_string(), 8),
                (HASH_BUILTIN_NAME.to_string(), 4),
            ]),
        },
        class_hash: Some(class_hash),
        accessed_storage_keys,
        storage_read_values,
        ..Default::default()
    };

    assert_eq!(
        execute_entry_point("getApproved", &calldata, &mut call_config).unwrap(),
        expected_call_info
    );
}

#[test]
fn erc721_test_is_approved_for_all() {
    let block_context = BlockContext::default();
    let mut state = CachedState::new(
        InMemoryStateReader::default(),
        Some(Default::default()),
        None,
    );

    let collection_name = Felt252::from_bytes_be("some-nft".as_bytes());
    let collection_symbol = Felt252::from(555);
    let to = Felt252::from(666);
    let calldata = [collection_name, collection_symbol, to].to_vec();

    let (contract_address, class_hash) = deploy(
        &mut state,
        "starknet_programs/ERC721.json",
        &calldata,
        &block_context,
        None,
    )
    .unwrap();

    let caller_address = Address(666.into());
    let block_context = BlockContext::default();
    let mut resources_manager = ExecutionResourcesManager::default();
    let entry_point_type = EntryPointType::External;

    let entry_points_by_type =
        TryInto::<ContractClass>::try_into(state.get_contract_class(&class_hash).unwrap())
            .unwrap()
            .entry_points_by_type()
            .clone();

    let mut call_config = CallConfig {
        state: &mut state,
        caller_address: &caller_address,
        address: &contract_address,
        class_hash: &class_hash,
        entry_points_by_type: &entry_points_by_type,
        entry_point_type: &entry_point_type,
        block_context: &block_context,
        resources_manager: &mut resources_manager,
    };

    // The address given approval to transfer the token
    let to = Felt252::from(777);
    let calldata_set_approve_all = [to, Felt252::from(1)].to_vec();

    execute_entry_point(
        "setApprovalForAll",
        &calldata_set_approve_all,
        &mut call_config,
    )
    .unwrap();

    // Owner of tokens who is approving the operator to have control of all his tokens
    let owner = Felt252::from(666);
    // The address in control for the approvals
    let operator = Felt252::from(777);
    let calldata = [owner, operator].to_vec();

    let entrypoint_selector = Felt252::from_bytes_be(&calculate_sn_keccak(b"isApprovedForAll"));

    // expected result is 0 because it is not approved
    let expected_read_result = vec![Felt252::from(1)];

    // Checks only the storage variable ERC721_operator_approvals
    let storage_read_values = vec![Felt252::from(1)];

    let accessed_storage_keys = get_accessed_keys(
        "ERC721_operator_approvals",
        vec![vec![666_u32.into(), 777_u32.into()]],
    );

    let expected_call_info = CallInfo {
        caller_address: caller_address.clone(),
        call_type: Some(CallType::Delegate),
        contract_address: contract_address.clone(),
        entry_point_selector: Some(entrypoint_selector),
        entry_point_type: Some(EntryPointType::External),
        calldata: calldata.clone(),
        retdata: expected_read_result,
        execution_resources: ExecutionResources {
            n_steps: 101,
            n_memory_holes: 10,
            builtin_instance_counter: HashMap::from([
                (RANGE_CHECK_BUILTIN_NAME.to_string(), 3),
                (HASH_BUILTIN_NAME.to_string(), 2),
            ]),
        },
        class_hash: Some(class_hash),
        accessed_storage_keys,
        storage_read_values,
        ..Default::default()
    };

    assert_eq!(
        execute_entry_point("isApprovedForAll", &calldata, &mut call_config).unwrap(),
        expected_call_info
    );
}

#[test]
fn erc721_test_approve() {
    let block_context = BlockContext::default();
    let mut state = CachedState::new(
        InMemoryStateReader::default(),
        Some(Default::default()),
        None,
    );

    let collection_name = Felt252::from_bytes_be("some-nft".as_bytes());
    let collection_symbol = Felt252::from(555);
    let to = Felt252::from(666);
    let calldata = [collection_name, collection_symbol, to].to_vec();

    let (contract_address, class_hash) = deploy(
        &mut state,
        "starknet_programs/ERC721.json",
        &calldata,
        &block_context,
        None,
    )
    .unwrap();

    let caller_address = Address(666.into());
    let block_context = BlockContext::default();
    let mut resources_manager = ExecutionResourcesManager::default();
    let entry_point_type = EntryPointType::External;

    let entry_points_by_type =
        TryInto::<ContractClass>::try_into(state.get_contract_class(&class_hash).unwrap())
            .unwrap()
            .entry_points_by_type()
            .clone();

    let mut call_config = CallConfig {
        state: &mut state,
        caller_address: &caller_address,
        address: &contract_address,
        class_hash: &class_hash,
        entry_points_by_type: &entry_points_by_type,
        entry_point_type: &entry_point_type,
        block_context: &block_context,
        resources_manager: &mut resources_manager,
    };
    // The address given approval to transfer the token
    let to = Felt252::from(777);
    let calldata = [to, Felt252::from(1), Felt252::from(0)].to_vec();

    let entrypoint_selector = Felt252::from_bytes_be(&calculate_sn_keccak(b"approve"));

    let expected_read_result = vec![];

    // Checks only the storage variable ERC721_operator_approvals
    let storage_read_values = vec![Felt252::from(666), Felt252::from(666)];

    // Ask for the owner of the token
    let mut accessed_storage_keys =
        get_accessed_keys("ERC721_owners", vec![vec![1_u32.into(), 0_u32.into()]]);
    // Writes the new approval
    accessed_storage_keys.extend(get_accessed_keys(
        "ERC721_token_approvals",
        vec![vec![1_u32.into(), 0_u32.into()]],
    ));

    let event_hash = Felt252::from_bytes_be(&calculate_sn_keccak("Approval".as_bytes()));
    let expected_events = vec![OrderedEvent::new(
        0,
        vec![event_hash],
        vec![
            Felt252::from(666),
            Felt252::from(777),
            Felt252::from(1),
            Felt252::zero(),
        ],
    )];

    let expected_call_info = CallInfo {
        caller_address: caller_address.clone(),
        call_type: Some(CallType::Delegate),
        contract_address: contract_address.clone(),
        entry_point_selector: Some(entrypoint_selector),
        entry_point_type: Some(EntryPointType::External),
        calldata: calldata.clone(),
        retdata: expected_read_result,
        execution_resources: ExecutionResources {
            n_steps: 332,
            n_memory_holes: 30,
            builtin_instance_counter: HashMap::from([
                (RANGE_CHECK_BUILTIN_NAME.to_string(), 13),
                (HASH_BUILTIN_NAME.to_string(), 6),
            ]),
        },
        class_hash: Some(class_hash),
        accessed_storage_keys,
        storage_read_values,
        events: expected_events,
        ..Default::default()
    };

    assert_eq!(
        execute_entry_point("approve", &calldata, &mut call_config).unwrap(),
        expected_call_info
    );
}

#[test]
fn erc721_set_approval_for_all() {
    let block_context = BlockContext::default();
    let mut state = CachedState::new(
        InMemoryStateReader::default(),
        Some(Default::default()),
        None,
    );

    let collection_name = Felt252::from_bytes_be("some-nft".as_bytes());
    let collection_symbol = Felt252::from(555);
    let to = Felt252::from(666);
    let calldata = [collection_name, collection_symbol, to].to_vec();

    let (contract_address, class_hash) = deploy(
        &mut state,
        "starknet_programs/ERC721.json",
        &calldata,
        &block_context,
        None,
    )
    .unwrap();

    let caller_address = Address(666.into());
    let block_context = BlockContext::default();
    let mut resources_manager = ExecutionResourcesManager::default();
    let entry_point_type = EntryPointType::External;

    let entry_points_by_type =
        TryInto::<ContractClass>::try_into(state.get_contract_class(&class_hash).unwrap())
            .unwrap()
            .entry_points_by_type()
            .clone();

    let mut call_config = CallConfig {
        state: &mut state,
        caller_address: &caller_address,
        address: &contract_address,
        class_hash: &class_hash,
        entry_points_by_type: &entry_points_by_type,
        entry_point_type: &entry_point_type,
        block_context: &block_context,
        resources_manager: &mut resources_manager,
    };

    // The address given approval to transfer the token
    let to = Felt252::from(777);
    let calldata = [to, Felt252::from(1)].to_vec();

    let entrypoint_selector = Felt252::from_bytes_be(&calculate_sn_keccak(b"setApprovalForAll"));

    // set only no return value
    let expected_read_result = vec![];

    // Only writes in operator_approvals
    let storage_read_values = vec![];

    // Writes to the operator the new set value
    let accessed_storage_keys = get_accessed_keys(
        "ERC721_operator_approvals",
        vec![vec![666_u32.into(), 777_u32.into()]],
    );

    let event_hash = Felt252::from_bytes_be(&calculate_sn_keccak("ApprovalForAll".as_bytes()));
    let expected_events = vec![OrderedEvent::new(
        0,
        vec![event_hash],
        vec![Felt252::from(666), Felt252::from(777), Felt252::from(1)],
    )];

    let expected_call_info = CallInfo {
        caller_address: caller_address.clone(),
        call_type: Some(CallType::Delegate),
        contract_address: contract_address.clone(),
        entry_point_selector: Some(entrypoint_selector),
        entry_point_type: Some(EntryPointType::External),
        calldata: calldata.clone(),
        retdata: expected_read_result,
        execution_resources: ExecutionResources {
            n_steps: 154,
            n_memory_holes: 10,
            builtin_instance_counter: HashMap::from([
                (RANGE_CHECK_BUILTIN_NAME.to_string(), 3),
                (HASH_BUILTIN_NAME.to_string(), 2),
            ]),
        },
        class_hash: Some(class_hash),
        accessed_storage_keys,
        storage_read_values,
        events: expected_events,
        ..Default::default()
    };

    assert_eq!(
        execute_entry_point("setApprovalForAll", &calldata, &mut call_config).unwrap(),
        expected_call_info
    );
}

#[test]
fn erc721_transfer_from_test() {
    let block_context = BlockContext::default();
    let mut state = CachedState::new(
        InMemoryStateReader::default(),
        Some(Default::default()),
        None,
    );

    let collection_name = Felt252::from_bytes_be("some-nft".as_bytes());
    let collection_symbol = Felt252::from(555);
    let to = Felt252::from(666);
    let calldata = [collection_name, collection_symbol, to].to_vec();

    let (contract_address, class_hash) = deploy(
        &mut state,
        "starknet_programs/ERC721.json",
        &calldata,
        &block_context,
        None,
    )
    .unwrap();

    let caller_address = Address(666.into());
    let block_context = BlockContext::default();
    let mut resources_manager = ExecutionResourcesManager::default();
    let entry_point_type = EntryPointType::External;

    let entry_points_by_type =
        TryInto::<ContractClass>::try_into(state.get_contract_class(&class_hash).unwrap())
            .unwrap()
            .entry_points_by_type()
            .clone();

    let mut call_config = CallConfig {
        state: &mut state,
        caller_address: &caller_address,
        address: &contract_address,
        class_hash: &class_hash,
        entry_points_by_type: &entry_points_by_type,
        entry_point_type: &entry_point_type,
        block_context: &block_context,
        resources_manager: &mut resources_manager,
    };

    let calldata = [
        Felt252::from(666),
        Felt252::from(777),
        Felt252::from(1),
        Felt252::zero(),
    ]
    .to_vec();

    let entrypoint_selector = Felt252::from_bytes_be(&calculate_sn_keccak(b"transferFrom"));

    let mut accessed_storage_keys = get_accessed_keys(
        "ERC721_owners",
        vec![vec![FieldElement::from(1_u8), FieldElement::from(0_u8)]],
    );
    accessed_storage_keys.extend(get_accessed_keys(
        "ERC721_token_approvals",
        vec![vec![FieldElement::from(1_u8), FieldElement::from(0_u8)]],
    ));

    let mut balance_from = get_accessed_keys("ERC721_balances", vec![vec![666_u32.into()]])
        .drain()
        .collect::<Vec<[u8; 32]>>()[0];
    accessed_storage_keys.insert(balance_from);
    balance_from[31] += 1;
    accessed_storage_keys.insert(balance_from);

    let mut balance_to = get_accessed_keys("ERC721_balances", vec![vec![777_u32.into()]])
        .drain()
        .collect::<Vec<[u8; 32]>>()[0];
    accessed_storage_keys.insert(balance_to);
    balance_to[31] += 1;
    accessed_storage_keys.insert(balance_to);

    let expected_read_values = vec![
        Felt252::from(666),
        Felt252::from(666),
        Felt252::from(666),
        Felt252::from(666),
        Felt252::from(1),
        Felt252::zero(),
        Felt252::zero(),
        Felt252::zero(),
    ];

    let approval_event_hash = Felt252::from_bytes_be(&calculate_sn_keccak("Approval".as_bytes()));
    let approval_event = OrderedEvent::new(
        0,
        vec![approval_event_hash],
        vec![
            Felt252::from(666),
            Felt252::zero(),
            Felt252::from(1),
            Felt252::zero(),
        ],
    );
    let transfer_event_hash = Felt252::from_bytes_be(&calculate_sn_keccak("Transfer".as_bytes()));
    let transfer_event = OrderedEvent::new(
        1,
        vec![transfer_event_hash],
        vec![
            Felt252::from(666),
            Felt252::from(777),
            Felt252::from(1),
            Felt252::zero(),
        ],
    );
    let expected_events = vec![approval_event, transfer_event];

    let expected_call_info = CallInfo {
        caller_address: caller_address.clone(),
        call_type: Some(CallType::Delegate),
        contract_address: contract_address.clone(),
        entry_point_selector: Some(entrypoint_selector),
        entry_point_type: Some(EntryPointType::External),
        calldata: calldata.clone(),
        class_hash: Some(class_hash),
        accessed_storage_keys,
        storage_read_values: expected_read_values,
        events: expected_events,
        execution_resources: ExecutionResources {
            n_steps: 1131,
            n_memory_holes: 117,
            builtin_instance_counter: HashMap::from([
                (RANGE_CHECK_BUILTIN_NAME.to_string(), 53),
                (HASH_BUILTIN_NAME.to_string(), 16),
            ]),
        },
        ..Default::default()
    };

    assert_eq!(
        execute_entry_point("transferFrom", &calldata, &mut call_config).unwrap(),
        expected_call_info
    );
}

#[test]
fn erc721_transfer_from_and_get_owner_test() {
    let block_context = BlockContext::default();
    let mut state = CachedState::new(
        InMemoryStateReader::default(),
        Some(Default::default()),
        None,
    );

    let collection_name = Felt252::from_bytes_be("some-nft".as_bytes());
    let collection_symbol = Felt252::from(555);
    let to = Felt252::from(666);
    let calldata = [collection_name, collection_symbol, to].to_vec();

    let (contract_address, class_hash) = deploy(
        &mut state,
        "starknet_programs/ERC721.json",
        &calldata,
        &block_context,
        None,
    )
    .unwrap();

    let caller_address = Address(666.into());
    let block_context = BlockContext::default();
    let mut resources_manager = ExecutionResourcesManager::default();
    let entry_point_type = EntryPointType::External;

    let entry_points_by_type =
        TryInto::<ContractClass>::try_into(state.get_contract_class(&class_hash).unwrap())
            .unwrap()
            .entry_points_by_type()
            .clone();

    let mut call_config = CallConfig {
        state: &mut state,
        caller_address: &caller_address,
        address: &contract_address,
        class_hash: &class_hash,
        entry_points_by_type: &entry_points_by_type,
        entry_point_type: &entry_point_type,
        block_context: &block_context,
        resources_manager: &mut resources_manager,
    };

    let calldata = [
        Felt252::from(666),
        Felt252::from(777),
        Felt252::from(1),
        Felt252::zero(),
    ]
    .to_vec();
    execute_entry_point("transferFrom", &calldata, &mut call_config).unwrap();

    // Now we call ownerOf
    let calldata = [Felt252::from(1), Felt252::from(0)].to_vec();

    let entrypoint_selector = Felt252::from_bytes_be(&calculate_sn_keccak(b"ownerOf"));

    let expected_read_result = vec![Felt252::from(777)];

    let accessed_storage_keys =
        get_accessed_keys("ERC721_owners", vec![vec![1_u32.into(), 0_u32.into()]]);

    let expected_call_info = CallInfo {
        caller_address: caller_address.clone(),
        call_type: Some(CallType::Delegate),
        contract_address: contract_address.clone(),
        entry_point_selector: Some(entrypoint_selector),
        entry_point_type: Some(EntryPointType::External),
        calldata: calldata.clone(),
        retdata: expected_read_result.clone(),
        class_hash: Some(class_hash),
        accessed_storage_keys,
        storage_read_values: expected_read_result,
        execution_resources: ExecutionResources {
            n_steps: 116,
            n_memory_holes: 10,
            builtin_instance_counter: HashMap::from([
                (RANGE_CHECK_BUILTIN_NAME.to_string(), 5),
                (HASH_BUILTIN_NAME.to_string(), 2),
            ]),
        },
        ..Default::default()
    };

    assert_eq!(
        execute_entry_point("ownerOf", &calldata, &mut call_config).unwrap(),
        expected_call_info
    );
}

#[test]
fn erc721_safe_transfer_from_should_fail_test() {
    let block_context = BlockContext::default();
    let mut state = CachedState::new(
        InMemoryStateReader::default(),
        Some(Default::default()),
        None,
    );

    let collection_name = Felt252::from_bytes_be("some-nft".as_bytes());
    let collection_symbol = Felt252::from(555);
    let to = Felt252::from(666);
    let calldata = [collection_name, collection_symbol, to].to_vec();

    let (contract_address, class_hash) = deploy(
        &mut state,
        "starknet_programs/ERC721.json",
        &calldata,
        &block_context,
        None,
    )
    .unwrap();

    deploy(
        &mut state,
        "starknet_programs/ERC165.json",
        &[],
        &block_context,
        None,
    )
    .unwrap();

    let entry_points_by_type =
        TryInto::<ContractClass>::try_into(state.get_contract_class(&class_hash).unwrap())
            .unwrap()
            .entry_points_by_type()
            .clone();

    let caller_address = Address(666.into());
    let block_context = BlockContext::default();
    let mut resources_manager = ExecutionResourcesManager::default();
    let entry_point_type = EntryPointType::External;

    let mut call_config = CallConfig {
        state: &mut state,
        caller_address: &caller_address,
        address: &contract_address,
        class_hash: &class_hash,
        entry_points_by_type: &entry_points_by_type,
        entry_point_type: &entry_point_type,
        block_context: &block_context,
        resources_manager: &mut resources_manager,
    };

    // data_len = 0 then there is no need to sent *felt for data
    let calldata = [
        Felt252::from(666),
        Felt252::from(1000000),
        Felt252::from(1),
        Felt252::zero(),
        Felt252::zero(),
    ]
    .to_vec();

    // The contract will fail because the receiver address is not a IERC721Receiver contract.
    assert!(execute_entry_point("safeTransferFrom", &calldata, &mut call_config).is_err());
}

#[test]
fn erc721_calling_constructor_twice_should_fail_test() {
    let block_context = BlockContext::default();
    let mut state = CachedState::new(
        InMemoryStateReader::default(),
        Some(Default::default()),
        None,
    );

    let collection_name = Felt252::from_bytes_be("some-nft".as_bytes());
    let collection_symbol = Felt252::from(555);
    let to = Felt252::from(666);
    let calldata = [collection_name, collection_symbol, to].to_vec();

    let (contract_address, class_hash) = deploy(
        &mut state,
        "starknet_programs/ERC721.json",
        &calldata,
        &block_context,
        None,
    )
    .unwrap();

    let caller_address = Address(666.into());
    let block_context = BlockContext::default();
    let mut resources_manager = ExecutionResourcesManager::default();
    let entry_point_type = EntryPointType::Constructor;

    let entry_points_by_type =
        TryInto::<ContractClass>::try_into(state.get_contract_class(&class_hash).unwrap())
            .unwrap()
            .entry_points_by_type()
            .clone();

    let mut call_config = CallConfig {
        state: &mut state,
        caller_address: &caller_address,
        address: &contract_address,
        class_hash: &class_hash,
        entry_points_by_type: &entry_points_by_type,
        entry_point_type: &entry_point_type,
        block_context: &block_context,
        resources_manager: &mut resources_manager,
    };

    assert!(execute_entry_point("constructor", &calldata, &mut call_config).is_err());
}

//Should panic is necessary because the constructor will fail
//deploy() will try to unwrap the result of the constructor
#[test]
fn erc721_constructor_should_fail_with_to_equal_zero() {
    let block_context = BlockContext::default();
    let mut state = CachedState::new(
        InMemoryStateReader::default(),
        Some(Default::default()),
        None,
    );

    let collection_name = Felt252::from_bytes_be("some-nft".as_bytes());
    let collection_symbol = Felt252::from(555);
    let to = Felt252::from(0);
    let calldata = [collection_name, collection_symbol, to].to_vec();

    //call deploy but assert that its a transaction error of type cairo runner
    assert_matches!(
        deploy(
            &mut state,
            "starknet_programs/ERC721.json",
            &calldata,
            &block_context,
            None
        )
        .unwrap_err(),
        TransactionError::CairoRunner(..)
    );
}

#[test]
fn erc721_transfer_fail_to_zero_address() {
    let block_context = BlockContext::default();
    let mut state = CachedState::new(
        InMemoryStateReader::default(),
        Some(Default::default()),
        None,
    );

    let collection_name = Felt252::from_bytes_be("some-nft".as_bytes());
    let collection_symbol = Felt252::from(555);
    let to = Felt252::from(666);
    let calldata = [collection_name, collection_symbol, to].to_vec();

    let (contract_address, class_hash) = deploy(
        &mut state,
        "starknet_programs/ERC721.json",
        &calldata,
        &block_context,
        None,
    )
    .unwrap();

    let caller_address = Address(666.into());
    let block_context = BlockContext::default();
    let mut resources_manager = ExecutionResourcesManager::default();
    let entry_point_type = EntryPointType::External;

    let entry_points_by_type =
        TryInto::<ContractClass>::try_into(state.get_contract_class(&class_hash).unwrap())
            .unwrap()
            .entry_points_by_type()
            .clone();

    let mut call_config = CallConfig {
        state: &mut state,
        caller_address: &caller_address,
        address: &contract_address,
        class_hash: &class_hash,
        entry_points_by_type: &entry_points_by_type,
        entry_point_type: &entry_point_type,
        block_context: &block_context,
        resources_manager: &mut resources_manager,
    };

    let calldata = [
        Felt252::from(666),
        Felt252::zero(),
        Felt252::from(1),
        Felt252::zero(),
    ]
    .to_vec();
    assert!(execute_entry_point("transferFrom", &calldata, &mut call_config).is_err());
}

#[test]
fn erc721_transfer_fail_not_owner() {
    let block_context = BlockContext::default();
    let mut state = CachedState::new(
        InMemoryStateReader::default(),
        Some(Default::default()),
        None,
    );

    let collection_name = Felt252::from_bytes_be("some-nft".as_bytes());
    let collection_symbol = Felt252::from(555);
    let to = Felt252::from(666);
    let calldata = [collection_name, collection_symbol, to].to_vec();

    let (contract_address, class_hash) = deploy(
        &mut state,
        "starknet_programs/ERC721.json",
        &calldata,
        &block_context,
        None,
    )
    .unwrap();

    let caller_address = Address(666.into());
    let block_context = BlockContext::default();
    let mut resources_manager = ExecutionResourcesManager::default();
    let entry_point_type = EntryPointType::External;

    let entry_points_by_type =
        TryInto::<ContractClass>::try_into(state.get_contract_class(&class_hash).unwrap())
            .unwrap()
            .entry_points_by_type()
            .clone();

    let mut call_config = CallConfig {
        state: &mut state,
        caller_address: &caller_address,
        address: &contract_address,
        class_hash: &class_hash,
        entry_points_by_type: &entry_points_by_type,
        entry_point_type: &entry_point_type,
        block_context: &block_context,
        resources_manager: &mut resources_manager,
    };

    let calldata = [
        Felt252::from(777),
        Felt252::from(777),
        Felt252::from(1),
        Felt252::zero(),
    ]
    .to_vec();

    assert!(execute_entry_point("transferFrom", &calldata, &mut call_config).is_err());
}<|MERGE_RESOLUTION|>--- conflicted
+++ resolved
@@ -7,23 +7,14 @@
 use num_traits::Zero;
 use starknet_contract_class::EntryPointType;
 use starknet_crypto::FieldElement;
+use starknet_rs::definitions::block_context::BlockContext;
 use starknet_rs::services::api::contract_classes::deprecated_contract_class::ContractClass;
 use starknet_rs::state::cached_state::CachedState;
 use starknet_rs::transaction::error::TransactionError;
 use starknet_rs::{
-<<<<<<< HEAD
-    business_logic::{
-        execution::{CallInfo, CallType, OrderedEvent},
-        state::state_api::StateReader,
-        state::{in_memory_state_reader::InMemoryStateReader, ExecutionResourcesManager},
-    },
-    definitions::block_context::BlockContext,
-=======
-    definitions::general_config::TransactionContext,
     execution::{CallInfo, CallType, OrderedEvent},
     state::state_api::StateReader,
     state::{in_memory_state_reader::InMemoryStateReader, ExecutionResourcesManager},
->>>>>>> 29c56bfe
     utils::{calculate_sn_keccak, Address},
 };
 
