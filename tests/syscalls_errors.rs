--- conflicted
+++ resolved
@@ -4,14 +4,10 @@
 use starknet_contract_class::EntryPointType;
 use starknet_rs::{
     core::errors::state_errors::StateError,
-<<<<<<< HEAD
     definitions::{block_context::BlockContext, constants::TRANSACTION_VERSION},
-=======
-    definitions::{constants::TRANSACTION_VERSION, general_config::TransactionContext},
     execution::{
         execution_entry_point::ExecutionEntryPoint, CallType, TransactionExecutionContext,
     },
->>>>>>> 29c56bfe
     services::api::contract_classes::deprecated_contract_class::ContractClass,
     state::{
         cached_state::{CachedState, ContractClassCache},
