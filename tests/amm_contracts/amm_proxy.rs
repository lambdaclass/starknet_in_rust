--- conflicted
+++ resolved
@@ -1,11 +1,7 @@
 use crate::amm_contracts::utils::{deploy, execute_entry_point, get_accessed_keys, CallConfig};
 use cairo_rs::vm::runners::cairo_runner::ExecutionResources;
-<<<<<<< HEAD
-use felt::Felt;
 use starknet_crypto::FieldElement;
-=======
 use felt::Felt252;
->>>>>>> 8dfdad7d
 use starknet_rs::{
     business_logic::{
         execution::objects::{CallInfo, CallType},
@@ -18,7 +14,7 @@
     services::api::contract_class::EntryPointType,
     utils::{calculate_sn_keccak, Address},
 };
-use std::collections::HashSet;
+use std::collections::{HashSet, HashMap};
 
 #[test]
 fn amm_proxy_init_pool_test() {
@@ -343,15 +339,11 @@
         calldata: calldata.clone(),
         retdata: [200.into()].to_vec(),
         execution_resources: ExecutionResources {
-<<<<<<< HEAD
             n_memory_holes: 10,
-=======
-            n_memory_holes: 11,
             builtin_instance_counter: HashMap::from([
                 ("pedersen".to_string(), 2),
                 ("range_check".to_string(), 3),
             ]),
->>>>>>> 8dfdad7d
             ..Default::default()
         },
         class_hash: Some(proxy_class_hash),
@@ -453,15 +445,11 @@
         calldata: calldata.clone(),
         retdata: expected_result,
         execution_resources: ExecutionResources {
-<<<<<<< HEAD
             n_memory_holes: 93,
-=======
-            n_memory_holes: 92,
             builtin_instance_counter: HashMap::from([
                 ("pedersen".to_string(), 14),
                 ("range_check".to_string(), 41),
             ]),
->>>>>>> 8dfdad7d
             ..Default::default()
         },
         class_hash: Some(proxy_class_hash),
