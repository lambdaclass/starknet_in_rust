--- conflicted
+++ resolved
@@ -34,14 +34,11 @@
     caller_address: Address,
     general_config: StarknetGeneralConfig,
     tx_context: Option<TransactionExecutionContext>,
-<<<<<<< HEAD
+    events: impl Into<Vec<OrderedEvent>>,
+    l2_to_l1_messages: impl Into<Vec<OrderedL2ToL1Message>>,
     storage_read_values: impl Into<Vec<Felt>>,
     accessed_storage_keys: impl Iterator<Item = [u8; 32]>,
     extra_contracts: impl Iterator<Item = ([u8; 32], &'a Path)>,
-=======
-    events: impl Into<Vec<OrderedEvent>>,
-    l2_to_l1_messages: impl Into<Vec<OrderedL2ToL1Message>>,
->>>>>>> 2d1e66da
     return_data: impl Into<Vec<Felt>>,
 ) {
     let contract_class = ContractClass::try_from(contract_path.as_ref().to_path_buf())
@@ -113,14 +110,11 @@
             call_type: CallType::Delegate.into(),
             class_hash: class_hash.into(),
             entry_point_selector: Some(entry_point_selector),
-<<<<<<< HEAD
+            events: events.into(),
+            l2_to_l1_messages: l2_to_l1_messages.into(),
             storage_read_values: storage_read_values.into(),
             accesed_storage_keys: accessed_storage_keys.collect(),
-=======
-            l2_to_l1_messages: l2_to_l1_messages.into(),
->>>>>>> 2d1e66da
             retdata: return_data.into(),
-            events: events.into(),
             ..Default::default()
         },
     );
@@ -168,6 +162,9 @@
         ],
         [],
         [],
+        empty(),
+        empty(),
+        [],
     );
 }
 
@@ -186,12 +183,10 @@
             general_config,
             None,
             [],
-<<<<<<< HEAD
-            empty(),
-            empty(),
-=======
-            [],
->>>>>>> 2d1e66da
+            [],
+            [],
+            empty(),
+            empty(),
             [block_number.into()],
         );
     };
@@ -216,12 +211,10 @@
             general_config,
             None,
             [],
-<<<<<<< HEAD
-            empty(),
-            empty(),
-=======
-            [],
->>>>>>> 2d1e66da
+            [],
+            [],
+            empty(),
+            empty(),
             [block_timestamp.into()],
         );
     };
@@ -243,12 +236,10 @@
             StarknetGeneralConfig::default(),
             None,
             [],
-<<<<<<< HEAD
-            empty(),
-            empty(),
-=======
-            [],
->>>>>>> 2d1e66da
+            [],
+            [],
+            empty(),
+            empty(),
             [caller_address],
         );
     };
@@ -270,12 +261,10 @@
             StarknetGeneralConfig::default(),
             None,
             [],
-<<<<<<< HEAD
-            empty(),
-            empty(),
-=======
-            [],
->>>>>>> 2d1e66da
+            [],
+            [],
+            empty(),
+            empty(),
             [contract_address],
         );
     };
@@ -300,12 +289,10 @@
             general_config,
             None,
             [],
-<<<<<<< HEAD
-            empty(),
-            empty(),
-=======
-            [],
->>>>>>> 2d1e66da
+            [],
+            [],
+            empty(),
+            empty(),
             [sequencer_address],
         );
     };
@@ -344,12 +331,10 @@
                 version,
             )),
             [],
-<<<<<<< HEAD
-            empty(),
-            empty(),
-=======
-            [],
->>>>>>> 2d1e66da
+            [],
+            [],
+            empty(),
+            empty(),
             [
                 version.into(),
                 account_contract_address.0,
@@ -424,12 +409,6 @@
 }
 
 #[test]
-<<<<<<< HEAD
-fn library_call_syscall() {
-    test_contract(
-        "tests/syscalls.json",
-        "test_library_call",
-=======
 fn get_tx_signature_syscall() {
     let run = |signature: Vec<Felt>| {
         let general_config = StarknetGeneralConfig::default();
@@ -453,6 +432,9 @@
             )),
             [],
             [],
+            [],
+            empty(),
+            empty(),
             [
                 signature.len().into(),
                 signature
@@ -469,21 +451,34 @@
 }
 
 #[test]
+fn library_call_syscall() {
+    test_contract(
+        "tests/syscalls.json",
+        "test_library_call",
+        [1; 32],
+        Address(1111.into()),
+        Address(0.into()),
+        StarknetGeneralConfig::default(),
+        None,
+        [],
+        [],
+        [11.into()],
+        [calculate_sn_keccak("lib_state".as_bytes())].into_iter(),
+        [([2; 32], Path::new("tests/syscalls-lib.json"))].into_iter(),
+        [],
+    );
+}
+
+#[test]
 fn send_message_to_l1_syscall() {
     test_contract(
         "tests/syscalls.json",
         "test_send_message_to_l1",
->>>>>>> 2d1e66da
         [1; 32],
         Address(1111.into()),
         Address(0.into()),
         StarknetGeneralConfig::default(),
         None,
-<<<<<<< HEAD
-        [11.into()],
-        [calculate_sn_keccak("lib_state".as_bytes())].into_iter(),
-        [([2; 32], Path::new("tests/syscalls-lib.json"))].into_iter(),
-=======
         [],
         [
             OrderedL2ToL1Message {
@@ -502,7 +497,9 @@
                 payload: [3].map(Felt::from).to_vec(),
             },
         ],
->>>>>>> 2d1e66da
+        [],
+        empty(),
+        empty(),
         [],
     );
 }