#![deny(warnings)]

use felt::Felt;
use starknet_rs::{
    business_logic::{
        execution::{
            execution_entry_point::ExecutionEntryPoint,
            objects::{
                CallInfo, CallType, OrderedEvent, OrderedL2ToL1Message, TransactionExecutionContext,
            },
        },
        fact_state::{
            contract_state::ContractState, in_memory_state_reader::InMemoryStateReader,
            state::ExecutionResourcesManager,
        },
        state::cached_state::{CachedState, ContractClassCache},
    },
    definitions::{
        constants::TRANSACTION_VERSION,
        general_config::{StarknetChainId, StarknetGeneralConfig},
    },
    services::api::contract_class::{ContractClass, EntryPointType},
    starknet_storage::dict_storage::DictStorage,
    utils::{calculate_sn_keccak, Address},
};
use std::{iter::empty, path::Path};

#[allow(clippy::too_many_arguments)]
fn test_contract<'a>(
    contract_path: impl AsRef<Path>,
    entry_point: &str,
    class_hash: [u8; 32],
    contract_address: Address,
    caller_address: Address,
    general_config: StarknetGeneralConfig,
    tx_context: Option<TransactionExecutionContext>,
<<<<<<< HEAD
=======
    events: impl Into<Vec<OrderedEvent>>,
    l2_to_l1_messages: impl Into<Vec<OrderedL2ToL1Message>>,
>>>>>>> 1271d8d7
    storage_read_values: impl Into<Vec<Felt>>,
    accessed_storage_keys: impl Iterator<Item = [u8; 32]>,
    extra_contracts: impl Iterator<Item = ([u8; 32], &'a Path)>,
    return_data: impl Into<Vec<Felt>>,
) {
    let contract_class = ContractClass::try_from(contract_path.as_ref().to_path_buf())
        .expect("Could not load contract from JSON");

    let tx_execution_context = tx_context.unwrap_or_else(|| {
        TransactionExecutionContext::create_for_testing(
            Address(0.into()),
            10,
            0.into(),
            general_config.invoke_tx_max_n_steps(),
            TRANSACTION_VERSION,
        )
    });

    let contract_state = ContractState::new(
        class_hash,
        tx_execution_context.nonce().clone(),
        Default::default(),
    );
    let mut state_reader = InMemoryStateReader::new(DictStorage::new(), DictStorage::new());
    state_reader
        .contract_states_mut()
        .insert(contract_address.clone(), contract_state);
<<<<<<< HEAD
    let mut state = CachedState::new(
        state_reader,
        // Some([(class_hash, contract_class)].into_iter().collect()),
        {
            let mut contract_class_cache = ContractClassCache::new();
            contract_class_cache.insert(class_hash, contract_class);

            for (class_hash, contract_path) in extra_contracts {
                let contract_class = ContractClass::try_from(contract_path.to_path_buf())
                    .expect("Could not load extra contract from JSON");

                contract_class_cache.insert(class_hash, contract_class);
            }

            Some(contract_class_cache)
        },
    );
=======
    let mut state = CachedState::new(state_reader, {
        let mut contract_class_cache = ContractClassCache::new();
        contract_class_cache.insert(class_hash, contract_class);

        for (class_hash, contract_path) in extra_contracts {
            let contract_class = ContractClass::try_from(contract_path.to_path_buf())
                .expect("Could not load extra contract from JSON");

            contract_class_cache.insert(class_hash, contract_class);
        }

        Some(contract_class_cache)
    });
>>>>>>> 1271d8d7

    let entry_point_selector = Felt::from_bytes_be(&calculate_sn_keccak(entry_point.as_bytes()));
    let entry_point = ExecutionEntryPoint::new(
        contract_address.clone(),
        vec![],
        entry_point_selector.clone(),
        caller_address.clone(),
        EntryPointType::External,
        CallType::Delegate.into(),
        class_hash.into(),
    );

    let mut resources_manager = ExecutionResourcesManager::default();

    assert_eq!(
        entry_point
            .execute(
                &mut state,
                &general_config,
                &mut resources_manager,
                &tx_execution_context,
            )
            .expect("Could not execute contract"),
        CallInfo {
            contract_address,
            caller_address,
            entry_point_type: EntryPointType::External.into(),
            call_type: CallType::Delegate.into(),
            class_hash: class_hash.into(),
            entry_point_selector: Some(entry_point_selector),
<<<<<<< HEAD
=======
            events: events.into(),
            l2_to_l1_messages: l2_to_l1_messages.into(),
>>>>>>> 1271d8d7
            storage_read_values: storage_read_values.into(),
            accesed_storage_keys: accessed_storage_keys.collect(),
            retdata: return_data.into(),
            ..Default::default()
        },
    );
}

#[test]
fn emit_event_syscall() {
    test_contract(
        "tests/syscalls.json",
        "test_emit_event",
        [1; 32],
        Address(1111.into()),
        Address(0.into()),
        StarknetGeneralConfig::default(),
        None,
        [
            OrderedEvent {
                order: 0,
                keys: vec![Felt::from_bytes_be(&calculate_sn_keccak(
                    "test_event".as_bytes(),
                ))],
                data: [1, 2, 3].map(Felt::from).to_vec(),
            },
            OrderedEvent {
                order: 1,
                keys: vec![Felt::from_bytes_be(&calculate_sn_keccak(
                    "test_event".as_bytes(),
                ))],
                data: [2, 4, 6].map(Felt::from).to_vec(),
            },
            OrderedEvent {
                order: 2,
                keys: vec![Felt::from_bytes_be(&calculate_sn_keccak(
                    "test_event".as_bytes(),
                ))],
                data: [1234, 5678, 9012].map(Felt::from).to_vec(),
            },
            OrderedEvent {
                order: 3,
                keys: vec![Felt::from_bytes_be(&calculate_sn_keccak(
                    "test_event".as_bytes(),
                ))],
                data: [2468].map(Felt::from).to_vec(),
            },
        ],
        [],
        [],
        empty(),
        empty(),
        [],
    );
}

#[test]
fn get_block_number_syscall() {
    let run = |block_number| {
        let mut general_config = StarknetGeneralConfig::default();
        general_config.block_info_mut().block_number = block_number;

        test_contract(
            "tests/syscalls.json",
            "test_get_block_number",
            [1; 32],
            Address(1111.into()),
            Address(0.into()),
            general_config,
            None,
            [],
<<<<<<< HEAD
=======
            [],
            [],
>>>>>>> 1271d8d7
            empty(),
            empty(),
            [block_number.into()],
        );
    };

    run(0);
    run(5);
    run(1000);
}

#[test]
fn get_block_timestamp_syscall() {
    let run = |block_timestamp| {
        let mut general_config = StarknetGeneralConfig::default();
        general_config.block_info_mut().block_timestamp = block_timestamp;

        test_contract(
            "tests/syscalls.json",
            "test_get_block_timestamp",
            [1; 32],
            Address(1111.into()),
            Address(0.into()),
            general_config,
            None,
            [],
<<<<<<< HEAD
=======
            [],
            [],
>>>>>>> 1271d8d7
            empty(),
            empty(),
            [block_timestamp.into()],
        );
    };

    run(0);
    run(5);
    run(1000);
}

#[test]
fn get_caller_address_syscall() {
    let run = |caller_address: Felt| {
        test_contract(
            "tests/syscalls.json",
            "test_get_caller_address",
            [1; 32],
            Address(1111.into()),
            Address(caller_address.clone()),
            StarknetGeneralConfig::default(),
            None,
            [],
<<<<<<< HEAD
=======
            [],
            [],
>>>>>>> 1271d8d7
            empty(),
            empty(),
            [caller_address],
        );
    };

    run(0.into());
    run(5.into());
    run(1000.into());
}

#[test]
fn get_contract_address_syscall() {
    let run = |contract_address: Felt| {
        test_contract(
            "tests/syscalls.json",
            "test_get_contract_address",
            [1; 32],
            Address(contract_address.clone()),
            Address(0.into()),
            StarknetGeneralConfig::default(),
            None,
            [],
<<<<<<< HEAD
=======
            [],
            [],
>>>>>>> 1271d8d7
            empty(),
            empty(),
            [contract_address],
        );
    };

    run(1.into());
    run(5.into());
    run(1000.into());
}

#[test]
fn get_sequencer_address_syscall() {
    let run = |sequencer_address: Felt| {
        let mut general_config = StarknetGeneralConfig::default();
        general_config.block_info_mut().sequencer_address = Address(sequencer_address.clone());

        test_contract(
            "tests/syscalls.json",
            "test_get_sequencer_address",
            [1; 32],
            Address(1111.into()),
            Address(0.into()),
            general_config,
            None,
            [],
<<<<<<< HEAD
=======
            [],
            [],
>>>>>>> 1271d8d7
            empty(),
            empty(),
            [sequencer_address],
        );
    };

    run(0.into());
    run(5.into());
    run(1000.into());
}

#[test]
fn get_tx_info_syscall() {
    let run = |version,
               account_contract_address: Address,
               max_fee,
               signature: Vec<Felt>,
               transaction_hash: Felt,
               chain_id| {
        let mut general_config = StarknetGeneralConfig::default();
        *general_config.starknet_os_config_mut().chain_id_mut() = chain_id;

        let n_steps = general_config.invoke_tx_max_n_steps();
        test_contract(
            "tests/syscalls.json",
            "test_get_tx_info",
            [1; 32],
            Address(1111.into()),
            Address(0.into()),
            general_config,
            Some(TransactionExecutionContext::new(
                account_contract_address.clone(),
                transaction_hash.clone(),
                signature.clone(),
                max_fee,
                3.into(),
                n_steps,
                version,
            )),
            [],
<<<<<<< HEAD
=======
            [],
            [],
>>>>>>> 1271d8d7
            empty(),
            empty(),
            [
                version.into(),
                account_contract_address.0,
                max_fee.into(),
                signature.len().into(),
                signature
                    .into_iter()
                    .reduce(|a, b| a + b)
                    .unwrap_or_default(),
                transaction_hash,
                chain_id.to_felt(),
            ],
        );
    };

    run(
        0,
        Address::default(),
        12,
        vec![],
        0.into(),
        StarknetChainId::TestNet,
    );
    run(
        10,
        Address::default(),
        12,
        vec![],
        0.into(),
        StarknetChainId::TestNet,
    );
    run(
        10,
        Address(1111.into()),
        12,
        vec![],
        0.into(),
        StarknetChainId::TestNet,
    );
    run(
        10,
        Address(1111.into()),
        50,
        vec![],
        0.into(),
        StarknetChainId::TestNet,
    );
    run(
        10,
        Address(1111.into()),
        50,
        [0x12, 0x34, 0x56, 0x78].map(Felt::from).to_vec(),
        0.into(),
        StarknetChainId::TestNet,
    );
    run(
        10,
        Address(1111.into()),
        50,
        [0x12, 0x34, 0x56, 0x78].map(Felt::from).to_vec(),
        12345678.into(),
        StarknetChainId::TestNet,
    );
    run(
        10,
        Address(1111.into()),
        50,
        [0x12, 0x34, 0x56, 0x78].map(Felt::from).to_vec(),
        12345678.into(),
        StarknetChainId::TestNet2,
    );
}

#[test]
fn get_tx_signature_syscall() {
    let run = |signature: Vec<Felt>| {
        let general_config = StarknetGeneralConfig::default();
        let n_steps = general_config.invoke_tx_max_n_steps();

        test_contract(
            "tests/syscalls.json",
            "test_get_tx_signature",
            [1; 32],
            Address(1111.into()),
            Address(0.into()),
            general_config,
            Some(TransactionExecutionContext::new(
                Address::default(),
                0.into(),
                signature.clone(),
                12,
                3.into(),
                n_steps,
                0,
            )),
            [],
<<<<<<< HEAD
=======
            [],
            [],
>>>>>>> 1271d8d7
            empty(),
            empty(),
            [
                signature.len().into(),
                signature
                    .into_iter()
                    .reduce(|a, b| a + b)
                    .unwrap_or_default(),
            ],
        );
    };

    run(vec![]);
    run([0x12, 0x34, 0x56, 0x78].map(Felt::from).to_vec());
    run([0x9A, 0xBC, 0xDE, 0xF0].map(Felt::from).to_vec());
}

#[test]
fn library_call_syscall() {
    test_contract(
        "tests/syscalls.json",
        "test_library_call",
        [1; 32],
        Address(1111.into()),
        Address(0.into()),
        StarknetGeneralConfig::default(),
        None,
<<<<<<< HEAD
=======
        [],
        [],
>>>>>>> 1271d8d7
        [11.into()],
        [calculate_sn_keccak("lib_state".as_bytes())].into_iter(),
        [([2; 32], Path::new("tests/syscalls-lib.json"))].into_iter(),
        [],
    );
}

#[test]
<<<<<<< HEAD
fn library_call_l1_handler_syscall() {
    test_contract(
        "tests/syscalls.json",
        "test_library_call_l1_handler",
=======
fn send_message_to_l1_syscall() {
    test_contract(
        "tests/syscalls.json",
        "test_send_message_to_l1",
>>>>>>> 1271d8d7
        [1; 32],
        Address(1111.into()),
        Address(0.into()),
        StarknetGeneralConfig::default(),
        None,
<<<<<<< HEAD
        [5.into()],
        [calculate_sn_keccak("lib_state".as_bytes())].into_iter(),
        [([2; 32], Path::new("tests/syscalls-lib.json"))].into_iter(),
=======
        [],
        [
            OrderedL2ToL1Message {
                order: 0,
                to_address: Address(1111.into()),
                payload: [1, 2, 3].map(Felt::from).to_vec(),
            },
            OrderedL2ToL1Message {
                order: 1,
                to_address: Address(1111.into()),
                payload: [2, 4].map(Felt::from).to_vec(),
            },
            OrderedL2ToL1Message {
                order: 2,
                to_address: Address(1111.into()),
                payload: [3].map(Felt::from).to_vec(),
            },
        ],
        [],
        empty(),
        empty(),
>>>>>>> 1271d8d7
        [],
    );
}<|MERGE_RESOLUTION|>--- conflicted
+++ resolved
@@ -34,11 +34,8 @@
     caller_address: Address,
     general_config: StarknetGeneralConfig,
     tx_context: Option<TransactionExecutionContext>,
-<<<<<<< HEAD
-=======
     events: impl Into<Vec<OrderedEvent>>,
     l2_to_l1_messages: impl Into<Vec<OrderedL2ToL1Message>>,
->>>>>>> 1271d8d7
     storage_read_values: impl Into<Vec<Felt>>,
     accessed_storage_keys: impl Iterator<Item = [u8; 32]>,
     extra_contracts: impl Iterator<Item = ([u8; 32], &'a Path)>,
@@ -66,25 +63,6 @@
     state_reader
         .contract_states_mut()
         .insert(contract_address.clone(), contract_state);
-<<<<<<< HEAD
-    let mut state = CachedState::new(
-        state_reader,
-        // Some([(class_hash, contract_class)].into_iter().collect()),
-        {
-            let mut contract_class_cache = ContractClassCache::new();
-            contract_class_cache.insert(class_hash, contract_class);
-
-            for (class_hash, contract_path) in extra_contracts {
-                let contract_class = ContractClass::try_from(contract_path.to_path_buf())
-                    .expect("Could not load extra contract from JSON");
-
-                contract_class_cache.insert(class_hash, contract_class);
-            }
-
-            Some(contract_class_cache)
-        },
-    );
-=======
     let mut state = CachedState::new(state_reader, {
         let mut contract_class_cache = ContractClassCache::new();
         contract_class_cache.insert(class_hash, contract_class);
@@ -98,7 +76,6 @@
 
         Some(contract_class_cache)
     });
->>>>>>> 1271d8d7
 
     let entry_point_selector = Felt::from_bytes_be(&calculate_sn_keccak(entry_point.as_bytes()));
     let entry_point = ExecutionEntryPoint::new(
@@ -129,13 +106,10 @@
             call_type: CallType::Delegate.into(),
             class_hash: class_hash.into(),
             entry_point_selector: Some(entry_point_selector),
-<<<<<<< HEAD
-=======
             events: events.into(),
             l2_to_l1_messages: l2_to_l1_messages.into(),
->>>>>>> 1271d8d7
             storage_read_values: storage_read_values.into(),
-            accesed_storage_keys: accessed_storage_keys.collect(),
+            accessed_storage_keys: accessed_storage_keys.collect(),
             retdata: return_data.into(),
             ..Default::default()
         },
@@ -205,11 +179,8 @@
             general_config,
             None,
             [],
-<<<<<<< HEAD
-=======
-            [],
-            [],
->>>>>>> 1271d8d7
+            [],
+            [],
             empty(),
             empty(),
             [block_number.into()],
@@ -236,11 +207,8 @@
             general_config,
             None,
             [],
-<<<<<<< HEAD
-=======
-            [],
-            [],
->>>>>>> 1271d8d7
+            [],
+            [],
             empty(),
             empty(),
             [block_timestamp.into()],
@@ -264,11 +232,8 @@
             StarknetGeneralConfig::default(),
             None,
             [],
-<<<<<<< HEAD
-=======
-            [],
-            [],
->>>>>>> 1271d8d7
+            [],
+            [],
             empty(),
             empty(),
             [caller_address],
@@ -292,11 +257,8 @@
             StarknetGeneralConfig::default(),
             None,
             [],
-<<<<<<< HEAD
-=======
-            [],
-            [],
->>>>>>> 1271d8d7
+            [],
+            [],
             empty(),
             empty(),
             [contract_address],
@@ -323,11 +285,8 @@
             general_config,
             None,
             [],
-<<<<<<< HEAD
-=======
-            [],
-            [],
->>>>>>> 1271d8d7
+            [],
+            [],
             empty(),
             empty(),
             [sequencer_address],
@@ -368,11 +327,8 @@
                 version,
             )),
             [],
-<<<<<<< HEAD
-=======
-            [],
-            [],
->>>>>>> 1271d8d7
+            [],
+            [],
             empty(),
             empty(),
             [
@@ -471,11 +427,8 @@
                 0,
             )),
             [],
-<<<<<<< HEAD
-=======
-            [],
-            [],
->>>>>>> 1271d8d7
+            [],
+            [],
             empty(),
             empty(),
             [
@@ -503,11 +456,8 @@
         Address(0.into()),
         StarknetGeneralConfig::default(),
         None,
-<<<<<<< HEAD
-=======
-        [],
-        [],
->>>>>>> 1271d8d7
+        [],
+        [],
         [11.into()],
         [calculate_sn_keccak("lib_state".as_bytes())].into_iter(),
         [([2; 32], Path::new("tests/syscalls-lib.json"))].into_iter(),
@@ -516,27 +466,34 @@
 }
 
 #[test]
-<<<<<<< HEAD
 fn library_call_l1_handler_syscall() {
     test_contract(
         "tests/syscalls.json",
         "test_library_call_l1_handler",
-=======
+        [1; 32],
+        Address(1111.into()),
+        Address(0.into()),
+        StarknetGeneralConfig::default(),
+        None,
+        [],
+        [],
+        [5.into()],
+        [calculate_sn_keccak("lib_state".as_bytes())].into_iter(),
+        [([2; 32], Path::new("tests/syscalls-lib.json"))].into_iter(),
+        [],
+    );
+}
+
+#[test]
 fn send_message_to_l1_syscall() {
     test_contract(
         "tests/syscalls.json",
         "test_send_message_to_l1",
->>>>>>> 1271d8d7
         [1; 32],
         Address(1111.into()),
         Address(0.into()),
         StarknetGeneralConfig::default(),
         None,
-<<<<<<< HEAD
-        [5.into()],
-        [calculate_sn_keccak("lib_state".as_bytes())].into_iter(),
-        [([2; 32], Path::new("tests/syscalls-lib.json"))].into_iter(),
-=======
         [],
         [
             OrderedL2ToL1Message {
@@ -558,7 +515,6 @@
         [],
         empty(),
         empty(),
->>>>>>> 1271d8d7
         [],
     );
 }