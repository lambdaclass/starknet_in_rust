use cairo_rs::vm::runners::cairo_runner::ExecutionResources;
use felt::{felt_str, Felt};
use lazy_static::lazy_static;
use num_traits::{Num, Zero};
use starknet_rs::{
    business_logic::{
<<<<<<< HEAD
        execution::objects::{CallInfo, CallType, OrderedEvent, TransactionExecutionInfo},
        fact_state::{contract_state::ContractState, in_memory_state_reader::InMemoryStateReader},
        state::{cached_state::CachedState, state_api::StateReader},
        transaction::objects::internal_invoke_function::InternalInvokeFunction,
    },
    definitions::{
        constants::{
            EXECUTE_ENTRY_POINT_SELECTOR, TRANSFER_ENTRY_POINT_SELECTOR, TRANSFER_EVENT_SELECTOR,
        },
        general_config::{StarknetChainId, StarknetGeneralConfig},
        transaction_type::TransactionType,
    },
    public::abi::VALIDATE_ENTRY_POINT_SELECTOR,
    services::api::contract_class::{ContractClass, EntryPointType},
    utils::{calculate_sn_keccak, felt_to_hash, Address},
};
use std::{
    collections::{HashMap, HashSet},
    path::PathBuf,
};
=======
        execution::objects::{CallType, OrderedEvent},
        fact_state::{contract_state::ContractState, in_memory_state_reader::InMemoryStateReader},
        state::{
            cached_state::{CachedState, ContractClassCache},
            state_api::StateReader,
            state_api_objects::BlockInfo,
        },
        transaction::objects::internal_declare::InternalDeclare,
    },
    definitions::{
        constants::{TRANSFER_ENTRY_POINT_SELECTOR, VALIDATE_DECLARE_ENTRY_POINT_NAME},
        general_config::{StarknetChainId, StarknetGeneralConfig, StarknetOsConfig},
        transaction_type::TransactionType,
    },
    services::api::contract_class::{ContractClass, EntryPointType},
    utils::{felt_to_hash, Address},
};
use std::{
    collections::{HashMap, HashSet},
    path::PathBuf,
};
>>>>>>> 689033ee

const ACCOUNT_CONTRACT_PATH: &str = "starknet_programs/account_without_validation.json";
const ERC20_CONTRACT_PATH: &str = "starknet_programs/ERC20.json";
const TEST_CONTRACT_PATH: &str = "starknet_programs/test_contract.json";
const TEST_EMPTY_CONTRACT_PATH: &str = "starknet_programs/empty_contract.json";

lazy_static! {
    // Addresses.
    static ref TEST_ACCOUNT_CONTRACT_ADDRESS: Address = Address(felt_str!("257"));
    static ref TEST_CONTRACT_ADDRESS: Address = Address(felt_str!("256"));
    pub static ref TEST_SEQUENCER_ADDRESS: Address =
    Address(felt_str!("4096"));
    pub static ref TEST_ERC20_CONTRACT_ADDRESS: Address =
    Address(felt_str!("4097"));


    // Class hashes.
    static ref TEST_ACCOUNT_CONTRACT_CLASS_HASH: Felt = felt_str!("273");
    static ref TEST_CLASS_HASH: Felt = felt_str!("272");
    static ref TEST_EMPTY_CONTRACT_CLASS_HASH: Felt = felt_str!("274");
    static ref TEST_ERC20_CONTRACT_CLASS_HASH: Felt = felt_str!("4112");

    // Storage keys.
    static ref TEST_ERC20_ACCOUNT_BALANCE_KEY: Felt =
        felt_str!("1192211877881866289306604115402199097887041303917861778777990838480655617515");
    static ref TEST_ERC20_SEQUENCER_BALANCE_KEY: Felt =
        felt_str!("3229073099929281304021185011369329892856197542079132996799046100564060768274");

    // Others.
    static ref ACTUAL_FEE: Felt = 2.into();
}

fn get_contract_class<P>(path: P) -> Result<ContractClass, Box<dyn std::error::Error>>
where
    P: Into<PathBuf>,
{
    Ok(ContractClass::try_from(path.into())?)
}

pub fn new_starknet_general_config_for_testing() -> StarknetGeneralConfig {
    StarknetGeneralConfig::new(
        StarknetOsConfig::new(
            StarknetChainId::TestNet,
            TEST_ERC20_CONTRACT_ADDRESS.clone(),
            0,
        ),
        0,
        0,
        1_000_000,
        BlockInfo::empty(TEST_SEQUENCER_ADDRESS.clone()),
    )
}

#[allow(dead_code)]
fn create_account_tx_test_state(
) -> Result<(StarknetGeneralConfig, CachedState<InMemoryStateReader>), Box<dyn std::error::Error>> {
    let general_config = new_starknet_general_config_for_testing();

    let test_contract_class_hash = TEST_CLASS_HASH.clone();
    let test_account_class_hash = TEST_ACCOUNT_CONTRACT_CLASS_HASH.clone();
    let test_erc20_class_hash = TEST_ERC20_CONTRACT_CLASS_HASH.clone();
    let class_hash_to_class = HashMap::from([
        (
            test_account_class_hash.clone(),
            get_contract_class(ACCOUNT_CONTRACT_PATH)?,
        ),
        (
            test_contract_class_hash.clone(),
            get_contract_class(TEST_CONTRACT_PATH)?,
        ),
        (
            test_erc20_class_hash.clone(),
            get_contract_class(ERC20_CONTRACT_PATH)?,
        ),
    ]);

    let test_contract_address = TEST_CONTRACT_ADDRESS.clone();
    let test_account_address = TEST_ACCOUNT_CONTRACT_ADDRESS.clone();
    let test_erc20_address = general_config
        .starknet_os_config()
        .fee_token_address()
        .clone();
    let address_to_class_hash = HashMap::from([
        (test_contract_address, test_contract_class_hash),
        (test_account_address, test_account_class_hash),
        (test_erc20_address.clone(), test_erc20_class_hash),
    ]);

    let test_erc20_account_balance_key = TEST_ERC20_ACCOUNT_BALANCE_KEY.clone();
    let storage_view = HashMap::from([(
        (test_erc20_address, test_erc20_account_balance_key),
        ACTUAL_FEE.clone(),
    )]);

    let cached_state = CachedState::new(
        {
            let mut state_reader = InMemoryStateReader::new(HashMap::new(), HashMap::new());

            for (contract_address, class_hash) in address_to_class_hash {
                let storage_keys = storage_view
                    .iter()
                    .filter_map(|((k0, k1), v)| {
                        (k0 == &contract_address).then_some((k1.clone(), v.clone()))
                    })
                    .collect();

                state_reader.contract_states_mut().insert(
                    contract_address,
                    ContractState::new(felt_to_hash(&class_hash), Felt::zero(), storage_keys),
                );
            }
            for (class_hash, contract_class) in class_hash_to_class {
                state_reader
                    .class_hash_to_contract_class_mut()
                    .insert(felt_to_hash(&class_hash), contract_class);
            }

            state_reader
        },
        Some(HashMap::new()),
    );

    Ok((general_config, cached_state))
}

fn expected_state_before_tx() -> CachedState<InMemoryStateReader> {
    let in_memory_state_reader = InMemoryStateReader::new(
        HashMap::from([
            (
                TEST_CONTRACT_ADDRESS.clone(),
                ContractState::new(felt_to_hash(&TEST_CLASS_HASH), Felt::zero(), HashMap::new()),
            ),
            (
                TEST_ACCOUNT_CONTRACT_ADDRESS.clone(),
                ContractState::new(
                    felt_to_hash(&TEST_ACCOUNT_CONTRACT_CLASS_HASH),
                    Felt::zero(),
                    HashMap::new(),
                ),
            ),
            (
                TEST_ERC20_CONTRACT_ADDRESS.clone(),
                ContractState::new(
                    felt_to_hash(&TEST_ERC20_CONTRACT_CLASS_HASH),
                    Felt::zero(),
                    HashMap::from([(TEST_ERC20_ACCOUNT_BALANCE_KEY.clone(), Felt::from(2))]),
                ),
            ),
        ]),
        HashMap::from([
            (
                felt_to_hash(&TEST_ERC20_CONTRACT_CLASS_HASH),
                get_contract_class(ERC20_CONTRACT_PATH).unwrap(),
            ),
            (
                felt_to_hash(&TEST_ACCOUNT_CONTRACT_CLASS_HASH),
                get_contract_class(ACCOUNT_CONTRACT_PATH).unwrap(),
            ),
            (
                felt_to_hash(&TEST_CLASS_HASH),
                get_contract_class(TEST_CONTRACT_PATH).unwrap(),
            ),
        ]),
    );

    let state_cache = ContractClassCache::new();

    CachedState::new(in_memory_state_reader, Some(state_cache))
}

#[test]
fn test_create_account_tx_test_state() {
    let (general_config, mut state) = create_account_tx_test_state().unwrap();
    assert_eq!(&state, &expected_state_before_tx());

    let value = state
        .get_storage_at(&(
            general_config
                .starknet_os_config()
                .fee_token_address()
                .clone(),
            felt_to_hash(&TEST_ERC20_ACCOUNT_BALANCE_KEY),
        ))
        .unwrap();
    assert_eq!(value, &2.into());

    let class_hash = state.get_class_hash_at(&TEST_CONTRACT_ADDRESS).unwrap();
    assert_eq!(class_hash, &felt_to_hash(&TEST_CLASS_HASH));

    let contract_class = state
        .get_contract_class(&felt_to_hash(&TEST_ERC20_CONTRACT_CLASS_HASH))
        .unwrap();
    assert_eq!(
        contract_class,
        get_contract_class(ERC20_CONTRACT_PATH).unwrap()
    );
}
<<<<<<< HEAD

fn invoke_tx(calldata: Vec<Felt>) -> InternalInvokeFunction {
    InternalInvokeFunction::new(
        TEST_ACCOUNT_CONTRACT_ADDRESS.clone(),
        EXECUTE_ENTRY_POINT_SELECTOR.clone(),
        1,
        calldata,
        vec![],
        StarknetChainId::TestNet.to_felt(),
        Some(Felt::zero()),
    )
    .unwrap()
}

fn expected_fee_transfer_info() -> CallInfo {
    CallInfo {
        caller_address: TEST_ACCOUNT_CONTRACT_ADDRESS.clone(),
        call_type: Some(CallType::Call),
        contract_address: Address(Felt::from(4097)),
        code_address: None,
        class_hash: Some(felt_to_hash(&TEST_ERC20_CONTRACT_CLASS_HASH)),
        entry_point_selector: Some(TRANSFER_ENTRY_POINT_SELECTOR.clone()),
        entry_point_type: Some(EntryPointType::External),
        calldata: vec![Felt::from(4096), Felt::zero(), Felt::zero()],
        retdata: vec![Felt::from(1)],
        execution_resources: ExecutionResources::default(),
        l2_to_l1_messages: vec![],
        internal_calls: vec![],
        events: vec![OrderedEvent {
            order: 0,
            keys: vec![TRANSFER_EVENT_SELECTOR.clone()],
            data: vec![
                Felt::from(257),
                Felt::from(4096),
                Felt::zero(),
                Felt::zero(),
            ],
        }],
        storage_read_values: vec![Felt::from(2), Felt::zero()],
        accessed_storage_keys: HashSet::from([
            [
                2, 162, 196, 156, 77, 186, 13, 145, 179, 79, 42, 222, 133, 212, 29, 9, 86, 31, 154,
                119, 136, 76, 21, 186, 42, 176, 242, 36, 27, 8, 13, 235,
            ],
=======
fn declare_tx() -> InternalDeclare {
    InternalDeclare {
        contract_class: get_contract_class(TEST_EMPTY_CONTRACT_PATH).unwrap(),
        class_hash: felt_to_hash(&TEST_EMPTY_CONTRACT_CLASS_HASH),
        sender_address: TEST_ACCOUNT_CONTRACT_ADDRESS.clone(),
        tx_type: TransactionType::Declare,
        validate_entry_point_selector: VALIDATE_DECLARE_ENTRY_POINT_NAME.clone(),
        version: 1,
        max_fee: 2,
        signature: vec![],
        nonce: 0.into(),
        hash_value: 0.into(),
    }
}
#[test]
fn test_declare_tx() {
    let (general_config, mut state) = create_account_tx_test_state().unwrap();
    assert_eq!(state, expected_state_before_tx());
    let declare_tx = declare_tx();
    // Check ContractClass is not set before the declare_tx
    assert!(state.get_contract_class(&declare_tx.class_hash).is_err());
    // Execute declare_tx
    let result = declare_tx.execute(&mut state, &general_config).unwrap();
    // Check ContractClass is set after the declare_tx
    assert!(state.get_contract_class(&declare_tx.class_hash).is_ok());

    assert_eq!(result.tx_type, Some(TransactionType::Declare));

    // Check result validate_info
    let validate_info = result.validate_info.unwrap();

    assert_eq!(
        validate_info.class_hash,
        Some(felt_to_hash(&TEST_ACCOUNT_CONTRACT_CLASS_HASH))
    );

    assert_eq!(
        validate_info.entry_point_type,
        Some(EntryPointType::External)
    );
    assert_eq!(
        validate_info.entry_point_selector,
        Some(VALIDATE_DECLARE_ENTRY_POINT_NAME.clone())
    );

    assert_eq!(validate_info.call_type, Some(CallType::Call));

    assert_eq!(
        validate_info.calldata,
        vec![TEST_EMPTY_CONTRACT_CLASS_HASH.clone()]
    );
    assert_eq!(
        validate_info.contract_address,
        TEST_ACCOUNT_CONTRACT_ADDRESS.clone()
    );
    assert_eq!(validate_info.caller_address, Address(0.into()));
    assert_eq!(validate_info.internal_calls, Vec::new());
    assert_eq!(validate_info.retdata, Vec::new());
    assert_eq!(validate_info.events, Vec::new());
    assert_eq!(validate_info.storage_read_values, Vec::new());
    assert_eq!(validate_info.accessed_storage_keys, HashSet::new());
    assert_eq!(validate_info.l2_to_l1_messages, Vec::new());

    // Check result call_info
    assert_eq!(result.call_info, None);

    // Check result fee_transfer_info
    let fee_transfer_info = result.fee_transfer_info.unwrap();

    assert_eq!(
        fee_transfer_info.class_hash,
        Some(felt_to_hash(&TEST_ERC20_CONTRACT_CLASS_HASH))
    );

    assert_eq!(fee_transfer_info.call_type, Some(CallType::Call));

    assert_eq!(
        fee_transfer_info.entry_point_type,
        Some(EntryPointType::External)
    );
    assert_eq!(
        fee_transfer_info.entry_point_selector,
        Some(TRANSFER_ENTRY_POINT_SELECTOR.clone())
    );

    assert_eq!(
        fee_transfer_info.calldata,
        vec![TEST_SEQUENCER_ADDRESS.0.clone(), Felt::zero(), Felt::zero()]
    );

    assert_eq!(
        fee_transfer_info.contract_address,
        TEST_ERC20_CONTRACT_ADDRESS.clone()
    );

    assert_eq!(fee_transfer_info.retdata, vec![1.into()]);

    assert_eq!(
        fee_transfer_info.caller_address,
        TEST_ACCOUNT_CONTRACT_ADDRESS.clone()
    );
    assert_eq!(
        fee_transfer_info.events,
        vec![OrderedEvent::new(
            0,
            vec![felt_str!(
                "271746229759260285552388728919865295615886751538523744128730118297934206697"
            )],
            vec![
                TEST_ACCOUNT_CONTRACT_ADDRESS.clone().0,
                TEST_SEQUENCER_ADDRESS.clone().0,
                0.into(),
                0.into()
            ]
        )]
    );

    assert_eq!(fee_transfer_info.internal_calls, Vec::new());

    assert_eq!(fee_transfer_info.storage_read_values, vec![2.into()]);
    assert_eq!(
        fee_transfer_info.accessed_storage_keys,
        HashSet::from([
>>>>>>> 689033ee
            [
                2, 162, 196, 156, 77, 186, 13, 145, 179, 79, 42, 222, 133, 212, 29, 9, 86, 31, 154,
                119, 136, 76, 21, 186, 42, 176, 242, 36, 27, 8, 13, 236,
            ],
            [
                7, 35, 151, 50, 8, 99, 155, 120, 57, 206, 41, 143, 127, 254, 166, 30, 63, 149, 51,
                135, 45, 239, 215, 171, 219, 145, 2, 61, 180, 101, 136, 18,
            ],
            [
                7, 35, 151, 50, 8, 99, 155, 120, 57, 206, 41, 143, 127, 254, 166, 30, 63, 149, 51,
                135, 45, 239, 215, 171, 219, 145, 2, 61, 180, 101, 136, 19,
            ],
<<<<<<< HEAD
        ]),
    }
}

fn expected_execute_call_info() -> CallInfo {
    CallInfo {
        caller_address: Address(Felt::zero()),
        call_type: Some(CallType::Call),
        contract_address: TEST_ACCOUNT_CONTRACT_ADDRESS.clone(),
        code_address: None,
        class_hash: Some(felt_to_hash(&TEST_ACCOUNT_CONTRACT_CLASS_HASH.clone())),
        entry_point_selector: Some(EXECUTE_ENTRY_POINT_SELECTOR.clone()),
        entry_point_type: Some(EntryPointType::External),
        calldata: vec![
            Felt::from(256),
            Felt::from_str_radix(
                "039a1491f76903a16feed0a6433bec78de4c73194944e1118e226820ad479701",
                16,
            )
            .unwrap(),
            Felt::from(1),
            Felt::from(2),
        ],
        retdata: vec![Felt::from(2)],
        execution_resources: ExecutionResources::default(),
        l2_to_l1_messages: vec![],
        internal_calls: vec![CallInfo {
            caller_address: TEST_ACCOUNT_CONTRACT_ADDRESS.clone(),
            call_type: Some(CallType::Call),
            class_hash: Some(felt_to_hash(&TEST_CLASS_HASH.clone())),
            entry_point_selector: Some(
                Felt::from_str_radix(
                    "039a1491f76903a16feed0a6433bec78de4c73194944e1118e226820ad479701",
                    16,
                )
                .unwrap(),
            ),
            entry_point_type: Some(EntryPointType::External),
            calldata: vec![Felt::from(2)],
            retdata: vec![Felt::from(2)],
            events: vec![],
            l2_to_l1_messages: vec![],
            internal_calls: vec![],
            execution_resources: ExecutionResources::default(),
            contract_address: TEST_CONTRACT_ADDRESS.clone(),
            code_address: None,
            ..Default::default()
        }],
        events: vec![],
        ..Default::default()
    }
}

fn expected_validate_call_info() -> CallInfo {
    CallInfo {
        caller_address: Address(Felt::zero()),
        call_type: Some(CallType::Call),
        contract_address: TEST_ACCOUNT_CONTRACT_ADDRESS.clone(),
        code_address: None,
        class_hash: Some(felt_to_hash(&TEST_ACCOUNT_CONTRACT_CLASS_HASH.clone())),
        entry_point_selector: Some(VALIDATE_ENTRY_POINT_SELECTOR.clone()),
        entry_point_type: Some(EntryPointType::External),
        calldata: vec![
            Felt::from(256),
            Felt::from_str_radix(
                "039a1491f76903a16feed0a6433bec78de4c73194944e1118e226820ad479701",
                16,
            )
            .unwrap(),
            Felt::from(1),
            Felt::from(2),
        ],
        retdata: vec![],
        execution_resources: ExecutionResources::default(),
        l2_to_l1_messages: vec![],
        internal_calls: vec![],
        events: vec![],
        ..Default::default()
    }
}

fn expected_transaction_execution_info() -> TransactionExecutionInfo {
    TransactionExecutionInfo::new(
        Some(expected_validate_call_info()),
        Some(expected_execute_call_info()),
        Some(expected_fee_transfer_info()),
        0,
        HashMap::from([("l1_gas_usage".to_string(), 0)]),
        Some(TransactionType::InvokeFunction),
    )
}

#[test]
fn test_invoke_tx() {
    let (starknet_general_config, state) = &mut create_account_tx_test_state().unwrap();
    let Address(test_contract_address) = TEST_CONTRACT_ADDRESS.clone();
    let calldata = vec![
        test_contract_address,                                       // CONTRACT_ADDRESS
        Felt::from_bytes_be(&calculate_sn_keccak(b"return_result")), // CONTRACT FUNCTION SELECTOR
        Felt::from(1),                                               // CONTRACT_CALLDATA LEN
        Felt::from(2),                                               // CONTRACT_CALLDATA
    ];
    let invoke_tx = invoke_tx(calldata);

    // Extract invoke transaction fields for testing, as it is consumed when creating an account
    // transaction.
    let result = invoke_tx.execute(state, starknet_general_config).unwrap();

    let expected_execution_info = expected_transaction_execution_info();

    assert_eq!(result, expected_execution_info);
=======
            [
                2, 162, 196, 156, 77, 186, 13, 145, 179, 79, 42, 222, 133, 212, 29, 9, 86, 31, 154,
                119, 136, 76, 21, 186, 42, 176, 242, 36, 27, 8, 13, 235,
            ]
        ])
    );
    assert_eq!(fee_transfer_info.l2_to_l1_messages, Vec::new());
>>>>>>> 689033ee
}<|MERGE_RESOLUTION|>--- conflicted
+++ resolved
@@ -4,17 +4,23 @@
 use num_traits::{Num, Zero};
 use starknet_rs::{
     business_logic::{
-<<<<<<< HEAD
         execution::objects::{CallInfo, CallType, OrderedEvent, TransactionExecutionInfo},
         fact_state::{contract_state::ContractState, in_memory_state_reader::InMemoryStateReader},
-        state::{cached_state::CachedState, state_api::StateReader},
-        transaction::objects::internal_invoke_function::InternalInvokeFunction,
+        state::{
+            cached_state::{CachedState, ContractClassCache},
+            state_api::StateReader,
+            state_api_objects::BlockInfo,
+        },
+        transaction::objects::{
+            internal_declare::InternalDeclare, internal_invoke_function::InternalInvokeFunction,
+        },
     },
     definitions::{
         constants::{
             EXECUTE_ENTRY_POINT_SELECTOR, TRANSFER_ENTRY_POINT_SELECTOR, TRANSFER_EVENT_SELECTOR,
+            VALIDATE_DECLARE_ENTRY_POINT_NAME,
         },
-        general_config::{StarknetChainId, StarknetGeneralConfig},
+        general_config::{StarknetChainId, StarknetGeneralConfig, StarknetOsConfig},
         transaction_type::TransactionType,
     },
     public::abi::VALIDATE_ENTRY_POINT_SELECTOR,
@@ -25,29 +31,6 @@
     collections::{HashMap, HashSet},
     path::PathBuf,
 };
-=======
-        execution::objects::{CallType, OrderedEvent},
-        fact_state::{contract_state::ContractState, in_memory_state_reader::InMemoryStateReader},
-        state::{
-            cached_state::{CachedState, ContractClassCache},
-            state_api::StateReader,
-            state_api_objects::BlockInfo,
-        },
-        transaction::objects::internal_declare::InternalDeclare,
-    },
-    definitions::{
-        constants::{TRANSFER_ENTRY_POINT_SELECTOR, VALIDATE_DECLARE_ENTRY_POINT_NAME},
-        general_config::{StarknetChainId, StarknetGeneralConfig, StarknetOsConfig},
-        transaction_type::TransactionType,
-    },
-    services::api::contract_class::{ContractClass, EntryPointType},
-    utils::{felt_to_hash, Address},
-};
-use std::{
-    collections::{HashMap, HashSet},
-    path::PathBuf,
-};
->>>>>>> 689033ee
 
 const ACCOUNT_CONTRACT_PATH: &str = "starknet_programs/account_without_validation.json";
 const ERC20_CONTRACT_PATH: &str = "starknet_programs/ERC20.json";
@@ -245,7 +228,6 @@
         get_contract_class(ERC20_CONTRACT_PATH).unwrap()
     );
 }
-<<<<<<< HEAD
 
 fn invoke_tx(calldata: Vec<Felt>) -> InternalInvokeFunction {
     InternalInvokeFunction::new(
@@ -284,13 +266,27 @@
                 Felt::zero(),
             ],
         }],
-        storage_read_values: vec![Felt::from(2), Felt::zero()],
+        storage_read_values: vec![Felt::from(2)],
         accessed_storage_keys: HashSet::from([
             [
                 2, 162, 196, 156, 77, 186, 13, 145, 179, 79, 42, 222, 133, 212, 29, 9, 86, 31, 154,
                 119, 136, 76, 21, 186, 42, 176, 242, 36, 27, 8, 13, 235,
             ],
-=======
+            [
+                7, 35, 151, 50, 8, 99, 155, 120, 57, 206, 41, 143, 127, 254, 166, 30, 63, 149, 51,
+                135, 45, 239, 215, 171, 219, 145, 2, 61, 180, 101, 136, 19,
+            ],
+            [
+                7, 35, 151, 50, 8, 99, 155, 120, 57, 206, 41, 143, 127, 254, 166, 30, 63, 149, 51,
+                135, 45, 239, 215, 171, 219, 145, 2, 61, 180, 101, 136, 18,
+            ],
+            [
+                2, 162, 196, 156, 77, 186, 13, 145, 179, 79, 42, 222, 133, 212, 29, 9, 86, 31, 154,
+                119, 136, 76, 21, 186, 42, 176, 242, 36, 27, 8, 13, 236,
+            ],
+        ]),
+    }
+}
 fn declare_tx() -> InternalDeclare {
     InternalDeclare {
         contract_class: get_contract_class(TEST_EMPTY_CONTRACT_PATH).unwrap(),
@@ -414,7 +410,6 @@
     assert_eq!(
         fee_transfer_info.accessed_storage_keys,
         HashSet::from([
->>>>>>> 689033ee
             [
                 2, 162, 196, 156, 77, 186, 13, 145, 179, 79, 42, 222, 133, 212, 29, 9, 86, 31, 154,
                 119, 136, 76, 21, 186, 42, 176, 242, 36, 27, 8, 13, 236,
@@ -427,9 +422,13 @@
                 7, 35, 151, 50, 8, 99, 155, 120, 57, 206, 41, 143, 127, 254, 166, 30, 63, 149, 51,
                 135, 45, 239, 215, 171, 219, 145, 2, 61, 180, 101, 136, 19,
             ],
-<<<<<<< HEAD
-        ]),
-    }
+            [
+                2, 162, 196, 156, 77, 186, 13, 145, 179, 79, 42, 222, 133, 212, 29, 9, 86, 31, 154,
+                119, 136, 76, 21, 186, 42, 176, 242, 36, 27, 8, 13, 235,
+            ]
+        ])
+    );
+    assert_eq!(fee_transfer_info.l2_to_l1_messages, Vec::new());
 }
 
 fn expected_execute_call_info() -> CallInfo {
@@ -539,13 +538,4 @@
     let expected_execution_info = expected_transaction_execution_info();
 
     assert_eq!(result, expected_execution_info);
-=======
-            [
-                2, 162, 196, 156, 77, 186, 13, 145, 179, 79, 42, 222, 133, 212, 29, 9, 86, 31, 154,
-                119, 136, 76, 21, 186, 42, 176, 242, 36, 27, 8, 13, 235,
-            ]
-        ])
-    );
-    assert_eq!(fee_transfer_info.l2_to_l1_messages, Vec::new());
->>>>>>> 689033ee
 }