use cairo_rs::vm::runners::cairo_runner::ExecutionResources;
use felt::{felt_str, Felt};
use lazy_static::lazy_static;
use num_traits::{Num, One, ToPrimitive, Zero};
use starknet_rs::{
    business_logic::{
        execution::objects::{CallInfo, CallType, OrderedEvent, TransactionExecutionInfo},
        fact_state::{contract_state::ContractState, in_memory_state_reader::InMemoryStateReader},
        state::{
            cached_state::{CachedState, ContractClassCache},
            state_api::{State, StateReader},
            state_api_objects::BlockInfo,
            state_cache::StateCache,
        },
        transaction::objects::{
            internal_deploy_account::InternalDeployAccount,
            {internal_declare::InternalDeclare, internal_invoke_function::InternalInvokeFunction},
        },
    },
    definitions::{
        constants::{
            CONSTRUCTOR_ENTRY_POINT_SELECTOR, EXECUTE_ENTRY_POINT_SELECTOR, TRANSACTION_VERSION,
            TRANSFER_ENTRY_POINT_SELECTOR, TRANSFER_EVENT_SELECTOR,
            VALIDATE_DECLARE_ENTRY_POINT_SELECTOR, VALIDATE_DEPLOY_ENTRY_POINT_SELECTOR,
        },
        general_config::{StarknetChainId, StarknetGeneralConfig, StarknetOsConfig},
        transaction_type::TransactionType,
    },
    public::abi::VALIDATE_ENTRY_POINT_SELECTOR,
    services::api::contract_class::{ContractClass, EntryPointType},
    utils::{calculate_sn_keccak, felt_to_hash, Address},
};
use std::{
    collections::{HashMap, HashSet},
    path::PathBuf,
};

const ACCOUNT_CONTRACT_PATH: &str = "starknet_programs/account_without_validation.json";
const ERC20_CONTRACT_PATH: &str = "starknet_programs/ERC20.json";
const TEST_CONTRACT_PATH: &str = "starknet_programs/test_contract.json";
const TEST_EMPTY_CONTRACT_PATH: &str = "starknet_programs/empty_contract.json";

lazy_static! {
    // Addresses.
    static ref TEST_ACCOUNT_CONTRACT_ADDRESS: Address = Address(felt_str!("257"));
    static ref TEST_CONTRACT_ADDRESS: Address = Address(felt_str!("256"));
    pub static ref TEST_SEQUENCER_ADDRESS: Address =
    Address(felt_str!("4096"));
    pub static ref TEST_ERC20_CONTRACT_ADDRESS: Address =
    Address(felt_str!("4097"));


    // Class hashes.
    static ref TEST_ACCOUNT_CONTRACT_CLASS_HASH: Felt = felt_str!("273");
    static ref TEST_CLASS_HASH: Felt = felt_str!("272");
    static ref TEST_EMPTY_CONTRACT_CLASS_HASH: Felt = felt_str!("274");
    static ref TEST_ERC20_CONTRACT_CLASS_HASH: Felt = felt_str!("4112");

    // Storage keys.
    static ref TEST_ERC20_ACCOUNT_BALANCE_KEY: Felt =
        felt_str!("1192211877881866289306604115402199097887041303917861778777990838480655617515");
    static ref TEST_ERC20_SEQUENCER_BALANCE_KEY: Felt =
        felt_str!("3229073099929281304021185011369329892856197542079132996799046100564060768274");

    static ref TEST_ERC20_DEPLOYED_ACCOUNT_BALANCE_KEY: Felt =
        felt_str!("2542253978940891427830343982984992363331567580652119103860970381451088310289");

    // Others.
    // Blockifier had this value hardcoded to 2.
    static ref ACTUAL_FEE: Felt = Felt::zero();
}

fn get_contract_class<P>(path: P) -> Result<ContractClass, Box<dyn std::error::Error>>
where
    P: Into<PathBuf>,
{
    Ok(ContractClass::try_from(path.into())?)
}

pub fn new_starknet_general_config_for_testing() -> StarknetGeneralConfig {
    StarknetGeneralConfig::new(
        StarknetOsConfig::new(
            StarknetChainId::TestNet,
            TEST_ERC20_CONTRACT_ADDRESS.clone(),
            0,
        ),
        0,
        0,
        1_000_000,
        BlockInfo::empty(TEST_SEQUENCER_ADDRESS.clone()),
    )
}

fn create_account_tx_test_state(
) -> Result<(StarknetGeneralConfig, CachedState<InMemoryStateReader>), Box<dyn std::error::Error>> {
    let general_config = new_starknet_general_config_for_testing();

    let test_contract_class_hash = TEST_CLASS_HASH.clone();
    let test_account_class_hash = TEST_ACCOUNT_CONTRACT_CLASS_HASH.clone();
    let test_erc20_class_hash = TEST_ERC20_CONTRACT_CLASS_HASH.clone();
    let class_hash_to_class = HashMap::from([
        (
            felt_to_hash(&test_account_class_hash),
            get_contract_class(ACCOUNT_CONTRACT_PATH)?,
        ),
        (
            felt_to_hash(&test_contract_class_hash),
            get_contract_class(TEST_CONTRACT_PATH)?,
        ),
        (
            felt_to_hash(&test_erc20_class_hash),
            get_contract_class(ERC20_CONTRACT_PATH)?,
        ),
    ]);

    let test_contract_address = TEST_CONTRACT_ADDRESS.clone();
    let test_account_address = TEST_ACCOUNT_CONTRACT_ADDRESS.clone();
    let test_erc20_address = general_config
        .starknet_os_config()
        .fee_token_address()
        .clone();
    let address_to_class_hash = HashMap::from([
        (test_contract_address, test_contract_class_hash),
        (test_account_address, test_account_class_hash),
        (test_erc20_address.clone(), test_erc20_class_hash),
    ]);

    let test_erc20_account_balance_key = TEST_ERC20_ACCOUNT_BALANCE_KEY.clone();
    let storage_view = HashMap::from([(
        (test_erc20_address, test_erc20_account_balance_key),
        ACTUAL_FEE.clone(),
    )]);

    let cached_state = CachedState::new(
        {
            let mut state_reader = InMemoryStateReader::new(HashMap::new(), class_hash_to_class);

            for (contract_address, class_hash) in address_to_class_hash {
                let storage_keys = storage_view
                    .iter()
                    .filter_map(|((k0, k1), v)| {
                        (k0 == &contract_address).then_some((k1.clone(), v.clone()))
                    })
                    .collect();

                state_reader.contract_states_mut().insert(
                    contract_address,
                    ContractState::new(felt_to_hash(&class_hash), Felt::zero(), storage_keys),
                );
            }

            state_reader
        },
        Some(HashMap::new()),
    );

    Ok((general_config, cached_state))
}

fn expected_state_before_tx() -> CachedState<InMemoryStateReader> {
    let in_memory_state_reader = InMemoryStateReader::new(
        HashMap::from([
            (
                TEST_CONTRACT_ADDRESS.clone(),
                ContractState::new(felt_to_hash(&TEST_CLASS_HASH), Felt::zero(), HashMap::new()),
            ),
            (
                TEST_ACCOUNT_CONTRACT_ADDRESS.clone(),
                ContractState::new(
                    felt_to_hash(&TEST_ACCOUNT_CONTRACT_CLASS_HASH),
                    Felt::zero(),
                    HashMap::new(),
                ),
            ),
            (
                TEST_ERC20_CONTRACT_ADDRESS.clone(),
                ContractState::new(
                    felt_to_hash(&TEST_ERC20_CONTRACT_CLASS_HASH),
                    Felt::zero(),
                    HashMap::from([(TEST_ERC20_ACCOUNT_BALANCE_KEY.clone(), Felt::zero())]),
                ),
            ),
        ]),
        HashMap::from([
            (
                felt_to_hash(&TEST_ERC20_CONTRACT_CLASS_HASH),
                get_contract_class(ERC20_CONTRACT_PATH).unwrap(),
            ),
            (
                felt_to_hash(&TEST_ACCOUNT_CONTRACT_CLASS_HASH),
                get_contract_class(ACCOUNT_CONTRACT_PATH).unwrap(),
            ),
            (
                felt_to_hash(&TEST_CLASS_HASH),
                get_contract_class(TEST_CONTRACT_PATH).unwrap(),
            ),
        ]),
    );

    let state_cache = ContractClassCache::new();

    CachedState::new(in_memory_state_reader, Some(state_cache))
}

fn expected_validate_call_info(
    entry_point_selector: Felt,
    calldata: Vec<Felt>,
    storage_address: Address,
) -> CallInfo {
    CallInfo {
        entry_point_type: EntryPointType::External.into(),
        entry_point_selector: entry_point_selector.into(),
        calldata,
        contract_address: storage_address,

        // Entries **not** in blockifier.
        class_hash: Some(felt_to_hash(&TEST_ACCOUNT_CONTRACT_CLASS_HASH)),
        call_type: Some(CallType::Call),

        ..Default::default()
    }
}

fn expected_fee_transfer_call_info(
    general_config: &StarknetGeneralConfig,
    account_address: &Address,
    actual_fee: u64,
) -> CallInfo {
    CallInfo {
        entry_point_type: EntryPointType::External.into(),
        entry_point_selector: TRANSFER_ENTRY_POINT_SELECTOR.clone().into(),
        calldata: vec![
            general_config.block_info().sequencer_address.0.clone(),
            actual_fee.into(),
            Felt::zero(),
        ],
        contract_address: general_config
            .starknet_os_config()
            .fee_token_address()
            .clone(),
        caller_address: account_address.clone(),
        retdata: vec![Felt::one()],
        events: vec![OrderedEvent {
            order: 0,
            keys: vec![TRANSFER_EVENT_SELECTOR.clone()],
            data: vec![
                account_address.0.clone(),
                general_config.block_info().sequencer_address.0.clone(),
                actual_fee.into(),
                Felt::zero(),
            ],
        }],

        // Entries **not** in blockifier.
        class_hash: Some(felt_to_hash(&TEST_ERC20_CONTRACT_CLASS_HASH)),
        call_type: Some(CallType::Call),
        accessed_storage_keys: HashSet::from([
            [
                7, 35, 151, 50, 8, 99, 155, 120, 57, 206, 41, 143, 127, 254, 166, 30, 63, 149, 51,
                135, 45, 239, 215, 171, 219, 145, 2, 61, 180, 101, 136, 19,
            ],
            [
                5, 158, 221, 96, 243, 245, 236, 116, 233, 4, 68, 137, 231, 149, 207, 133, 23, 150,
                101, 24, 93, 212, 49, 126, 49, 102, 131, 144, 118, 15, 48, 18,
            ],
            [
                5, 158, 221, 96, 243, 245, 236, 116, 233, 4, 68, 137, 231, 149, 207, 133, 23, 150,
                101, 24, 93, 212, 49, 126, 49, 102, 131, 144, 118, 15, 48, 17,
            ],
            [
                7, 35, 151, 50, 8, 99, 155, 120, 57, 206, 41, 143, 127, 254, 166, 30, 63, 149, 51,
                135, 45, 239, 215, 171, 219, 145, 2, 61, 180, 101, 136, 18,
            ],
        ]),
        storage_read_values: vec![Felt::zero(), Felt::zero(), Felt::zero(), Felt::zero()],

        ..Default::default()
    }
}

fn validate_final_balances<S>(
    state: &mut S,
    general_config: &StarknetGeneralConfig,
    expected_sequencer_balance: &Felt,
    erc20_account_balance_storage_key: &[u8; 32],
) where
    S: State + StateReader,
{
    let account_balance = state
        .get_storage_at(&(
            general_config
                .starknet_os_config()
                .fee_token_address()
                .clone(),
            *erc20_account_balance_storage_key,
        ))
        .unwrap();
    assert_eq!(account_balance, &Felt::zero());

    let sequencer_balance = state
        .get_storage_at(&(
            general_config
                .starknet_os_config()
                .fee_token_address()
                .clone(),
            felt_to_hash(&TEST_ERC20_SEQUENCER_BALANCE_KEY),
        ))
        .unwrap();
    assert_eq!(sequencer_balance, expected_sequencer_balance);
}

#[test]
fn test_create_account_tx_test_state() {
    let (general_config, mut state) = create_account_tx_test_state().unwrap();
    assert_eq!(&state, &expected_state_before_tx());

    let value = state
        .get_storage_at(&(
            general_config
                .starknet_os_config()
                .fee_token_address()
                .clone(),
            felt_to_hash(&TEST_ERC20_ACCOUNT_BALANCE_KEY),
        ))
        .unwrap();
    assert_eq!(value, &*ACTUAL_FEE);

    let class_hash = state.get_class_hash_at(&TEST_CONTRACT_ADDRESS).unwrap();
    assert_eq!(class_hash, &felt_to_hash(&TEST_CLASS_HASH));

    let contract_class = state
        .get_contract_class(&felt_to_hash(&TEST_ERC20_CONTRACT_CLASS_HASH))
        .unwrap();
    assert_eq!(
        contract_class,
        get_contract_class(ERC20_CONTRACT_PATH).unwrap()
    );
}

fn invoke_tx(calldata: Vec<Felt>) -> InternalInvokeFunction {
    InternalInvokeFunction::new(
        TEST_ACCOUNT_CONTRACT_ADDRESS.clone(),
        EXECUTE_ENTRY_POINT_SELECTOR.clone(),
        1,
        calldata,
        vec![],
        StarknetChainId::TestNet.to_felt(),
        Some(Felt::zero()),
    )
    .unwrap()
}

fn expected_fee_transfer_info() -> CallInfo {
    CallInfo {
        caller_address: TEST_ACCOUNT_CONTRACT_ADDRESS.clone(),
        call_type: Some(CallType::Call),
        contract_address: Address(Felt::from(4097)),
        code_address: None,
        class_hash: Some(felt_to_hash(&TEST_ERC20_CONTRACT_CLASS_HASH)),
        entry_point_selector: Some(TRANSFER_ENTRY_POINT_SELECTOR.clone()),
        entry_point_type: Some(EntryPointType::External),
        calldata: vec![Felt::from(4096), Felt::zero(), Felt::zero()],
        retdata: vec![Felt::from(1)],
        execution_resources: ExecutionResources::default(),
        l2_to_l1_messages: vec![],
        internal_calls: vec![],
        events: vec![OrderedEvent {
            order: 0,
            keys: vec![TRANSFER_EVENT_SELECTOR.clone()],
            data: vec![
                Felt::from(257),
                Felt::from(4096),
                Felt::zero(),
                Felt::zero(),
            ],
        }],
        storage_read_values: vec![Felt::zero(), Felt::zero(), Felt::zero(), Felt::zero()],
        accessed_storage_keys: HashSet::from([
            [
                2, 162, 196, 156, 77, 186, 13, 145, 179, 79, 42, 222, 133, 212, 29, 9, 86, 31, 154,
                119, 136, 76, 21, 186, 42, 176, 242, 36, 27, 8, 13, 235,
            ],
            [
                7, 35, 151, 50, 8, 99, 155, 120, 57, 206, 41, 143, 127, 254, 166, 30, 63, 149, 51,
                135, 45, 239, 215, 171, 219, 145, 2, 61, 180, 101, 136, 19,
            ],
            [
                7, 35, 151, 50, 8, 99, 155, 120, 57, 206, 41, 143, 127, 254, 166, 30, 63, 149, 51,
                135, 45, 239, 215, 171, 219, 145, 2, 61, 180, 101, 136, 18,
            ],
            [
                2, 162, 196, 156, 77, 186, 13, 145, 179, 79, 42, 222, 133, 212, 29, 9, 86, 31, 154,
                119, 136, 76, 21, 186, 42, 176, 242, 36, 27, 8, 13, 236,
            ],
        ]),
    }
}

fn declare_tx() -> InternalDeclare {
    InternalDeclare {
        contract_class: get_contract_class(TEST_EMPTY_CONTRACT_PATH).unwrap(),
        class_hash: felt_to_hash(&TEST_EMPTY_CONTRACT_CLASS_HASH),
        sender_address: TEST_ACCOUNT_CONTRACT_ADDRESS.clone(),
        tx_type: TransactionType::Declare,
        validate_entry_point_selector: VALIDATE_DECLARE_ENTRY_POINT_SELECTOR.clone(),
        version: 1,
        max_fee: 2,
        signature: vec![],
        nonce: 0.into(),
        hash_value: 0.into(),
    }
}
#[test]
fn test_declare_tx() {
    let (general_config, mut state) = create_account_tx_test_state().unwrap();
    assert_eq!(state, expected_state_before_tx());
    let declare_tx = declare_tx();
    // Check ContractClass is not set before the declare_tx
    assert!(state.get_contract_class(&declare_tx.class_hash).is_err());
    // Execute declare_tx
    let result = declare_tx.execute(&mut state, &general_config).unwrap();
    // Check ContractClass is set after the declare_tx
    assert!(state.get_contract_class(&declare_tx.class_hash).is_ok());

    assert_eq!(result.tx_type, Some(TransactionType::Declare));

    // Check result validate_info
    let validate_info = result.validate_info.unwrap();

    assert_eq!(
        validate_info.class_hash,
        Some(felt_to_hash(&TEST_ACCOUNT_CONTRACT_CLASS_HASH))
    );

    assert_eq!(
        validate_info.entry_point_type,
        Some(EntryPointType::External)
    );
    assert_eq!(
        validate_info.entry_point_selector,
        Some(VALIDATE_DECLARE_ENTRY_POINT_SELECTOR.clone())
    );

    assert_eq!(validate_info.call_type, Some(CallType::Call));

    assert_eq!(
        validate_info.calldata,
        vec![TEST_EMPTY_CONTRACT_CLASS_HASH.clone()]
    );
    assert_eq!(
        validate_info.contract_address,
        TEST_ACCOUNT_CONTRACT_ADDRESS.clone()
    );
    assert_eq!(validate_info.caller_address, Address(0.into()));
    assert_eq!(validate_info.internal_calls, Vec::new());
    assert_eq!(validate_info.retdata, Vec::new());
    assert_eq!(validate_info.events, Vec::new());
    assert_eq!(validate_info.storage_read_values, Vec::new());
    assert_eq!(validate_info.accessed_storage_keys, HashSet::new());
    assert_eq!(validate_info.l2_to_l1_messages, Vec::new());

    // Check result call_info
    assert_eq!(result.call_info, None);

    // Check result fee_transfer_info
    let fee_transfer_info = result.fee_transfer_info.unwrap();

    assert_eq!(
        fee_transfer_info.class_hash,
        Some(felt_to_hash(&TEST_ERC20_CONTRACT_CLASS_HASH))
    );

    assert_eq!(fee_transfer_info.call_type, Some(CallType::Call));

    assert_eq!(
        fee_transfer_info.entry_point_type,
        Some(EntryPointType::External)
    );
    assert_eq!(
        fee_transfer_info.entry_point_selector,
        Some(TRANSFER_ENTRY_POINT_SELECTOR.clone())
    );

    assert_eq!(
        fee_transfer_info.calldata,
        vec![TEST_SEQUENCER_ADDRESS.0.clone(), Felt::zero(), Felt::zero()]
    );

    assert_eq!(
        fee_transfer_info.contract_address,
        TEST_ERC20_CONTRACT_ADDRESS.clone()
    );

    assert_eq!(fee_transfer_info.retdata, vec![1.into()]);

    assert_eq!(
        fee_transfer_info.caller_address,
        TEST_ACCOUNT_CONTRACT_ADDRESS.clone()
    );
    assert_eq!(
        fee_transfer_info.events,
        vec![OrderedEvent::new(
            0,
            vec![felt_str!(
                "271746229759260285552388728919865295615886751538523744128730118297934206697"
            )],
            vec![
                TEST_ACCOUNT_CONTRACT_ADDRESS.clone().0,
                TEST_SEQUENCER_ADDRESS.clone().0,
                0.into(),
                0.into()
            ]
        )]
    );

    assert_eq!(fee_transfer_info.internal_calls, Vec::new());

    assert_eq!(
        fee_transfer_info.storage_read_values,
        vec![Felt::zero(), Felt::zero(), Felt::zero(), Felt::zero()]
    );
    assert_eq!(
        fee_transfer_info.accessed_storage_keys,
        HashSet::from([
            [
                2, 162, 196, 156, 77, 186, 13, 145, 179, 79, 42, 222, 133, 212, 29, 9, 86, 31, 154,
                119, 136, 76, 21, 186, 42, 176, 242, 36, 27, 8, 13, 236,
            ],
            [
                7, 35, 151, 50, 8, 99, 155, 120, 57, 206, 41, 143, 127, 254, 166, 30, 63, 149, 51,
                135, 45, 239, 215, 171, 219, 145, 2, 61, 180, 101, 136, 18,
            ],
            [
                7, 35, 151, 50, 8, 99, 155, 120, 57, 206, 41, 143, 127, 254, 166, 30, 63, 149, 51,
                135, 45, 239, 215, 171, 219, 145, 2, 61, 180, 101, 136, 19,
            ],
            [
                2, 162, 196, 156, 77, 186, 13, 145, 179, 79, 42, 222, 133, 212, 29, 9, 86, 31, 154,
                119, 136, 76, 21, 186, 42, 176, 242, 36, 27, 8, 13, 235,
            ]
        ])
    );
    assert_eq!(fee_transfer_info.l2_to_l1_messages, Vec::new());
}

fn expected_execute_call_info() -> CallInfo {
    CallInfo {
        caller_address: Address(Felt::zero()),
        call_type: Some(CallType::Call),
        contract_address: TEST_ACCOUNT_CONTRACT_ADDRESS.clone(),
        code_address: None,
        class_hash: Some(felt_to_hash(&TEST_ACCOUNT_CONTRACT_CLASS_HASH.clone())),
        entry_point_selector: Some(EXECUTE_ENTRY_POINT_SELECTOR.clone()),
        entry_point_type: Some(EntryPointType::External),
        calldata: vec![
            Felt::from(256),
            Felt::from_str_radix(
                "039a1491f76903a16feed0a6433bec78de4c73194944e1118e226820ad479701",
                16,
            )
            .unwrap(),
            Felt::from(1),
            Felt::from(2),
        ],
        retdata: vec![Felt::from(2)],
        execution_resources: ExecutionResources::default(),
        l2_to_l1_messages: vec![],
        internal_calls: vec![CallInfo {
            caller_address: TEST_ACCOUNT_CONTRACT_ADDRESS.clone(),
            call_type: Some(CallType::Call),
            class_hash: Some(felt_to_hash(&TEST_CLASS_HASH.clone())),
            entry_point_selector: Some(
                Felt::from_str_radix(
                    "039a1491f76903a16feed0a6433bec78de4c73194944e1118e226820ad479701",
                    16,
                )
                .unwrap(),
            ),
            entry_point_type: Some(EntryPointType::External),
            calldata: vec![Felt::from(2)],
            retdata: vec![Felt::from(2)],
            events: vec![],
            l2_to_l1_messages: vec![],
            internal_calls: vec![],
            execution_resources: ExecutionResources::default(),
            contract_address: TEST_CONTRACT_ADDRESS.clone(),
            code_address: None,
            ..Default::default()
        }],
        events: vec![],
        ..Default::default()
    }
}

fn expected_validate_call_info2() -> CallInfo {
    CallInfo {
        caller_address: Address(Felt::zero()),
        call_type: Some(CallType::Call),
        contract_address: TEST_ACCOUNT_CONTRACT_ADDRESS.clone(),
        class_hash: Some(felt_to_hash(&TEST_ACCOUNT_CONTRACT_CLASS_HASH.clone())),
        entry_point_selector: Some(VALIDATE_ENTRY_POINT_SELECTOR.clone()),
        entry_point_type: Some(EntryPointType::External),
        calldata: vec![
            Felt::from(256),
            Felt::from_str_radix(
                "039a1491f76903a16feed0a6433bec78de4c73194944e1118e226820ad479701",
                16,
            )
            .unwrap(),
            Felt::from(1),
            Felt::from(2),
        ],
        ..Default::default()
    }
}

fn expected_transaction_execution_info() -> TransactionExecutionInfo {
    TransactionExecutionInfo::new(
        Some(expected_validate_call_info2()),
        Some(expected_execute_call_info()),
        Some(expected_fee_transfer_info()),
        0,
        HashMap::from([("l1_gas_usage".to_string(), 0)]),
        Some(TransactionType::InvokeFunction),
    )
}

#[test]
fn test_invoke_tx() {
    let (starknet_general_config, state) = &mut create_account_tx_test_state().unwrap();
    let Address(test_contract_address) = TEST_CONTRACT_ADDRESS.clone();
    let calldata = vec![
        test_contract_address,                                       // CONTRACT_ADDRESS
        Felt::from_bytes_be(&calculate_sn_keccak(b"return_result")), // CONTRACT FUNCTION SELECTOR
        Felt::from(1),                                               // CONTRACT_CALLDATA LEN
        Felt::from(2),                                               // CONTRACT_CALLDATA
    ];
    let invoke_tx = invoke_tx(calldata);

    // Extract invoke transaction fields for testing, as it is consumed when creating an account
    // transaction.
    let result = invoke_tx.execute(state, starknet_general_config).unwrap();

    let expected_execution_info = expected_transaction_execution_info();

    assert_eq!(result, expected_execution_info);
}

#[test]
<<<<<<< HEAD
fn test_state_for_declare_tx() {
    let (general_config, mut state) = create_account_tx_test_state().unwrap();

    let declare_tx = declare_tx();
    // Check ContractClass is not set before the declare_tx
    assert!(state.get_contract_class(&declare_tx.class_hash).is_err());
    assert_eq!(
        state.get_nonce_at(&declare_tx.sender_address),
        Ok(&0.into())
    );
    // Execute declare_tx
    assert!(declare_tx.execute(&mut state, &general_config).is_ok());
    assert_eq!(
        state.get_nonce_at(&declare_tx.sender_address),
        Ok(&1.into())
    );

    // Check state.state_reader
    let state_reader = state.state_reader();
    assert_eq!(
        state_reader.contract_states(),
        &HashMap::from([
            (
                TEST_ERC20_CONTRACT_ADDRESS.clone(),
                ContractState::new(
                    felt_to_hash(&TEST_ERC20_CONTRACT_CLASS_HASH),
                    0.into(),
                    HashMap::from([(TEST_ERC20_ACCOUNT_BALANCE_KEY.clone(), 2.into())])
                )
            ),
            (
                TEST_CONTRACT_ADDRESS.clone(),
                ContractState::new(felt_to_hash(&TEST_CLASS_HASH), 0.into(), HashMap::new())
            ),
            (
                TEST_ACCOUNT_CONTRACT_ADDRESS.clone(),
                ContractState::new(
                    felt_to_hash(&TEST_ACCOUNT_CONTRACT_CLASS_HASH),
                    0.into(),
                    HashMap::new(),
                )
            ),
        ])
    );

    assert_eq!(
        state_reader.class_hash_to_contract_class(),
        &HashMap::from([
            (
                felt_to_hash(&TEST_ERC20_CONTRACT_CLASS_HASH),
                get_contract_class(ERC20_CONTRACT_PATH).unwrap()
            ),
            (
                felt_to_hash(&TEST_CLASS_HASH),
                get_contract_class(TEST_CONTRACT_PATH).unwrap()
            ),
            (
                felt_to_hash(&TEST_ACCOUNT_CONTRACT_CLASS_HASH),
                get_contract_class(ACCOUNT_CONTRACT_PATH).unwrap()
            ),
        ])
    );

    // Check state.cache
    assert_eq!(
        state.cache(),
        &StateCache::new(
            HashMap::from([
                (
                    TEST_ACCOUNT_CONTRACT_ADDRESS.clone(),
                    felt_to_hash(&TEST_ACCOUNT_CONTRACT_CLASS_HASH)
                ),
                (
                    TEST_ERC20_CONTRACT_ADDRESS.clone(),
                    felt_to_hash(&TEST_ERC20_CONTRACT_CLASS_HASH)
                )
            ]),
            HashMap::from([(
                TEST_ACCOUNT_CONTRACT_ADDRESS.clone(),
                0.into()
            )]),
            HashMap::from([
                (
                    (
                    TEST_ERC20_CONTRACT_ADDRESS.clone(),
                    felt_to_hash(&felt_str!("3229073099929281304021185011369329892856197542079132996799046100564060768275"))
                    ),
                    0.into()
                )
            ]),
            HashMap::new(),
            HashMap::from([(
                TEST_ACCOUNT_CONTRACT_ADDRESS.clone(),
                1.into()
            )]),
            HashMap::from([
                (
                    (
                    TEST_ERC20_CONTRACT_ADDRESS.clone(),
                    felt_to_hash(&TEST_ERC20_ACCOUNT_BALANCE_KEY)
                    ),
                    0.into()
                ),
                (
                    (
                    TEST_ERC20_CONTRACT_ADDRESS.clone(),
                    felt_to_hash(&felt_str!("1192211877881866289306604115402199097887041303917861778777990838480655617516"))
                    ),
                    0.into()
                ),
                (
                    (
                    TEST_ERC20_CONTRACT_ADDRESS.clone(),
                    felt_to_hash(&TEST_ERC20_SEQUENCER_BALANCE_KEY)
                    ),
                    2.into() //Fee
                ),
                (
                    (
                    TEST_ERC20_CONTRACT_ADDRESS.clone(),
                    felt_to_hash(&felt_str!("3229073099929281304021185011369329892856197542079132996799046100564060768275"))
                    ),
                    0.into()
                ),
            ]),
        )
    );

    // Check state.contract_classes
    assert_eq!(
        state.contract_classes(),
        &Some(HashMap::from([
            (
                felt_to_hash(&TEST_EMPTY_CONTRACT_CLASS_HASH),
                get_contract_class(TEST_EMPTY_CONTRACT_PATH).unwrap()
            ),
            (
                felt_to_hash(&TEST_ERC20_CONTRACT_CLASS_HASH),
                get_contract_class(ERC20_CONTRACT_PATH).unwrap()
            ),
            (
                felt_to_hash(&TEST_ACCOUNT_CONTRACT_CLASS_HASH),
                get_contract_class(ACCOUNT_CONTRACT_PATH).unwrap()
            ),
        ]))
    );
=======
fn test_deploy_account() {
    let (general_config, mut state) = create_account_tx_test_state().unwrap();

    let deploy_account_tx = InternalDeployAccount::new(
        felt_to_hash(&TEST_ACCOUNT_CONTRACT_CLASS_HASH),
        2,
        TRANSACTION_VERSION,
        Default::default(),
        Default::default(),
        Default::default(),
        Default::default(),
        StarknetChainId::TestNet,
    )
    .unwrap();

    state.set_storage_at(
        &(
            general_config
                .starknet_os_config()
                .fee_token_address()
                .clone(),
            felt_to_hash(&TEST_ERC20_DEPLOYED_ACCOUNT_BALANCE_KEY),
        ),
        ACTUAL_FEE.clone(),
    );

    let (state_before, state_after) = expected_deploy_account_states();
    assert_eq!(state, state_before);

    // Statement **not** in blockifier.
    state
        .cache_mut()
        .nonce_initial_values_mut()
        .insert(deploy_account_tx.contract_address().clone(), Felt::zero());

    let tx_info = deploy_account_tx
        .execute(&mut state, &general_config)
        .unwrap();

    assert_eq!(state, state_after);

    let expected_validate_call_info = expected_validate_call_info(
        VALIDATE_DEPLOY_ENTRY_POINT_SELECTOR.clone(),
        [
            Felt::from_bytes_be(deploy_account_tx.class_hash()),
            deploy_account_tx.contract_address_salt().0.clone(),
        ]
        .into_iter()
        .chain(deploy_account_tx.constructor_calldata().clone())
        .collect(),
        deploy_account_tx.contract_address().clone(),
    );

    let expected_execute_call_info = CallInfo {
        entry_point_type: EntryPointType::Constructor.into(),
        entry_point_selector: CONSTRUCTOR_ENTRY_POINT_SELECTOR.clone().into(),
        contract_address: deploy_account_tx.contract_address().clone(),

        // Entries **not** in blockifier.
        class_hash: Some(felt_to_hash(&TEST_ACCOUNT_CONTRACT_CLASS_HASH)),
        call_type: Some(CallType::Call),

        ..Default::default()
    };

    let expected_fee_transfer_call_info = expected_fee_transfer_call_info(
        &general_config,
        deploy_account_tx.contract_address(),
        ACTUAL_FEE.to_u64().unwrap(),
    );

    let expected_execution_info = TransactionExecutionInfo::new(
        expected_validate_call_info.into(),
        expected_execute_call_info.into(),
        expected_fee_transfer_call_info.into(),
        ACTUAL_FEE.to_u64().unwrap(),
        // Entry **not** in blockifier.
        // Default::default(),
        [("l1_gas_usage", 3672)]
            .into_iter()
            .map(|(k, v)| (k.to_string(), v))
            .collect(),
        TransactionType::DeployAccount.into(),
    );
    assert_eq!(tx_info, expected_execution_info);

    let nonce_from_state = state
        .get_nonce_at(deploy_account_tx.contract_address())
        .unwrap();
    assert_eq!(nonce_from_state, &Felt::one());

    validate_final_balances(
        &mut state,
        &general_config,
        &Felt::zero(),
        &felt_to_hash(&TEST_ERC20_DEPLOYED_ACCOUNT_BALANCE_KEY),
    );

    let class_hash_from_state = state
        .get_class_hash_at(deploy_account_tx.contract_address())
        .unwrap();
    assert_eq!(class_hash_from_state, deploy_account_tx.class_hash());
}

fn expected_deploy_account_states() -> (
    CachedState<InMemoryStateReader>,
    CachedState<InMemoryStateReader>,
) {
    let mut state_before = CachedState::new(
        InMemoryStateReader::new(
            HashMap::from([
                (
                    Address(0x101.into()),
                    ContractState::new(felt_to_hash(&0x111.into()), Default::default(), Default::default()),
                ),
                (
                    Address(0x100.into()),
                    ContractState::new(felt_to_hash(&0x110.into()), Default::default(), Default::default()),
                ),
                (
                    Address(0x1001.into()),
                    ContractState::new(
                        felt_to_hash(&0x1010.into()),
                        Default::default(),
                        HashMap::from([
                            (
                                felt_str!("1192211877881866289306604115402199097887041303917861778777990838480655617515"),
                                Felt::zero(),
                            ),
                        ]),
                    ),
                )
            ]),
            HashMap::from([
                (felt_to_hash(&0x110.into()), ContractClass::try_from(PathBuf::from(TEST_CONTRACT_PATH)).unwrap()),
                (felt_to_hash(&0x111.into()), ContractClass::try_from(PathBuf::from(ACCOUNT_CONTRACT_PATH)).unwrap()),
                (felt_to_hash(&0x1010.into()), ContractClass::try_from(PathBuf::from(ERC20_CONTRACT_PATH)).unwrap()),
            ]),
        ),
        Some(ContractClassCache::new()),
    );
    state_before.set_storage_at(
        &(
            Address(0x1001.into()),
            felt_to_hash(&felt_str!(
                "2542253978940891427830343982984992363331567580652119103860970381451088310289"
            )),
        ),
        0.into(),
    );

    let mut state_after = state_before.clone();
    state_after.cache_mut().nonce_initial_values_mut().insert(
        Address(felt_str!(
            "386181506763903095743576862849245034886954647214831045800703908858571591162"
        )),
        Felt::zero(),
    );
    state_after
        .cache_mut()
        .class_hash_initial_values_mut()
        .insert(Address(0x1001.into()), felt_to_hash(&0x1010.into()));
    state_after
        .cache_mut()
        .class_hash_initial_values_mut()
        .insert(
            Address(felt_str!(
                "386181506763903095743576862849245034886954647214831045800703908858571591162"
            )),
            [0; 32],
        );
    state_after.cache_mut().storage_initial_values_mut().insert(
        (
            Address(0x1001.into()),
            felt_to_hash(&felt_str!(
                "2542253978940891427830343982984992363331567580652119103860970381451088310290"
            )),
        ),
        Felt::zero(),
    );
    state_after.cache_mut().storage_initial_values_mut().insert(
        (
            Address(0x1001.into()),
            felt_to_hash(&felt_str!(
                "3229073099929281304021185011369329892856197542079132996799046100564060768275"
            )),
        ),
        Felt::zero(),
    );
    state_after.cache_mut().storage_initial_values_mut().insert(
        (
            Address(0x1001.into()),
            felt_to_hash(&felt_str!(
                "3229073099929281304021185011369329892856197542079132996799046100564060768274"
            )),
        ),
        Felt::zero(),
    );
    state_after.cache_mut().nonce_writes_mut().insert(
        Address(felt_str!(
            "386181506763903095743576862849245034886954647214831045800703908858571591162"
        )),
        1.into(),
    );
    state_after.cache_mut().class_hash_writes_mut().insert(
        Address(felt_str!(
            "386181506763903095743576862849245034886954647214831045800703908858571591162"
        )),
        felt_to_hash(&0x111.into()),
    );
    state_after.cache_mut().storage_writes_mut().insert(
        (
            Address(0x1001.into()),
            felt_to_hash(&felt_str!(
                "2542253978940891427830343982984992363331567580652119103860970381451088310290"
            )),
        ),
        Felt::zero(),
    );
    state_after.cache_mut().storage_writes_mut().insert(
        (
            Address(0x1001.into()),
            felt_to_hash(&felt_str!(
                "2542253978940891427830343982984992363331567580652119103860970381451088310289"
            )),
        ),
        Felt::zero(),
    );
    state_after.cache_mut().storage_writes_mut().insert(
        (
            Address(0x1001.into()),
            felt_to_hash(&felt_str!(
                "3229073099929281304021185011369329892856197542079132996799046100564060768275"
            )),
        ),
        Felt::zero(),
    );
    state_after.cache_mut().storage_writes_mut().insert(
        (
            Address(0x1001.into()),
            felt_to_hash(&felt_str!(
                "3229073099929281304021185011369329892856197542079132996799046100564060768274"
            )),
        ),
        Felt::zero(),
    );
    state_after
        .set_contract_class(
            &felt_to_hash(&0x1010.into()),
            &ContractClass::try_from(PathBuf::from(ERC20_CONTRACT_PATH)).unwrap(),
        )
        .unwrap();
    state_after
        .set_contract_class(
            &felt_to_hash(&0x111.into()),
            &ContractClass::try_from(PathBuf::from(ACCOUNT_CONTRACT_PATH)).unwrap(),
        )
        .unwrap();

    (state_before, state_after)
>>>>>>> 4275ae63
}<|MERGE_RESOLUTION|>--- conflicted
+++ resolved
@@ -647,7 +647,269 @@
 }
 
 #[test]
-<<<<<<< HEAD
+fn test_deploy_account() {
+    let (general_config, mut state) = create_account_tx_test_state().unwrap();
+
+    let deploy_account_tx = InternalDeployAccount::new(
+        felt_to_hash(&TEST_ACCOUNT_CONTRACT_CLASS_HASH),
+        2,
+        TRANSACTION_VERSION,
+        Default::default(),
+        Default::default(),
+        Default::default(),
+        Default::default(),
+        StarknetChainId::TestNet,
+    )
+    .unwrap();
+
+    state.set_storage_at(
+        &(
+            general_config
+                .starknet_os_config()
+                .fee_token_address()
+                .clone(),
+            felt_to_hash(&TEST_ERC20_DEPLOYED_ACCOUNT_BALANCE_KEY),
+        ),
+        ACTUAL_FEE.clone(),
+    );
+
+    let (state_before, state_after) = expected_deploy_account_states();
+    assert_eq!(state, state_before);
+
+    // Statement **not** in blockifier.
+    state
+        .cache_mut()
+        .nonce_initial_values_mut()
+        .insert(deploy_account_tx.contract_address().clone(), Felt::zero());
+
+    let tx_info = deploy_account_tx
+        .execute(&mut state, &general_config)
+        .unwrap();
+
+    assert_eq!(state, state_after);
+
+    let expected_validate_call_info = expected_validate_call_info(
+        VALIDATE_DEPLOY_ENTRY_POINT_SELECTOR.clone(),
+        [
+            Felt::from_bytes_be(deploy_account_tx.class_hash()),
+            deploy_account_tx.contract_address_salt().0.clone(),
+        ]
+        .into_iter()
+        .chain(deploy_account_tx.constructor_calldata().clone())
+        .collect(),
+        deploy_account_tx.contract_address().clone(),
+    );
+
+    let expected_execute_call_info = CallInfo {
+        entry_point_type: EntryPointType::Constructor.into(),
+        entry_point_selector: CONSTRUCTOR_ENTRY_POINT_SELECTOR.clone().into(),
+        contract_address: deploy_account_tx.contract_address().clone(),
+
+        // Entries **not** in blockifier.
+        class_hash: Some(felt_to_hash(&TEST_ACCOUNT_CONTRACT_CLASS_HASH)),
+        call_type: Some(CallType::Call),
+
+        ..Default::default()
+    };
+
+    let expected_fee_transfer_call_info = expected_fee_transfer_call_info(
+        &general_config,
+        deploy_account_tx.contract_address(),
+        ACTUAL_FEE.to_u64().unwrap(),
+    );
+
+    let expected_execution_info = TransactionExecutionInfo::new(
+        expected_validate_call_info.into(),
+        expected_execute_call_info.into(),
+        expected_fee_transfer_call_info.into(),
+        ACTUAL_FEE.to_u64().unwrap(),
+        // Entry **not** in blockifier.
+        // Default::default(),
+        [("l1_gas_usage", 3672)]
+            .into_iter()
+            .map(|(k, v)| (k.to_string(), v))
+            .collect(),
+        TransactionType::DeployAccount.into(),
+    );
+    assert_eq!(tx_info, expected_execution_info);
+
+    let nonce_from_state = state
+        .get_nonce_at(deploy_account_tx.contract_address())
+        .unwrap();
+    assert_eq!(nonce_from_state, &Felt::one());
+
+    validate_final_balances(
+        &mut state,
+        &general_config,
+        &Felt::zero(),
+        &felt_to_hash(&TEST_ERC20_DEPLOYED_ACCOUNT_BALANCE_KEY),
+    );
+
+    let class_hash_from_state = state
+        .get_class_hash_at(deploy_account_tx.contract_address())
+        .unwrap();
+    assert_eq!(class_hash_from_state, deploy_account_tx.class_hash());
+}
+
+fn expected_deploy_account_states() -> (
+    CachedState<InMemoryStateReader>,
+    CachedState<InMemoryStateReader>,
+) {
+    let mut state_before = CachedState::new(
+        InMemoryStateReader::new(
+            HashMap::from([
+                (
+                    Address(0x101.into()),
+                    ContractState::new(felt_to_hash(&0x111.into()), Default::default(), Default::default()),
+                ),
+                (
+                    Address(0x100.into()),
+                    ContractState::new(felt_to_hash(&0x110.into()), Default::default(), Default::default()),
+                ),
+                (
+                    Address(0x1001.into()),
+                    ContractState::new(
+                        felt_to_hash(&0x1010.into()),
+                        Default::default(),
+                        HashMap::from([
+                            (
+                                felt_str!("1192211877881866289306604115402199097887041303917861778777990838480655617515"),
+                                Felt::zero(),
+                            ),
+                        ]),
+                    ),
+                )
+            ]),
+            HashMap::from([
+                (felt_to_hash(&0x110.into()), ContractClass::try_from(PathBuf::from(TEST_CONTRACT_PATH)).unwrap()),
+                (felt_to_hash(&0x111.into()), ContractClass::try_from(PathBuf::from(ACCOUNT_CONTRACT_PATH)).unwrap()),
+                (felt_to_hash(&0x1010.into()), ContractClass::try_from(PathBuf::from(ERC20_CONTRACT_PATH)).unwrap()),
+            ]),
+        ),
+        Some(ContractClassCache::new()),
+    );
+    state_before.set_storage_at(
+        &(
+            Address(0x1001.into()),
+            felt_to_hash(&felt_str!(
+                "2542253978940891427830343982984992363331567580652119103860970381451088310289"
+            )),
+        ),
+        0.into(),
+    );
+
+    let mut state_after = state_before.clone();
+    state_after.cache_mut().nonce_initial_values_mut().insert(
+        Address(felt_str!(
+            "386181506763903095743576862849245034886954647214831045800703908858571591162"
+        )),
+        Felt::zero(),
+    );
+    state_after
+        .cache_mut()
+        .class_hash_initial_values_mut()
+        .insert(Address(0x1001.into()), felt_to_hash(&0x1010.into()));
+    state_after
+        .cache_mut()
+        .class_hash_initial_values_mut()
+        .insert(
+            Address(felt_str!(
+                "386181506763903095743576862849245034886954647214831045800703908858571591162"
+            )),
+            [0; 32],
+        );
+    state_after.cache_mut().storage_initial_values_mut().insert(
+        (
+            Address(0x1001.into()),
+            felt_to_hash(&felt_str!(
+                "2542253978940891427830343982984992363331567580652119103860970381451088310290"
+            )),
+        ),
+        Felt::zero(),
+    );
+    state_after.cache_mut().storage_initial_values_mut().insert(
+        (
+            Address(0x1001.into()),
+            felt_to_hash(&felt_str!(
+                "3229073099929281304021185011369329892856197542079132996799046100564060768275"
+            )),
+        ),
+        Felt::zero(),
+    );
+    state_after.cache_mut().storage_initial_values_mut().insert(
+        (
+            Address(0x1001.into()),
+            felt_to_hash(&felt_str!(
+                "3229073099929281304021185011369329892856197542079132996799046100564060768274"
+            )),
+        ),
+        Felt::zero(),
+    );
+    state_after.cache_mut().nonce_writes_mut().insert(
+        Address(felt_str!(
+            "386181506763903095743576862849245034886954647214831045800703908858571591162"
+        )),
+        1.into(),
+    );
+    state_after.cache_mut().class_hash_writes_mut().insert(
+        Address(felt_str!(
+            "386181506763903095743576862849245034886954647214831045800703908858571591162"
+        )),
+        felt_to_hash(&0x111.into()),
+    );
+    state_after.cache_mut().storage_writes_mut().insert(
+        (
+            Address(0x1001.into()),
+            felt_to_hash(&felt_str!(
+                "2542253978940891427830343982984992363331567580652119103860970381451088310290"
+            )),
+        ),
+        Felt::zero(),
+    );
+    state_after.cache_mut().storage_writes_mut().insert(
+        (
+            Address(0x1001.into()),
+            felt_to_hash(&felt_str!(
+                "2542253978940891427830343982984992363331567580652119103860970381451088310289"
+            )),
+        ),
+        Felt::zero(),
+    );
+    state_after.cache_mut().storage_writes_mut().insert(
+        (
+            Address(0x1001.into()),
+            felt_to_hash(&felt_str!(
+                "3229073099929281304021185011369329892856197542079132996799046100564060768275"
+            )),
+        ),
+        Felt::zero(),
+    );
+    state_after.cache_mut().storage_writes_mut().insert(
+        (
+            Address(0x1001.into()),
+            felt_to_hash(&felt_str!(
+                "3229073099929281304021185011369329892856197542079132996799046100564060768274"
+            )),
+        ),
+        Felt::zero(),
+    );
+    state_after
+        .set_contract_class(
+            &felt_to_hash(&0x1010.into()),
+            &ContractClass::try_from(PathBuf::from(ERC20_CONTRACT_PATH)).unwrap(),
+        )
+        .unwrap();
+    state_after
+        .set_contract_class(
+            &felt_to_hash(&0x111.into()),
+            &ContractClass::try_from(PathBuf::from(ACCOUNT_CONTRACT_PATH)).unwrap(),
+        )
+        .unwrap();
+
+    (state_before, state_after)
+}
+
+#[test]
 fn test_state_for_declare_tx() {
     let (general_config, mut state) = create_account_tx_test_state().unwrap();
 
@@ -794,266 +1056,4 @@
             ),
         ]))
     );
-=======
-fn test_deploy_account() {
-    let (general_config, mut state) = create_account_tx_test_state().unwrap();
-
-    let deploy_account_tx = InternalDeployAccount::new(
-        felt_to_hash(&TEST_ACCOUNT_CONTRACT_CLASS_HASH),
-        2,
-        TRANSACTION_VERSION,
-        Default::default(),
-        Default::default(),
-        Default::default(),
-        Default::default(),
-        StarknetChainId::TestNet,
-    )
-    .unwrap();
-
-    state.set_storage_at(
-        &(
-            general_config
-                .starknet_os_config()
-                .fee_token_address()
-                .clone(),
-            felt_to_hash(&TEST_ERC20_DEPLOYED_ACCOUNT_BALANCE_KEY),
-        ),
-        ACTUAL_FEE.clone(),
-    );
-
-    let (state_before, state_after) = expected_deploy_account_states();
-    assert_eq!(state, state_before);
-
-    // Statement **not** in blockifier.
-    state
-        .cache_mut()
-        .nonce_initial_values_mut()
-        .insert(deploy_account_tx.contract_address().clone(), Felt::zero());
-
-    let tx_info = deploy_account_tx
-        .execute(&mut state, &general_config)
-        .unwrap();
-
-    assert_eq!(state, state_after);
-
-    let expected_validate_call_info = expected_validate_call_info(
-        VALIDATE_DEPLOY_ENTRY_POINT_SELECTOR.clone(),
-        [
-            Felt::from_bytes_be(deploy_account_tx.class_hash()),
-            deploy_account_tx.contract_address_salt().0.clone(),
-        ]
-        .into_iter()
-        .chain(deploy_account_tx.constructor_calldata().clone())
-        .collect(),
-        deploy_account_tx.contract_address().clone(),
-    );
-
-    let expected_execute_call_info = CallInfo {
-        entry_point_type: EntryPointType::Constructor.into(),
-        entry_point_selector: CONSTRUCTOR_ENTRY_POINT_SELECTOR.clone().into(),
-        contract_address: deploy_account_tx.contract_address().clone(),
-
-        // Entries **not** in blockifier.
-        class_hash: Some(felt_to_hash(&TEST_ACCOUNT_CONTRACT_CLASS_HASH)),
-        call_type: Some(CallType::Call),
-
-        ..Default::default()
-    };
-
-    let expected_fee_transfer_call_info = expected_fee_transfer_call_info(
-        &general_config,
-        deploy_account_tx.contract_address(),
-        ACTUAL_FEE.to_u64().unwrap(),
-    );
-
-    let expected_execution_info = TransactionExecutionInfo::new(
-        expected_validate_call_info.into(),
-        expected_execute_call_info.into(),
-        expected_fee_transfer_call_info.into(),
-        ACTUAL_FEE.to_u64().unwrap(),
-        // Entry **not** in blockifier.
-        // Default::default(),
-        [("l1_gas_usage", 3672)]
-            .into_iter()
-            .map(|(k, v)| (k.to_string(), v))
-            .collect(),
-        TransactionType::DeployAccount.into(),
-    );
-    assert_eq!(tx_info, expected_execution_info);
-
-    let nonce_from_state = state
-        .get_nonce_at(deploy_account_tx.contract_address())
-        .unwrap();
-    assert_eq!(nonce_from_state, &Felt::one());
-
-    validate_final_balances(
-        &mut state,
-        &general_config,
-        &Felt::zero(),
-        &felt_to_hash(&TEST_ERC20_DEPLOYED_ACCOUNT_BALANCE_KEY),
-    );
-
-    let class_hash_from_state = state
-        .get_class_hash_at(deploy_account_tx.contract_address())
-        .unwrap();
-    assert_eq!(class_hash_from_state, deploy_account_tx.class_hash());
-}
-
-fn expected_deploy_account_states() -> (
-    CachedState<InMemoryStateReader>,
-    CachedState<InMemoryStateReader>,
-) {
-    let mut state_before = CachedState::new(
-        InMemoryStateReader::new(
-            HashMap::from([
-                (
-                    Address(0x101.into()),
-                    ContractState::new(felt_to_hash(&0x111.into()), Default::default(), Default::default()),
-                ),
-                (
-                    Address(0x100.into()),
-                    ContractState::new(felt_to_hash(&0x110.into()), Default::default(), Default::default()),
-                ),
-                (
-                    Address(0x1001.into()),
-                    ContractState::new(
-                        felt_to_hash(&0x1010.into()),
-                        Default::default(),
-                        HashMap::from([
-                            (
-                                felt_str!("1192211877881866289306604115402199097887041303917861778777990838480655617515"),
-                                Felt::zero(),
-                            ),
-                        ]),
-                    ),
-                )
-            ]),
-            HashMap::from([
-                (felt_to_hash(&0x110.into()), ContractClass::try_from(PathBuf::from(TEST_CONTRACT_PATH)).unwrap()),
-                (felt_to_hash(&0x111.into()), ContractClass::try_from(PathBuf::from(ACCOUNT_CONTRACT_PATH)).unwrap()),
-                (felt_to_hash(&0x1010.into()), ContractClass::try_from(PathBuf::from(ERC20_CONTRACT_PATH)).unwrap()),
-            ]),
-        ),
-        Some(ContractClassCache::new()),
-    );
-    state_before.set_storage_at(
-        &(
-            Address(0x1001.into()),
-            felt_to_hash(&felt_str!(
-                "2542253978940891427830343982984992363331567580652119103860970381451088310289"
-            )),
-        ),
-        0.into(),
-    );
-
-    let mut state_after = state_before.clone();
-    state_after.cache_mut().nonce_initial_values_mut().insert(
-        Address(felt_str!(
-            "386181506763903095743576862849245034886954647214831045800703908858571591162"
-        )),
-        Felt::zero(),
-    );
-    state_after
-        .cache_mut()
-        .class_hash_initial_values_mut()
-        .insert(Address(0x1001.into()), felt_to_hash(&0x1010.into()));
-    state_after
-        .cache_mut()
-        .class_hash_initial_values_mut()
-        .insert(
-            Address(felt_str!(
-                "386181506763903095743576862849245034886954647214831045800703908858571591162"
-            )),
-            [0; 32],
-        );
-    state_after.cache_mut().storage_initial_values_mut().insert(
-        (
-            Address(0x1001.into()),
-            felt_to_hash(&felt_str!(
-                "2542253978940891427830343982984992363331567580652119103860970381451088310290"
-            )),
-        ),
-        Felt::zero(),
-    );
-    state_after.cache_mut().storage_initial_values_mut().insert(
-        (
-            Address(0x1001.into()),
-            felt_to_hash(&felt_str!(
-                "3229073099929281304021185011369329892856197542079132996799046100564060768275"
-            )),
-        ),
-        Felt::zero(),
-    );
-    state_after.cache_mut().storage_initial_values_mut().insert(
-        (
-            Address(0x1001.into()),
-            felt_to_hash(&felt_str!(
-                "3229073099929281304021185011369329892856197542079132996799046100564060768274"
-            )),
-        ),
-        Felt::zero(),
-    );
-    state_after.cache_mut().nonce_writes_mut().insert(
-        Address(felt_str!(
-            "386181506763903095743576862849245034886954647214831045800703908858571591162"
-        )),
-        1.into(),
-    );
-    state_after.cache_mut().class_hash_writes_mut().insert(
-        Address(felt_str!(
-            "386181506763903095743576862849245034886954647214831045800703908858571591162"
-        )),
-        felt_to_hash(&0x111.into()),
-    );
-    state_after.cache_mut().storage_writes_mut().insert(
-        (
-            Address(0x1001.into()),
-            felt_to_hash(&felt_str!(
-                "2542253978940891427830343982984992363331567580652119103860970381451088310290"
-            )),
-        ),
-        Felt::zero(),
-    );
-    state_after.cache_mut().storage_writes_mut().insert(
-        (
-            Address(0x1001.into()),
-            felt_to_hash(&felt_str!(
-                "2542253978940891427830343982984992363331567580652119103860970381451088310289"
-            )),
-        ),
-        Felt::zero(),
-    );
-    state_after.cache_mut().storage_writes_mut().insert(
-        (
-            Address(0x1001.into()),
-            felt_to_hash(&felt_str!(
-                "3229073099929281304021185011369329892856197542079132996799046100564060768275"
-            )),
-        ),
-        Felt::zero(),
-    );
-    state_after.cache_mut().storage_writes_mut().insert(
-        (
-            Address(0x1001.into()),
-            felt_to_hash(&felt_str!(
-                "3229073099929281304021185011369329892856197542079132996799046100564060768274"
-            )),
-        ),
-        Felt::zero(),
-    );
-    state_after
-        .set_contract_class(
-            &felt_to_hash(&0x1010.into()),
-            &ContractClass::try_from(PathBuf::from(ERC20_CONTRACT_PATH)).unwrap(),
-        )
-        .unwrap();
-    state_after
-        .set_contract_class(
-            &felt_to_hash(&0x111.into()),
-            &ContractClass::try_from(PathBuf::from(ACCOUNT_CONTRACT_PATH)).unwrap(),
-        )
-        .unwrap();
-
-    (state_before, state_after)
->>>>>>> 4275ae63
 }