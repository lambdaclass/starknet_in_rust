// This module tests our code against the blockifier to ensure they work in the same way.
use assert_matches::assert_matches;
use cairo_lang_starknet::contract_class::ContractClass as SierraContractClass;
use cairo_vm::felt::{felt_str, Felt252};
use cairo_vm::vm::runners::builtin_runner::{HASH_BUILTIN_NAME, RANGE_CHECK_BUILTIN_NAME};
use cairo_vm::vm::{
    errors::{
        cairo_run_errors::CairoRunError, vm_errors::VirtualMachineError, vm_exception::VmException,
    },
    runners::cairo_runner::ExecutionResources,
};
use lazy_static::lazy_static;
use num_bigint::BigUint;
use num_traits::{Num, One, ToPrimitive, Zero};
use starknet_contract_class::EntryPointType;
use starknet_rs::core::errors::state_errors::StateError;
use starknet_rs::definitions::constants::{
    DEFAULT_CAIRO_RESOURCE_FEE_WEIGHTS, VALIDATE_ENTRY_POINT_SELECTOR,
};
use starknet_rs::execution::execution_entry_point::ExecutionEntryPoint;
use starknet_rs::execution::TransactionExecutionContext;
use starknet_rs::services::api::contract_classes::deprecated_contract_class::ContractClass;
<<<<<<< HEAD
use starknet_rs::state::ExecutionResourcesManager;
use starknet_rs::transaction::{DeclareV2, Deploy};
use starknet_rs::CasmContractClass;
=======
use starknet_rs::transaction::{DeclareV2, Deploy};
>>>>>>> acde989a
use starknet_rs::{
    definitions::{
        block_context::{BlockContext, StarknetChainId, StarknetOsConfig},
        constants::{
            CONSTRUCTOR_ENTRY_POINT_SELECTOR, EXECUTE_ENTRY_POINT_SELECTOR, TRANSACTION_VERSION,
            TRANSFER_ENTRY_POINT_SELECTOR, TRANSFER_EVENT_SELECTOR,
            VALIDATE_DECLARE_ENTRY_POINT_SELECTOR, VALIDATE_DEPLOY_ENTRY_POINT_SELECTOR,
        },
        transaction_type::TransactionType,
    },
    execution::{CallInfo, CallType, OrderedEvent, TransactionExecutionInfo},
    state::in_memory_state_reader::InMemoryStateReader,
    state::{
        cached_state::{CachedState, ContractClassCache},
        state_api::{State, StateReader},
        state_cache::StateCache,
        state_cache::StorageEntry,
        BlockInfo,
    },
    transaction::{
        error::TransactionError,
        DeployAccount,
        {invoke_function::InvokeFunction, Declare},
    },
    utils::{calculate_sn_keccak, felt_to_hash, Address, ClassHash},
};
use std::{
    collections::{HashMap, HashSet},
    path::PathBuf,
};

const ACCOUNT_CONTRACT_PATH: &str = "starknet_programs/account_without_validation.json";
const ERC20_CONTRACT_PATH: &str = "starknet_programs/ERC20.json";
const TEST_CONTRACT_PATH: &str = "starknet_programs/test_contract.json";
const TEST_EMPTY_CONTRACT_PATH: &str = "starknet_programs/empty_contract.json";

lazy_static! {
    // Addresses.
    static ref TEST_ACCOUNT_CONTRACT_ADDRESS: Address = Address(felt_str!("257"));
    static ref TEST_CONTRACT_ADDRESS: Address = Address(felt_str!("256"));
    static ref TEST_FIB_CONTRACT_ADDRESS: Address = Address(felt_str!("27728"));
    pub static ref TEST_SEQUENCER_ADDRESS: Address =
    Address(felt_str!("4096"));
    pub static ref TEST_ERC20_CONTRACT_ADDRESS: Address =
    Address(felt_str!("4097"));


    // Class hashes.
    static ref TEST_ACCOUNT_CONTRACT_CLASS_HASH: Felt252 = felt_str!("273");
    static ref TEST_CLASS_HASH: Felt252 = felt_str!("272");
    static ref TEST_EMPTY_CONTRACT_CLASS_HASH: Felt252 = felt_str!("274");
    static ref TEST_ERC20_CONTRACT_CLASS_HASH: Felt252 = felt_str!("4112");
    static ref TEST_FIB_COMPILED_CONTRACT_CLASS_HASH: Felt252 = felt_str!("27727");

    // Storage keys.
    static ref TEST_ERC20_ACCOUNT_BALANCE_KEY: Felt252 =
        felt_str!("1192211877881866289306604115402199097887041303917861778777990838480655617515");
    static ref TEST_ERC20_SEQUENCER_BALANCE_KEY: Felt252 =
        felt_str!("3229073099929281304021185011369329892856197542079132996799046100564060768274");
    static ref TEST_ERC20_BALANCE_KEY_1: Felt252 =
        felt_str!("1192211877881866289306604115402199097887041303917861778777990838480655617516");
    static ref TEST_ERC20_BALANCE_KEY_2: Felt252 =
        felt_str!("3229073099929281304021185011369329892856197542079132996799046100564060768275");

    static ref TEST_ERC20_DEPLOYED_ACCOUNT_BALANCE_KEY: Felt252 =
        felt_str!("2542253978940891427830343982984992363331567580652119103860970381451088310289");

    // Others.
    // Blockifier had this value hardcoded to 2.
    static ref ACTUAL_FEE: Felt252 = Felt252::zero();
}

fn get_contract_class<P>(path: P) -> Result<ContractClass, Box<dyn std::error::Error>>
where
    P: Into<PathBuf>,
{
    Ok(ContractClass::try_from(path.into())?)
}

pub fn new_starknet_block_context_for_testing() -> BlockContext {
    BlockContext::new(
        StarknetOsConfig::new(
            StarknetChainId::TestNet,
            TEST_ERC20_CONTRACT_ADDRESS.clone(),
            0,
        ),
        0,
        0,
        DEFAULT_CAIRO_RESOURCE_FEE_WEIGHTS.clone(),
        1_000_000,
        0,
        BlockInfo::empty(TEST_SEQUENCER_ADDRESS.clone()),
        HashMap::default(),
        true,
    )
}

fn create_account_tx_test_state(
) -> Result<(BlockContext, CachedState<InMemoryStateReader>), Box<dyn std::error::Error>> {
    let block_context = new_starknet_block_context_for_testing();

    let test_contract_class_hash = felt_to_hash(&TEST_CLASS_HASH.clone());
    let test_account_contract_class_hash = felt_to_hash(&TEST_ACCOUNT_CONTRACT_CLASS_HASH.clone());
    let test_erc20_class_hash = felt_to_hash(&TEST_ERC20_CONTRACT_CLASS_HASH.clone());
    let class_hash_to_class = HashMap::from([
        (
            test_account_contract_class_hash,
            get_contract_class(ACCOUNT_CONTRACT_PATH)?,
        ),
        (
            test_contract_class_hash,
            get_contract_class(TEST_CONTRACT_PATH)?,
        ),
        (
            test_erc20_class_hash,
            get_contract_class(ERC20_CONTRACT_PATH)?,
        ),
    ]);

    let test_contract_address = TEST_CONTRACT_ADDRESS.clone();
    let test_account_contract_address = TEST_ACCOUNT_CONTRACT_ADDRESS.clone();
    let test_erc20_address = block_context
        .starknet_os_config()
        .fee_token_address()
        .clone();
    let address_to_class_hash = HashMap::from([
        (test_contract_address, test_contract_class_hash),
        (
            test_account_contract_address,
            test_account_contract_class_hash,
        ),
        (test_erc20_address.clone(), test_erc20_class_hash),
    ]);

    let test_erc20_account_balance_key = TEST_ERC20_ACCOUNT_BALANCE_KEY.clone();

    let storage_view = HashMap::from([(
        (test_erc20_address, test_erc20_account_balance_key),
        ACTUAL_FEE.clone(),
    )]);

    let cached_state = CachedState::new(
        {
            let mut state_reader = InMemoryStateReader::default();
            for (contract_address, class_hash) in address_to_class_hash {
                let storage_keys: HashMap<(Address, ClassHash), Felt252> = storage_view
                    .iter()
                    .filter_map(|((address, storage_key), storage_value)| {
                        (address == &contract_address).then_some((
                            (address.clone(), felt_to_hash(storage_key)),
                            storage_value.clone(),
                        ))
                    })
                    .collect();

                let stored: HashMap<StorageEntry, Felt252> = storage_keys;

                state_reader
                    .address_to_class_hash_mut()
                    .insert(contract_address.clone(), class_hash);

                state_reader
                    .address_to_nonce_mut()
                    .insert(contract_address.clone(), Felt252::zero());
                state_reader.address_to_storage_mut().extend(stored);
            }
            for (class_hash, contract_class) in class_hash_to_class {
                state_reader
                    .class_hash_to_contract_class_mut()
                    .insert(class_hash, contract_class);
            }
            state_reader
        },
        Some(HashMap::new()),
        Some(HashMap::new()),
    );

    Ok((block_context, cached_state))
}

fn expected_state_before_tx() -> CachedState<InMemoryStateReader> {
    let in_memory_state_reader = initial_in_memory_state_reader();

    let state_cache = ContractClassCache::new();

    CachedState::new(
        in_memory_state_reader,
        Some(state_cache),
        Some(HashMap::new()),
    )
}

fn expected_state_after_tx() -> CachedState<InMemoryStateReader> {
    let in_memory_state_reader = initial_in_memory_state_reader();

    let contract_classes_cache = ContractClassCache::from([
        (
            felt_to_hash(&TEST_CLASS_HASH.clone()),
            get_contract_class(TEST_CONTRACT_PATH).unwrap(),
        ),
        (
            felt_to_hash(&TEST_ACCOUNT_CONTRACT_CLASS_HASH.clone()),
            get_contract_class(ACCOUNT_CONTRACT_PATH).unwrap(),
        ),
        (
            felt_to_hash(&TEST_ERC20_CONTRACT_CLASS_HASH.clone()),
            get_contract_class(ERC20_CONTRACT_PATH).unwrap(),
        ),
    ]);

    CachedState::new_for_testing(
        in_memory_state_reader,
        Some(contract_classes_cache),
        state_cache_after_invoke_tx(),
        Some(HashMap::new()),
    )
}

fn state_cache_after_invoke_tx() -> StateCache {
    let class_hash_initial_values = HashMap::from([
        (
            TEST_ACCOUNT_CONTRACT_ADDRESS.clone(),
            felt_to_hash(&TEST_ACCOUNT_CONTRACT_CLASS_HASH.clone()),
        ),
        (
            TEST_CONTRACT_ADDRESS.clone(),
            felt_to_hash(&TEST_CLASS_HASH.clone()),
        ),
        (
            TEST_ERC20_CONTRACT_ADDRESS.clone(),
            felt_to_hash(&TEST_ERC20_CONTRACT_CLASS_HASH.clone()),
        ),
    ]);

    let nonce_initial_values =
        HashMap::from([(TEST_ACCOUNT_CONTRACT_ADDRESS.clone(), Felt252::zero())]);

    let storage_initial_values = HashMap::from([
        (
            (
                TEST_ERC20_CONTRACT_ADDRESS.clone(),
                felt_to_hash(&TEST_ERC20_SEQUENCER_BALANCE_KEY.clone()),
            ),
            Felt252::zero(),
        ),
        (
            (
                TEST_ERC20_CONTRACT_ADDRESS.clone(),
                felt_to_hash(&TEST_ERC20_ACCOUNT_BALANCE_KEY.clone()),
            ),
            Felt252::zero(),
        ),
        (
            (
                TEST_ERC20_CONTRACT_ADDRESS.clone(),
                felt_to_hash(&TEST_ERC20_BALANCE_KEY_1.clone()),
            ),
            Felt252::zero(),
        ),
        (
            (
                TEST_ERC20_CONTRACT_ADDRESS.clone(),
                felt_to_hash(&TEST_ERC20_BALANCE_KEY_2.clone()),
            ),
            Felt252::zero(),
        ),
    ]);

    let class_hash_writes = HashMap::new();

    let nonce_writes = HashMap::from([(TEST_ACCOUNT_CONTRACT_ADDRESS.clone(), Felt252::from(1))]);

    let storage_writes = HashMap::from([
        (
            (
                TEST_ERC20_CONTRACT_ADDRESS.clone(),
                felt_to_hash(&TEST_ERC20_SEQUENCER_BALANCE_KEY.clone()),
            ),
            Felt252::from(0),
        ),
        (
            (
                TEST_ERC20_CONTRACT_ADDRESS.clone(),
                felt_to_hash(&TEST_ERC20_ACCOUNT_BALANCE_KEY.clone()),
            ),
            Felt252::from(0),
        ),
        (
            (
                TEST_ERC20_CONTRACT_ADDRESS.clone(),
                felt_to_hash(&TEST_ERC20_BALANCE_KEY_1.clone()),
            ),
            Felt252::from(0),
        ),
        (
            (
                TEST_ERC20_CONTRACT_ADDRESS.clone(),
                felt_to_hash(&TEST_ERC20_BALANCE_KEY_2.clone()),
            ),
            Felt252::from(0),
        ),
    ]);

    let compiled_class_hash_initial_values = HashMap::new();
    let compiled_class_hash_writes = HashMap::new();
    let compiled_class_hash = HashMap::new();

    StateCache::new_for_testing(
        class_hash_initial_values,
        compiled_class_hash_initial_values,
        nonce_initial_values,
        storage_initial_values,
        class_hash_writes,
        compiled_class_hash_writes,
        nonce_writes,
        storage_writes,
        compiled_class_hash,
    )
}

fn initial_in_memory_state_reader() -> InMemoryStateReader {
    InMemoryStateReader::new(
        HashMap::from([
            (
                TEST_CONTRACT_ADDRESS.clone(),
                felt_to_hash(&TEST_CLASS_HASH),
            ),
            (
                TEST_ACCOUNT_CONTRACT_ADDRESS.clone(),
                felt_to_hash(&TEST_ACCOUNT_CONTRACT_CLASS_HASH),
            ),
            (
                TEST_ERC20_CONTRACT_ADDRESS.clone(),
                felt_to_hash(&TEST_ERC20_CONTRACT_CLASS_HASH),
            ),
        ]),
        HashMap::from([
            (TEST_CONTRACT_ADDRESS.clone(), Felt252::zero()),
            (TEST_ACCOUNT_CONTRACT_ADDRESS.clone(), Felt252::zero()),
            (TEST_ERC20_CONTRACT_ADDRESS.clone(), Felt252::zero()),
        ]),
        HashMap::from([(
            (
                TEST_ERC20_CONTRACT_ADDRESS.clone(),
                felt_to_hash(&TEST_ERC20_ACCOUNT_BALANCE_KEY.clone()),
            ),
            Felt252::from(0),
        )]),
        HashMap::from([
            (
                felt_to_hash(&TEST_ERC20_CONTRACT_CLASS_HASH),
                get_contract_class(ERC20_CONTRACT_PATH).unwrap(),
            ),
            (
                felt_to_hash(&TEST_ACCOUNT_CONTRACT_CLASS_HASH),
                get_contract_class(ACCOUNT_CONTRACT_PATH).unwrap(),
            ),
            (
                felt_to_hash(&TEST_CLASS_HASH),
                get_contract_class(TEST_CONTRACT_PATH).unwrap(),
            ),
        ]),
        HashMap::new(),
        HashMap::new(),
    )
}

fn expected_validate_call_info(
    entry_point_selector: Felt252,
    calldata: Vec<Felt252>,
    storage_address: Address,
) -> CallInfo {
    CallInfo {
        entry_point_type: EntryPointType::External.into(),
        entry_point_selector: entry_point_selector.into(),
        calldata,
        contract_address: storage_address,

        // Entries **not** in blockifier.
        class_hash: Some(felt_to_hash(&TEST_ACCOUNT_CONTRACT_CLASS_HASH)),
        call_type: Some(CallType::Call),
        execution_resources: ExecutionResources {
            n_steps: 13,
            ..Default::default()
        },

        ..Default::default()
    }
}

fn expected_fee_transfer_call_info(
    block_context: &BlockContext,
    account_address: &Address,
    actual_fee: u64,
) -> CallInfo {
    CallInfo {
        entry_point_type: EntryPointType::External.into(),
        entry_point_selector: TRANSFER_ENTRY_POINT_SELECTOR.clone().into(),
        calldata: vec![
            block_context.block_info().sequencer_address.0.clone(),
            actual_fee.into(),
            Felt252::zero(),
        ],
        contract_address: block_context
            .starknet_os_config()
            .fee_token_address()
            .clone(),
        caller_address: account_address.clone(),
        retdata: vec![Felt252::one()],
        events: vec![OrderedEvent {
            order: 0,
            keys: vec![TRANSFER_EVENT_SELECTOR.clone()],
            data: vec![
                account_address.0.clone(),
                block_context.block_info().sequencer_address.0.clone(),
                actual_fee.into(),
                Felt252::zero(),
            ],
        }],

        // Entries **not** in blockifier.
        class_hash: Some(felt_to_hash(&TEST_ERC20_CONTRACT_CLASS_HASH)),
        call_type: Some(CallType::Call),
        accessed_storage_keys: HashSet::from([
            [
                7, 35, 151, 50, 8, 99, 155, 120, 57, 206, 41, 143, 127, 254, 166, 30, 63, 149, 51,
                135, 45, 239, 215, 171, 219, 145, 2, 61, 180, 101, 136, 19,
            ],
            [
                5, 158, 221, 96, 243, 245, 236, 116, 233, 4, 68, 137, 231, 149, 207, 133, 23, 150,
                101, 24, 93, 212, 49, 126, 49, 102, 131, 144, 118, 15, 48, 18,
            ],
            [
                5, 158, 221, 96, 243, 245, 236, 116, 233, 4, 68, 137, 231, 149, 207, 133, 23, 150,
                101, 24, 93, 212, 49, 126, 49, 102, 131, 144, 118, 15, 48, 17,
            ],
            [
                7, 35, 151, 50, 8, 99, 155, 120, 57, 206, 41, 143, 127, 254, 166, 30, 63, 149, 51,
                135, 45, 239, 215, 171, 219, 145, 2, 61, 180, 101, 136, 18,
            ],
        ]),
        storage_read_values: vec![
            Felt252::zero(),
            Felt252::zero(),
            Felt252::zero(),
            Felt252::zero(),
        ],
        execution_resources: ExecutionResources {
            n_steps: 529,
            n_memory_holes: 57,
            builtin_instance_counter: HashMap::from([
                (RANGE_CHECK_BUILTIN_NAME.to_string(), 21),
                (HASH_BUILTIN_NAME.to_string(), 4),
            ]),
        },
        ..Default::default()
    }
}

fn validate_final_balances<S>(
    state: &mut S,
    block_context: &BlockContext,
    expected_sequencer_balance: Felt252,
    erc20_account_balance_storage_key: &ClassHash,
) where
    S: State + StateReader,
{
    let account_balance = state
        .get_storage_at(&(
            block_context
                .starknet_os_config()
                .fee_token_address()
                .clone(),
            *erc20_account_balance_storage_key,
        ))
        .unwrap();
    assert_eq!(account_balance, Felt252::zero());

    let sequencer_balance = state
        .get_storage_at(&(
            block_context
                .starknet_os_config()
                .fee_token_address()
                .clone(),
            felt_to_hash(&TEST_ERC20_SEQUENCER_BALANCE_KEY),
        ))
        .unwrap();
    assert_eq!(sequencer_balance, expected_sequencer_balance);
}

#[test]
fn test_create_account_tx_test_state() {
    let (block_context, mut state) = create_account_tx_test_state().unwrap();

    assert_eq!(state, expected_state_before_tx());

    let value = state
        .get_storage_at(&(
            block_context
                .starknet_os_config()
                .fee_token_address()
                .clone(),
            felt_to_hash(&TEST_ERC20_ACCOUNT_BALANCE_KEY),
        ))
        .unwrap();
    assert_eq!(value, *ACTUAL_FEE);

    let class_hash = state.get_class_hash_at(&TEST_CONTRACT_ADDRESS).unwrap();
    assert_eq!(class_hash, felt_to_hash(&TEST_CLASS_HASH));

    let contract_class: ContractClass = state
        .get_contract_class(&felt_to_hash(&TEST_ERC20_CONTRACT_CLASS_HASH))
        .unwrap()
        .try_into()
        .unwrap();
    assert_eq!(
        contract_class,
        get_contract_class(ERC20_CONTRACT_PATH).unwrap()
    );
}

fn invoke_tx(calldata: Vec<Felt252>) -> InvokeFunction {
    InvokeFunction::new(
        TEST_ACCOUNT_CONTRACT_ADDRESS.clone(),
        EXECUTE_ENTRY_POINT_SELECTOR.clone(),
        2,
        TRANSACTION_VERSION.clone(),
        calldata,
        vec![],
        StarknetChainId::TestNet.to_felt(),
        Some(Felt252::zero()),
        None,
    )
    .unwrap()
}

fn expected_fee_transfer_info() -> CallInfo {
    CallInfo {
        failure_flag: false,
        gas_consumed: 0,
        caller_address: TEST_ACCOUNT_CONTRACT_ADDRESS.clone(),
        call_type: Some(CallType::Call),
        contract_address: Address(Felt252::from(4097)),
        code_address: None,
        class_hash: Some(felt_to_hash(&TEST_ERC20_CONTRACT_CLASS_HASH)),
        entry_point_selector: Some(TRANSFER_ENTRY_POINT_SELECTOR.clone()),
        entry_point_type: Some(EntryPointType::External),
        calldata: vec![Felt252::from(4096), Felt252::zero(), Felt252::zero()],
        retdata: vec![Felt252::from(1)],
        execution_resources: ExecutionResources {
            n_steps: 525,
            n_memory_holes: 59,
            builtin_instance_counter: HashMap::from([
                (RANGE_CHECK_BUILTIN_NAME.to_string(), 21),
                (HASH_BUILTIN_NAME.to_string(), 4),
            ]),
        },
        l2_to_l1_messages: vec![],
        internal_calls: vec![],
        events: vec![OrderedEvent {
            order: 0,
            keys: vec![TRANSFER_EVENT_SELECTOR.clone()],
            data: vec![
                Felt252::from(257),
                Felt252::from(4096),
                Felt252::zero(),
                Felt252::zero(),
            ],
        }],
        storage_read_values: vec![
            Felt252::zero(),
            Felt252::zero(),
            Felt252::zero(),
            Felt252::zero(),
        ],
        accessed_storage_keys: HashSet::from([
            [
                7, 35, 151, 50, 8, 99, 155, 120, 57, 206, 41, 143, 127, 254, 166, 30, 63, 149, 51,
                135, 45, 239, 215, 171, 219, 145, 2, 61, 180, 101, 136, 19,
            ],
            [
                2, 162, 196, 156, 77, 186, 13, 145, 179, 79, 42, 222, 133, 212, 29, 9, 86, 31, 154,
                119, 136, 76, 21, 186, 42, 176, 242, 36, 27, 8, 13, 236,
            ],
            [
                7, 35, 151, 50, 8, 99, 155, 120, 57, 206, 41, 143, 127, 254, 166, 30, 63, 149, 51,
                135, 45, 239, 215, 171, 219, 145, 2, 61, 180, 101, 136, 18,
            ],
            [
                2, 162, 196, 156, 77, 186, 13, 145, 179, 79, 42, 222, 133, 212, 29, 9, 86, 31, 154,
                119, 136, 76, 21, 186, 42, 176, 242, 36, 27, 8, 13, 235,
            ],
        ]),
    }
}

fn expected_fib_fee_transfer_info() -> CallInfo {
    CallInfo {
        failure_flag: false,
        gas_consumed: 0,
        caller_address: TEST_ACCOUNT_CONTRACT_ADDRESS.clone(),
        call_type: Some(CallType::Call),
        contract_address: Address(Felt252::from(4097)),
        code_address: None,
        class_hash: Some(felt_to_hash(&TEST_ERC20_CONTRACT_CLASS_HASH)),
        entry_point_selector: Some(TRANSFER_ENTRY_POINT_SELECTOR.clone()),
        entry_point_type: Some(EntryPointType::External),
        calldata: vec![Felt252::from(4096), Felt252::zero(), Felt252::zero()],
        retdata: vec![Felt252::from(1)],
        execution_resources: ExecutionResources {
            n_steps: 525,
            n_memory_holes: 59,
            builtin_instance_counter: HashMap::from([
                ("range_check_builtin".to_string(), 21),
                ("pedersen_builtin".to_string(), 4),
            ]),
        },
        l2_to_l1_messages: vec![],
        internal_calls: vec![],
        events: vec![OrderedEvent {
            order: 0,
            keys: vec![TRANSFER_EVENT_SELECTOR.clone()],
            data: vec![
                Felt252::from(257),
                Felt252::from(4096),
                Felt252::zero(),
                Felt252::zero(),
            ],
        }],
        storage_read_values: vec![
            Felt252::zero(),
            Felt252::zero(),
            Felt252::zero(),
            Felt252::zero(),
        ],
        accessed_storage_keys: HashSet::from([
            [
                2, 162, 196, 156, 77, 186, 13, 145, 179, 79, 42, 222, 133, 212, 29, 9, 86, 31, 154,
                119, 136, 76, 21, 186, 42, 176, 242, 36, 27, 8, 13, 235,
            ],
            [
                7, 35, 151, 50, 8, 99, 155, 120, 57, 206, 41, 143, 127, 254, 166, 30, 63, 149, 51,
                135, 45, 239, 215, 171, 219, 145, 2, 61, 180, 101, 136, 19,
            ],
            [
                7, 35, 151, 50, 8, 99, 155, 120, 57, 206, 41, 143, 127, 254, 166, 30, 63, 149, 51,
                135, 45, 239, 215, 171, 219, 145, 2, 61, 180, 101, 136, 18,
            ],
            [
                2, 162, 196, 156, 77, 186, 13, 145, 179, 79, 42, 222, 133, 212, 29, 9, 86, 31, 154,
                119, 136, 76, 21, 186, 42, 176, 242, 36, 27, 8, 13, 236,
            ],
        ]),
    }
}

fn declare_tx() -> Declare {
    Declare {
        contract_class: get_contract_class(TEST_EMPTY_CONTRACT_PATH).unwrap(),
        class_hash: felt_to_hash(&TEST_EMPTY_CONTRACT_CLASS_HASH),
        sender_address: TEST_ACCOUNT_CONTRACT_ADDRESS.clone(),
        tx_type: TransactionType::Declare,
        validate_entry_point_selector: VALIDATE_DECLARE_ENTRY_POINT_SELECTOR.clone(),
        version: 1.into(),
        max_fee: 2,
        signature: vec![],
        nonce: 0.into(),
        hash_value: 0.into(),
    }
}

fn declarev2_tx() -> DeclareV2 {
    let program_data = include_bytes!("../starknet_programs/cairo1/fibonacci.sierra");
    let sierra_contract_class: SierraContractClass = serde_json::from_slice(program_data).unwrap();

    DeclareV2 {
        sender_address: TEST_ACCOUNT_CONTRACT_ADDRESS.clone(),
        tx_type: TransactionType::Declare,
        validate_entry_point_selector: VALIDATE_DECLARE_ENTRY_POINT_SELECTOR.clone(),
        version: 1.into(),
        max_fee: 2,
        signature: vec![],
        nonce: 0.into(),
        hash_value: 0.into(),
        compiled_class_hash: TEST_FIB_COMPILED_CONTRACT_CLASS_HASH.clone(),
        sierra_contract_class,
        casm_class: Default::default(),
    }
}

fn deploy_fib_syscall() -> Deploy {
    Deploy {
        hash_value: 0.into(),
        version: 1.into(),
        contract_address: TEST_FIB_CONTRACT_ADDRESS.clone(),
        contract_address_salt: Address(0.into()),
        contract_hash: felt_to_hash(&TEST_FIB_COMPILED_CONTRACT_CLASS_HASH.clone()),
        constructor_calldata: Vec::new(),
        tx_type: TransactionType::Deploy,
    }
}

fn expected_declare_fee_transfer_info() -> CallInfo {
    CallInfo {
        caller_address: TEST_ACCOUNT_CONTRACT_ADDRESS.clone(),
        call_type: Some(CallType::Call),
        contract_address: TEST_ERC20_CONTRACT_ADDRESS.clone(),
        class_hash: Some(felt_to_hash(&TEST_ERC20_CONTRACT_CLASS_HASH)),
        entry_point_selector: Some(TRANSFER_ENTRY_POINT_SELECTOR.clone()),
        entry_point_type: Some(EntryPointType::External),
        calldata: vec![
            TEST_SEQUENCER_ADDRESS.0.clone(),
            Felt252::zero(),
            Felt252::zero(),
        ],
        retdata: vec![1.into()],
        events: vec![OrderedEvent::new(
            0,
            vec![felt_str!(
                "271746229759260285552388728919865295615886751538523744128730118297934206697"
            )],
            vec![
                TEST_ACCOUNT_CONTRACT_ADDRESS.clone().0,
                TEST_SEQUENCER_ADDRESS.clone().0,
                0.into(),
                0.into(),
            ],
        )],
        storage_read_values: vec![
            Felt252::zero(),
            Felt252::zero(),
            Felt252::zero(),
            Felt252::zero(),
        ],
        accessed_storage_keys: HashSet::from([
            [
                2, 162, 196, 156, 77, 186, 13, 145, 179, 79, 42, 222, 133, 212, 29, 9, 86, 31, 154,
                119, 136, 76, 21, 186, 42, 176, 242, 36, 27, 8, 13, 236,
            ],
            [
                7, 35, 151, 50, 8, 99, 155, 120, 57, 206, 41, 143, 127, 254, 166, 30, 63, 149, 51,
                135, 45, 239, 215, 171, 219, 145, 2, 61, 180, 101, 136, 18,
            ],
            [
                7, 35, 151, 50, 8, 99, 155, 120, 57, 206, 41, 143, 127, 254, 166, 30, 63, 149, 51,
                135, 45, 239, 215, 171, 219, 145, 2, 61, 180, 101, 136, 19,
            ],
            [
                2, 162, 196, 156, 77, 186, 13, 145, 179, 79, 42, 222, 133, 212, 29, 9, 86, 31, 154,
                119, 136, 76, 21, 186, 42, 176, 242, 36, 27, 8, 13, 235,
            ],
        ]),
        execution_resources: ExecutionResources {
            n_steps: 525,
            n_memory_holes: 59,
            builtin_instance_counter: HashMap::from([
                (RANGE_CHECK_BUILTIN_NAME.to_string(), 21),
                (HASH_BUILTIN_NAME.to_string(), 4),
            ]),
        },
        ..Default::default()
    }
}

#[test]
fn test_declare_tx() {
    let (block_context, mut state) = create_account_tx_test_state().unwrap();
    assert_eq!(state, expected_state_before_tx());
    let declare_tx = declare_tx();
    // Check ContractClass is not set before the declare_tx
    assert!(state.get_contract_class(&declare_tx.class_hash).is_err());
    // Execute declare_tx
    let result = declare_tx.execute(&mut state, &block_context).unwrap();
    // Check ContractClass is set after the declare_tx
    assert!(state.get_contract_class(&declare_tx.class_hash).is_ok());

    let expected_execution_info = TransactionExecutionInfo::new(
        Some(CallInfo {
            call_type: Some(CallType::Call),
            contract_address: TEST_ACCOUNT_CONTRACT_ADDRESS.clone(),
            class_hash: Some(felt_to_hash(&TEST_ACCOUNT_CONTRACT_CLASS_HASH)),
            entry_point_selector: Some(VALIDATE_DECLARE_ENTRY_POINT_SELECTOR.clone()),
            entry_point_type: Some(EntryPointType::External),
            calldata: vec![TEST_EMPTY_CONTRACT_CLASS_HASH.clone()],
            execution_resources: ExecutionResources {
                n_steps: 12,
                ..Default::default()
            },
            ..Default::default()
        }),
        None,
        Some(expected_declare_fee_transfer_info()),
        0,
        HashMap::from([
            ("range_check_builtin".to_string(), 57),
            ("pedersen_builtin".to_string(), 15),
            ("l1_gas_usage".to_string(), 0),
        ]),
        Some(TransactionType::Declare),
    );

    assert_eq!(result, expected_execution_info);
}

#[test]
fn test_declarev2_tx() {
    let (block_context, mut state) = create_account_tx_test_state().unwrap();
    assert_eq!(state, expected_state_before_tx());
    let declare_tx = declarev2_tx();
    // Check ContractClass is not set before the declare_tx
    assert!(state
        .get_contract_class(&felt_to_hash(&declare_tx.compiled_class_hash))
        .is_err());
    // Execute declare_tx
    let result = declare_tx.execute(&mut state, &block_context).unwrap();
    // Check ContractClass is set after the declare_tx
    assert!(state
        .get_contract_class(&declare_tx.compiled_class_hash.to_be_bytes())
        .is_ok());

    let expected_execution_info = TransactionExecutionInfo::new(
        Some(CallInfo {
            call_type: Some(CallType::Call),
            contract_address: TEST_ACCOUNT_CONTRACT_ADDRESS.clone(),
            class_hash: Some(felt_to_hash(&TEST_ACCOUNT_CONTRACT_CLASS_HASH)),
            entry_point_selector: Some(VALIDATE_DECLARE_ENTRY_POINT_SELECTOR.clone()),
            entry_point_type: Some(EntryPointType::External),
            calldata: vec![TEST_FIB_COMPILED_CONTRACT_CLASS_HASH.clone()],
            execution_resources: ExecutionResources {
                n_steps: 12,
                ..Default::default()
            },
            ..Default::default()
        }),
        None,
        Some(expected_declare_fee_transfer_info()),
        0,
        HashMap::from([
            ("range_check_builtin".to_string(), 57),
            ("pedersen_builtin".to_string(), 15),
            ("l1_gas_usage".to_string(), 0),
        ]),
        Some(TransactionType::Declare),
    );

    assert_eq!(result, expected_execution_info);
}

fn expected_execute_call_info() -> CallInfo {
    CallInfo {
        caller_address: Address(Felt252::zero()),
        call_type: Some(CallType::Call),
        contract_address: TEST_ACCOUNT_CONTRACT_ADDRESS.clone(),
        code_address: None,
        class_hash: Some(felt_to_hash(&TEST_ACCOUNT_CONTRACT_CLASS_HASH.clone())),
        entry_point_selector: Some(EXECUTE_ENTRY_POINT_SELECTOR.clone()),
        entry_point_type: Some(EntryPointType::External),
        calldata: vec![
            Felt252::from(256),
            Felt252::from_str_radix(
                "039a1491f76903a16feed0a6433bec78de4c73194944e1118e226820ad479701",
                16,
            )
            .unwrap(),
            Felt252::from(1),
            Felt252::from(2),
        ],
        retdata: vec![Felt252::from(2)],
        l2_to_l1_messages: vec![],
        internal_calls: vec![CallInfo {
            caller_address: TEST_ACCOUNT_CONTRACT_ADDRESS.clone(),
            call_type: Some(CallType::Call),
            class_hash: Some(felt_to_hash(&TEST_CLASS_HASH.clone())),
            entry_point_selector: Some(
                Felt252::from_str_radix(
                    "039a1491f76903a16feed0a6433bec78de4c73194944e1118e226820ad479701",
                    16,
                )
                .unwrap(),
            ),
            entry_point_type: Some(EntryPointType::External),
            calldata: vec![Felt252::from(2)],
            retdata: vec![Felt252::from(2)],
            events: vec![],
            l2_to_l1_messages: vec![],
            internal_calls: vec![],
            contract_address: TEST_CONTRACT_ADDRESS.clone(),
            code_address: None,
            execution_resources: ExecutionResources {
                n_steps: 22,
                ..Default::default()
            },
            ..Default::default()
        }],
        events: vec![],
        execution_resources: ExecutionResources {
            n_steps: 61,
            n_memory_holes: 0,
            builtin_instance_counter: HashMap::from([(RANGE_CHECK_BUILTIN_NAME.to_string(), 1)]),
        },
        ..Default::default()
    }
}

fn expected_fib_execute_call_info() -> CallInfo {
    CallInfo {
        caller_address: Address(Felt252::zero()),
        call_type: Some(CallType::Call),
        contract_address: TEST_ACCOUNT_CONTRACT_ADDRESS.clone(),
        code_address: None,
        class_hash: Some(felt_to_hash(&TEST_ACCOUNT_CONTRACT_CLASS_HASH.clone())),
        entry_point_selector: Some(EXECUTE_ENTRY_POINT_SELECTOR.clone()),
        entry_point_type: Some(EntryPointType::External),
        calldata: vec![
            Felt252::from(27728),
            Felt252::from_bytes_be(&calculate_sn_keccak(b"fib")),
            Felt252::from(3),
            Felt252::from(42),
            Felt252::from(0),
            Felt252::from(0),
        ],
        retdata: vec![Felt252::from(42)],
        execution_resources: ExecutionResources {
            n_steps: 160,
            n_memory_holes: 1,
            builtin_instance_counter: HashMap::from([("range_check_builtin".to_string(), 4)]),
        },
        l2_to_l1_messages: vec![],
        internal_calls: vec![CallInfo {
            caller_address: TEST_ACCOUNT_CONTRACT_ADDRESS.clone(),
            call_type: Some(CallType::Call),
            class_hash: Some(felt_to_hash(&TEST_FIB_COMPILED_CONTRACT_CLASS_HASH.clone())),
            entry_point_selector: Some(Felt252::from_bytes_be(&calculate_sn_keccak(b"fib"))),
            entry_point_type: Some(EntryPointType::External),
            calldata: vec![Felt252::from(42), Felt252::from(0), Felt252::from(0)],
            retdata: vec![Felt252::from(42)],
            events: vec![],
            l2_to_l1_messages: vec![],
            internal_calls: vec![],
            contract_address: TEST_FIB_CONTRACT_ADDRESS.clone(),
            code_address: None,
            gas_consumed: 4710,
            execution_resources: ExecutionResources {
                n_steps: 121,
                n_memory_holes: 1,
                builtin_instance_counter: HashMap::from([("range_check_builtin".to_string(), 3)]),
            },
            ..Default::default()
        }],
        events: vec![],
        ..Default::default()
    }
}

fn expected_validate_call_info_2() -> CallInfo {
    CallInfo {
        caller_address: Address(Felt252::zero()),
        call_type: Some(CallType::Call),
        contract_address: TEST_ACCOUNT_CONTRACT_ADDRESS.clone(),
        class_hash: Some(felt_to_hash(&TEST_ACCOUNT_CONTRACT_CLASS_HASH.clone())),
        entry_point_selector: Some(VALIDATE_ENTRY_POINT_SELECTOR.clone()),
        entry_point_type: Some(EntryPointType::External),
        calldata: vec![
            Felt252::from(256),
            Felt252::from_str_radix(
                "039a1491f76903a16feed0a6433bec78de4c73194944e1118e226820ad479701",
                16,
            )
            .unwrap(),
            Felt252::from(1),
            Felt252::from(2),
        ],
        execution_resources: ExecutionResources {
            n_steps: 21,
            n_memory_holes: 0,
            builtin_instance_counter: HashMap::from([(RANGE_CHECK_BUILTIN_NAME.to_string(), 1)]),
        },
        ..Default::default()
    }
}

fn expected_fib_validate_call_info_2() -> CallInfo {
    CallInfo {
        caller_address: Address(Felt252::zero()),
        call_type: Some(CallType::Call),
        contract_address: TEST_ACCOUNT_CONTRACT_ADDRESS.clone(),
        class_hash: Some(felt_to_hash(&TEST_ACCOUNT_CONTRACT_CLASS_HASH.clone())),
        entry_point_selector: Some(VALIDATE_ENTRY_POINT_SELECTOR.clone()),
        entry_point_type: Some(EntryPointType::External),
        calldata: vec![
            Felt252::from(27728),
            Felt252::from_bytes_be(&calculate_sn_keccak(b"fib")),
            Felt252::from(3),
            Felt252::from(42),
            Felt252::from(0),
            Felt252::from(0),
        ],
        execution_resources: ExecutionResources {
            n_steps: 21,
            n_memory_holes: 0,
            builtin_instance_counter: HashMap::from([("range_check_builtin".to_string(), 1)]),
        },
        ..Default::default()
    }
}

fn expected_transaction_execution_info() -> TransactionExecutionInfo {
    TransactionExecutionInfo::new(
        Some(expected_validate_call_info_2()),
        Some(expected_execute_call_info()),
        Some(expected_fee_transfer_info()),
        0,
        HashMap::from([
            ("pedersen_builtin".to_string(), 16),
            ("l1_gas_usage".to_string(), 0),
            ("range_check_builtin".to_string(), 72),
        ]),
        Some(TransactionType::InvokeFunction),
    )
}

fn expected_fib_transaction_execution_info() -> TransactionExecutionInfo {
    TransactionExecutionInfo::new(
        Some(expected_fib_validate_call_info_2()),
        Some(expected_fib_execute_call_info()),
        Some(expected_fib_fee_transfer_info()),
        0,
        HashMap::from([
            ("pedersen_builtin".to_string(), 16),
            ("l1_gas_usage".to_string(), 0),
            ("range_check_builtin".to_string(), 75),
        ]),
        Some(TransactionType::InvokeFunction),
    )
}

#[test]
fn test_invoke_tx() {
    let (starknet_general_context, state) = &mut create_account_tx_test_state().unwrap();
    let Address(test_contract_address) = TEST_CONTRACT_ADDRESS.clone();
    let calldata = vec![
        test_contract_address, // CONTRACT_ADDRESS
        Felt252::from_bytes_be(&calculate_sn_keccak(b"return_result")), // CONTRACT FUNCTION SELECTOR
        Felt252::from(1),                                               // CONTRACT_CALLDATA LEN
        Felt252::from(2),                                               // CONTRACT_CALLDATA
    ];
    let invoke_tx = invoke_tx(calldata);

    // Extract invoke transaction fields for testing, as it is consumed when creating an account
    // transaction.
    let result = invoke_tx
        .execute(state, starknet_general_context, 0)
        .unwrap();
    let expected_execution_info = expected_transaction_execution_info();

    assert_eq!(result, expected_execution_info);
}

#[test]
fn test_invoke_tx_state() {
    let (starknet_general_context, state) = &mut create_account_tx_test_state().unwrap();
    let expected_initial_state = expected_state_before_tx();
    assert_eq!(state, &expected_initial_state);

    let Address(test_contract_address) = TEST_CONTRACT_ADDRESS.clone();
    let calldata = vec![
        test_contract_address, // CONTRACT_ADDRESS
        Felt252::from_bytes_be(&calculate_sn_keccak(b"return_result")), // CONTRACT FUNCTION SELECTOR
        Felt252::from(1),                                               // CONTRACT_CALLDATA LEN
        Felt252::from(2),                                               // CONTRACT_CALLDATA
    ];
    let invoke_tx = invoke_tx(calldata);

    invoke_tx
        .execute(state, starknet_general_context, 0)
        .unwrap();

    let expected_final_state = expected_state_after_tx();

    assert_eq!(*state, expected_final_state);
}

#[test]
fn test_invoke_with_declarev2_tx() {
<<<<<<< HEAD
    let expected_gas_consumed = 4710;
=======
>>>>>>> acde989a
    let (starknet_general_config, state) = &mut create_account_tx_test_state().unwrap();
    let expected_initial_state = expected_state_before_tx();
    assert_eq!(state, &expected_initial_state);

    // Declare the fibonacci contract
    let declare_tx = declarev2_tx();
    declare_tx.execute(state, starknet_general_config).unwrap();

    // Deploy the fibonacci contract
    let deploy = deploy_fib_syscall();
    deploy.execute(state, starknet_general_config).unwrap();

    let Address(test_contract_address) = TEST_FIB_CONTRACT_ADDRESS.clone();
    let calldata = vec![
        test_contract_address,                                // CONTRACT ADDRESS
        Felt252::from_bytes_be(&calculate_sn_keccak(b"fib")), // CONTRACT FUNCTION SELECTOR
        Felt252::from(3),                                     // CONTRACT CALLDATA LEN
        Felt252::from(42),                                    // a
        Felt252::from(0),                                     // b
        Felt252::from(0),                                     // n
    ];
    let invoke_tx = invoke_tx(calldata);

<<<<<<< HEAD
=======
    let expected_gas_consumed = 4710;
>>>>>>> acde989a
    let result = invoke_tx
        .execute(state, starknet_general_config, expected_gas_consumed)
        .unwrap();

    let expected_execution_info = expected_fib_transaction_execution_info();
<<<<<<< HEAD
    //assert_eq!(result, expected_execution_info);
=======
>>>>>>> acde989a
    assert_eq!(result, expected_execution_info);
}

#[test]
fn test_deploy_account() {
    let (block_context, mut state) = create_account_tx_test_state().unwrap();

    let deploy_account_tx = DeployAccount::new(
        felt_to_hash(&TEST_ACCOUNT_CONTRACT_CLASS_HASH),
        2,
        TRANSACTION_VERSION.clone(),
        Default::default(),
        Default::default(),
        Default::default(),
        Default::default(),
        StarknetChainId::TestNet.to_felt(),
        None,
    )
    .unwrap();

    state.set_storage_at(
        &(
            block_context
                .starknet_os_config()
                .fee_token_address()
                .clone(),
            TEST_ERC20_DEPLOYED_ACCOUNT_BALANCE_KEY.to_be_bytes(),
        ),
        ACTUAL_FEE.clone(),
    );

    let (state_before, state_after) = expected_deploy_account_states();

    assert_eq!(state, state_before);

    // Statement **not** in blockifier.
    state.cache_mut().nonce_initial_values_mut().insert(
        deploy_account_tx.contract_address().clone(),
        Felt252::zero(),
    );

    let tx_info = deploy_account_tx
        .execute(&mut state, &block_context)
        .unwrap();

    assert_eq!(state, state_after);

    let expected_validate_call_info = expected_validate_call_info(
        VALIDATE_DEPLOY_ENTRY_POINT_SELECTOR.clone(),
        [
            Felt252::from_bytes_be(deploy_account_tx.class_hash()),
            deploy_account_tx.contract_address_salt().0.clone(),
        ]
        .into_iter()
        .chain(deploy_account_tx.constructor_calldata().clone())
        .collect(),
        deploy_account_tx.contract_address().clone(),
    );

    let expected_execute_call_info = CallInfo {
        entry_point_type: EntryPointType::Constructor.into(),
        entry_point_selector: CONSTRUCTOR_ENTRY_POINT_SELECTOR.clone().into(),
        contract_address: deploy_account_tx.contract_address().clone(),

        // Entries **not** in blockifier.
        class_hash: Some(TEST_ACCOUNT_CONTRACT_CLASS_HASH.to_be_bytes()),
        call_type: Some(CallType::Call),

        ..Default::default()
    };

    let expected_fee_transfer_call_info = expected_fee_transfer_call_info(
        &block_context,
        deploy_account_tx.contract_address(),
        ACTUAL_FEE.to_u64().unwrap(),
    );

    let expected_execution_info = TransactionExecutionInfo::new(
        expected_validate_call_info.into(),
        expected_execute_call_info.into(),
        expected_fee_transfer_call_info.into(),
        ACTUAL_FEE.to_u128().unwrap(),
        // Entry **not** in blockifier.
        // Default::default(),
        [
            ("l1_gas_usage", 3672),
            ("range_check_builtin", 74),
            ("pedersen_builtin", 23),
        ]
        .into_iter()
        .map(|(k, v)| (k.to_string(), v))
        .collect(),
        TransactionType::DeployAccount.into(),
    );
    assert_eq!(tx_info, expected_execution_info);

    let nonce_from_state = state
        .get_nonce_at(deploy_account_tx.contract_address())
        .unwrap();
    assert_eq!(nonce_from_state, Felt252::one());

    let hash = TEST_ERC20_DEPLOYED_ACCOUNT_BALANCE_KEY.to_be_bytes();

    validate_final_balances(&mut state, &block_context, Felt252::zero(), &hash);

    let class_hash_from_state = state
        .get_class_hash_at(deploy_account_tx.contract_address())
        .unwrap();
    assert_eq!(class_hash_from_state, *deploy_account_tx.class_hash());
}

fn expected_deploy_account_states() -> (
    CachedState<InMemoryStateReader>,
    CachedState<InMemoryStateReader>,
) {
    let mut state_before = CachedState::new(
        InMemoryStateReader::new(
            HashMap::from([
                (
                    Address(0x101.into()),
                    felt_to_hash(&0x111.into()),
                ),
                (
                    Address(0x100.into()),
                    felt_to_hash(&0x110.into()),
                ),
                (
                    Address(0x1001.into()),
                    felt_to_hash(&0x1010.into()),
                )]),

                HashMap::from([
                    (
                        Address(0x101.into()),
                        Default::default(),
                    ),
                    (
                        Address(0x100.into()),
                        Default::default(),
                    ),
                    (
                        Address(0x1001.into()),
                        Default::default(),
                    )]),
                HashMap::from([
                    (
                        (Address(0x1001.into()),
                        felt_to_hash(&felt_str!("1192211877881866289306604115402199097887041303917861778777990838480655617515"))),
                        Felt252::zero(),
                    ),
                        ]),
            HashMap::from([
                (felt_to_hash(&0x110.into()), ContractClass::try_from(PathBuf::from(TEST_CONTRACT_PATH)).unwrap()),
                (felt_to_hash(&0x111.into()), ContractClass::try_from(PathBuf::from(ACCOUNT_CONTRACT_PATH)).unwrap()),
                (felt_to_hash(&0x1010.into()), ContractClass::try_from(PathBuf::from(ERC20_CONTRACT_PATH)).unwrap()),
            ]),
            HashMap::new(),
            HashMap::new()
        ),
        Some(ContractClassCache::new()),
        Some(HashMap::new())
    );
    state_before.set_storage_at(
        &(
            Address(0x1001.into()),
            felt_to_hash(&felt_str!(
                "2542253978940891427830343982984992363331567580652119103860970381451088310289"
            )),
        ),
        0.into(),
    );

    let mut state_after = state_before.clone();
    state_after.cache_mut().nonce_initial_values_mut().insert(
        Address(felt_str!(
            "386181506763903095743576862849245034886954647214831045800703908858571591162"
        )),
        Felt252::zero(),
    );
    state_after
        .cache_mut()
        .class_hash_initial_values_mut()
        .insert(Address(0x1001.into()), felt_to_hash(&0x1010.into()));
    state_after
        .cache_mut()
        .class_hash_initial_values_mut()
        .insert(
            Address(felt_str!(
                "386181506763903095743576862849245034886954647214831045800703908858571591162"
            )),
            [0; 32],
        );
    state_after.cache_mut().storage_initial_values_mut().insert(
        (
            Address(0x1001.into()),
            felt_to_hash(&felt_str!(
                "2542253978940891427830343982984992363331567580652119103860970381451088310290"
            )),
        ),
        Felt252::zero(),
    );
    state_after.cache_mut().storage_initial_values_mut().insert(
        (
            Address(0x1001.into()),
            felt_to_hash(&TEST_ERC20_BALANCE_KEY_2),
        ),
        Felt252::zero(),
    );
    state_after.cache_mut().storage_initial_values_mut().insert(
        (
            Address(0x1001.into()),
            felt_to_hash(&felt_str!(
                "3229073099929281304021185011369329892856197542079132996799046100564060768274"
            )),
        ),
        Felt252::zero(),
    );
    state_after.cache_mut().nonce_writes_mut().insert(
        Address(felt_str!(
            "386181506763903095743576862849245034886954647214831045800703908858571591162"
        )),
        1.into(),
    );
    state_after.cache_mut().class_hash_writes_mut().insert(
        Address(felt_str!(
            "386181506763903095743576862849245034886954647214831045800703908858571591162"
        )),
        felt_to_hash(&0x111.into()),
    );
    state_after.cache_mut().storage_writes_mut().insert(
        (
            Address(0x1001.into()),
            felt_to_hash(&felt_str!(
                "2542253978940891427830343982984992363331567580652119103860970381451088310290"
            )),
        ),
        Felt252::zero(),
    );
    state_after.cache_mut().storage_writes_mut().insert(
        (
            Address(0x1001.into()),
            felt_to_hash(&felt_str!(
                "2542253978940891427830343982984992363331567580652119103860970381451088310289"
            )),
        ),
        Felt252::zero(),
    );
    state_after.cache_mut().storage_writes_mut().insert(
        (
            Address(0x1001.into()),
            felt_to_hash(&TEST_ERC20_BALANCE_KEY_2),
        ),
        Felt252::zero(),
    );
    state_after.cache_mut().storage_writes_mut().insert(
        (
            Address(0x1001.into()),
            felt_to_hash(&felt_str!(
                "3229073099929281304021185011369329892856197542079132996799046100564060768274"
            )),
        ),
        Felt252::zero(),
    );
    state_after
        .set_contract_class(
            &felt_to_hash(&0x1010.into()),
            &ContractClass::try_from(PathBuf::from(ERC20_CONTRACT_PATH)).unwrap(),
        )
        .unwrap();
    state_after
        .set_contract_class(
            &felt_to_hash(&0x111.into()),
            &ContractClass::try_from(PathBuf::from(ACCOUNT_CONTRACT_PATH)).unwrap(),
        )
        .unwrap();

    (state_before, state_after)
}

#[test]
fn test_state_for_declare_tx() {
    let (block_context, mut state) = create_account_tx_test_state().unwrap();

    let declare_tx = declare_tx();
    // Check ContractClass is not set before the declare_tx
    assert!(state.get_contract_class(&declare_tx.class_hash).is_err());
    assert!(state
        .get_nonce_at(&declare_tx.sender_address)
        .unwrap()
        .is_zero());
    // Execute declare_tx
    assert!(declare_tx.execute(&mut state, &block_context).is_ok());
    assert!(state
        .get_nonce_at(&declare_tx.sender_address)
        .unwrap()
        .is_one());

    // Check state.state_reader
    let mut state_reader = state.state_reader().clone();

    assert_eq!(
        state_reader.address_to_class_hash_mut(),
        &mut HashMap::from([
            (
                TEST_ERC20_CONTRACT_ADDRESS.clone(),
                felt_to_hash(&TEST_ERC20_CONTRACT_CLASS_HASH)
            ),
            (
                TEST_CONTRACT_ADDRESS.clone(),
                felt_to_hash(&TEST_CLASS_HASH)
            ),
            (
                TEST_ACCOUNT_CONTRACT_ADDRESS.clone(),
                felt_to_hash(&TEST_ACCOUNT_CONTRACT_CLASS_HASH)
            ),
        ]),
    );

    assert_eq!(
        state_reader.address_to_nonce_mut(),
        &mut HashMap::from([
            (TEST_ERC20_CONTRACT_ADDRESS.clone(), Felt252::zero()),
            (TEST_CONTRACT_ADDRESS.clone(), Felt252::zero()),
            (TEST_ACCOUNT_CONTRACT_ADDRESS.clone(), Felt252::zero()),
        ]),
    );

    assert_eq!(
        state_reader.address_to_storage_mut(),
        &mut HashMap::from([(
            (
                TEST_ERC20_CONTRACT_ADDRESS.clone(),
                felt_to_hash(&TEST_ERC20_ACCOUNT_BALANCE_KEY)
            ),
            Felt252::zero()
        ),]),
    );

    assert_eq!(
        state_reader.class_hash_to_contract_class_mut(),
        &mut HashMap::from([
            (
                felt_to_hash(&TEST_ERC20_CONTRACT_CLASS_HASH),
                get_contract_class(ERC20_CONTRACT_PATH).unwrap()
            ),
            (
                felt_to_hash(&TEST_CLASS_HASH),
                get_contract_class(TEST_CONTRACT_PATH).unwrap()
            ),
            (
                felt_to_hash(&TEST_ACCOUNT_CONTRACT_CLASS_HASH),
                get_contract_class(ACCOUNT_CONTRACT_PATH).unwrap()
            ),
        ])
    );

    // Check state.cache
    assert_eq!(
        state.cache(),
        &StateCache::new(
            HashMap::from([
                (
                    TEST_ACCOUNT_CONTRACT_ADDRESS.clone(),
                    felt_to_hash(&TEST_ACCOUNT_CONTRACT_CLASS_HASH)
                ),
                (
                    TEST_ERC20_CONTRACT_ADDRESS.clone(),
                    felt_to_hash(&TEST_ERC20_CONTRACT_CLASS_HASH)
                )
            ]),
            HashMap::new(),
            HashMap::from([(
                TEST_ACCOUNT_CONTRACT_ADDRESS.clone(),
                0.into()
            )]),
            HashMap::from([
                (
                    (
                    TEST_ERC20_CONTRACT_ADDRESS.clone(),
                    felt_to_hash(&felt_str!("3229073099929281304021185011369329892856197542079132996799046100564060768275"))
                    ),
                    0.into()
                ),
                (
                    (
                    TEST_ERC20_CONTRACT_ADDRESS.clone(),
                    felt_to_hash(&felt_str!("1192211877881866289306604115402199097887041303917861778777990838480655617516"))
                    ),
                    0.into()
                ),
                (
                    (
                    TEST_ERC20_CONTRACT_ADDRESS.clone(),
                    felt_to_hash(&TEST_ERC20_SEQUENCER_BALANCE_KEY)
                    ),
                    0.into()
                ),
                (
                    (
                    TEST_ERC20_CONTRACT_ADDRESS.clone(),
                    felt_to_hash(&TEST_ERC20_ACCOUNT_BALANCE_KEY)
                    ),
                    0.into()
                )
            ]),
            HashMap::new(),
            HashMap::new(),
            HashMap::from([(
                TEST_ACCOUNT_CONTRACT_ADDRESS.clone(),
                1.into()
            )]),
            HashMap::from([
                (
                    (
                    TEST_ERC20_CONTRACT_ADDRESS.clone(),
                    felt_to_hash(&felt_str!("3229073099929281304021185011369329892856197542079132996799046100564060768275"))
                    ),
                    0.into()
                ),
                (
                    (
                    TEST_ERC20_CONTRACT_ADDRESS.clone(),
                    felt_to_hash(&felt_str!("1192211877881866289306604115402199097887041303917861778777990838480655617516"))
                    ),
                    0.into()
                ),
                (
                    (
                    TEST_ERC20_CONTRACT_ADDRESS.clone(),
                    felt_to_hash(&TEST_ERC20_SEQUENCER_BALANCE_KEY)
                    ),
                    0.into() //Fee, 2 in blockifier
                ),
                (
                    (
                    TEST_ERC20_CONTRACT_ADDRESS.clone(),
                    felt_to_hash(&TEST_ERC20_ACCOUNT_BALANCE_KEY)
                    ),
                    0.into()
                ),
            ]),
            HashMap::new()
        ),
    );

    // Check state.contract_classes
    assert_eq!(
        state.contract_classes(),
        &Some(HashMap::from([
            (
                felt_to_hash(&TEST_EMPTY_CONTRACT_CLASS_HASH),
                get_contract_class(TEST_EMPTY_CONTRACT_PATH).unwrap()
            ),
            (
                felt_to_hash(&TEST_ERC20_CONTRACT_CLASS_HASH),
                get_contract_class(ERC20_CONTRACT_PATH).unwrap()
            ),
            (
                felt_to_hash(&TEST_ACCOUNT_CONTRACT_CLASS_HASH),
                get_contract_class(ACCOUNT_CONTRACT_PATH).unwrap()
            ),
        ]))
    );
}

#[test]
fn test_invoke_tx_wrong_call_data() {
    let (starknet_general_context, state) = &mut create_account_tx_test_state().unwrap();

    // Calldata with missing inputs
    let calldata = vec![
        TEST_CONTRACT_ADDRESS.clone().0, // CONTRACT_ADDRESS
        Felt252::from_bytes_be(&calculate_sn_keccak(b"return_result")), // CONTRACT FUNCTION SELECTOR
        Felt252::from(1),                                               // CONTRACT_CALLDATA LEN
                                                                        // CONTRACT_CALLDATA
    ];
    let invoke_tx = invoke_tx(calldata);

    // Execute transaction
    let result = invoke_tx.execute(state, starknet_general_context, 0);

    // Assert error
    assert_matches!(
        result,
        Err(TransactionError::CairoRunner(CairoRunError::VmException(
            VmException {
                inner_exc: VirtualMachineError::DiffAssertValues(..),
                ..
            }
        )))
    );
}

#[test]
fn test_invoke_tx_wrong_entrypoint() {
    let (starknet_general_context, state) = &mut create_account_tx_test_state().unwrap();
    let Address(test_contract_address) = TEST_CONTRACT_ADDRESS.clone();

    // Invoke transaction with an entrypoint that doesn't exists
    let invoke_tx = InvokeFunction::new(
        TEST_ACCOUNT_CONTRACT_ADDRESS.clone(),
        // Entrypoiont that doesnt exits in the contract
        Felt252::from_bytes_be(&calculate_sn_keccak(b"none_function")),
        1,
        TRANSACTION_VERSION.clone(),
        vec![
            test_contract_address, // CONTRACT_ADDRESS
            Felt252::from_bytes_be(&calculate_sn_keccak(b"return_result")), // CONTRACT FUNCTION SELECTOR
            Felt252::from(1),                                               // CONTRACT_CALLDATA LEN
            Felt252::from(2),                                               // CONTRACT_CALLDATA
        ],
        vec![],
        StarknetChainId::TestNet.to_felt(),
        Some(Felt252::zero()),
        None,
    )
    .unwrap();

    // Execute transaction
    let result = invoke_tx.execute(state, starknet_general_context, 0);

    // Assert error
    assert_matches!(result, Err(TransactionError::EntryPointNotFound));
}

#[test]
fn test_deploy_undeclared_account() {
    let (block_context, mut state) = create_account_tx_test_state().unwrap();

    let not_deployed_class_hash = [1; 32];
    // Deploy transaction with a not_deployed_class_hash class_hash
    let deploy_account_tx = DeployAccount::new(
        not_deployed_class_hash,
        2,
        TRANSACTION_VERSION.clone(),
        Default::default(),
        Default::default(),
        Default::default(),
        Default::default(),
        StarknetChainId::TestNet.to_felt(),
        None,
    )
    .unwrap();

    // Check not_deployed_class_hash
    assert!(state.get_contract_class(&not_deployed_class_hash).is_err());

    // Execute transaction
    let result = deploy_account_tx.execute(&mut state, &block_context);

    // Execute transaction
    assert_matches!(
        result,
        Err(TransactionError::State(StateError::NoneCompiledHash(_)))
    );
}

#[test]
fn test_library_call_with_declare_v2() {
    let (block_context, state) = &mut create_account_tx_test_state().unwrap();

    // Declare the fibonacci contract
    let declare_tx = declarev2_tx();
    declare_tx.execute(state, block_context).unwrap();

    // Deploy the fibonacci contract
    let deploy = deploy_fib_syscall();
    deploy.execute(state, block_context).unwrap();

    //  Create program and entry point types for contract class
    let program_data = include_bytes!("../starknet_programs/cairo1/fibonacci_dispatcher.casm");
    let contract_class: CasmContractClass = serde_json::from_slice(program_data).unwrap();
    let entrypoints = contract_class.clone().entry_points_by_type;
    let external_entrypoint_selector = &entrypoints.external.get(0).unwrap().selector;

    let address = Address(6666.into());
    let mut class_hash: ClassHash = [0; 32];
    class_hash[0] = 1;
    let nonce = Felt252::zero();

    let state_reader: &mut InMemoryStateReader = &mut state.state_reader_mut();

    state_reader
        .address_to_class_hash_mut()
        .insert(address.clone(), class_hash);
    state_reader
        .address_to_nonce_mut()
        .insert(address.clone(), nonce);

    state
        .set_compiled_class(&Felt252::from_bytes_be(&class_hash), contract_class)
        .unwrap();

    let create_execute_extrypoint = |selector: &BigUint,
                                     calldata: Vec<Felt252>,
                                     entry_point_type: EntryPointType|
     -> ExecutionEntryPoint {
        ExecutionEntryPoint::new(
            address.clone(),
            calldata,
            Felt252::new(selector.clone()),
            Address(0000.into()),
            entry_point_type,
            Some(CallType::Delegate),
            Some(class_hash),
            1000000000,
        )
    };

    // Create an execution entry point
    let calldata = vec![
        TEST_FIB_COMPILED_CONTRACT_CLASS_HASH.clone(),
        Felt252::from_bytes_be(&calculate_sn_keccak(b"fib")),
        1.into(),
        1.into(),
        10.into(),
    ];
    let send_message_exec_entry_point = create_execute_extrypoint(
        external_entrypoint_selector,
        calldata.clone(),
        EntryPointType::External,
    );

    // Execute the entrypoint
    let block_context = BlockContext::default();
    let tx_execution_context = TransactionExecutionContext::new(
        Address(0.into()),
        Felt252::zero(),
        Vec::new(),
        100000000,
        10.into(),
        block_context.invoke_tx_max_n_steps(),
        TRANSACTION_VERSION.clone(),
    );
    let mut resources_manager = ExecutionResourcesManager::default();

    // Run send_msg entrypoint
    let call_info = send_message_exec_entry_point
        .execute(
            state,
            &block_context,
            &mut resources_manager,
            &tx_execution_context,
            false,
        )
        .unwrap();

    let expected_internal_call_info = CallInfo {
        caller_address: address.clone(),
        call_type: Some(CallType::Delegate),
        contract_address: TEST_FIB_CONTRACT_ADDRESS.clone(),
        class_hash: Some(TEST_FIB_COMPILED_CONTRACT_CLASS_HASH.clone().to_be_bytes()),
        entry_point_selector: Some(external_entrypoint_selector.into()),
        entry_point_type: Some(EntryPointType::External),
        gas_consumed: 30410,
        calldata: vec![1.into(), 1.into(), 10.into()],
        retdata: vec![89.into()], // fib(10)
        execution_resources: ExecutionResources {
            n_steps: 371,
            n_memory_holes: 1,
            builtin_instance_counter: HashMap::from([("range_check_builtin".to_string(), 13)]),
        },
        ..Default::default()
    };

    let expected_call_info = CallInfo {
        caller_address: Address(0.into()),
        call_type: Some(CallType::Delegate),
        contract_address: address.clone(),
        class_hash: Some(class_hash),
        entry_point_selector: Some(external_entrypoint_selector.into()),
        entry_point_type: Some(EntryPointType::External),
        gas_consumed: 113480,
        calldata,
        retdata: vec![89.into()], // fib(10)
        execution_resources: ExecutionResources {
            n_steps: 587,
            n_memory_holes: 3,
            builtin_instance_counter: HashMap::from([("range_check_builtin".to_string(), 16)]),
        },
        internal_calls: vec![expected_internal_call_info],
        ..Default::default()
    };

    assert_eq!(call_info, expected_call_info);
}<|MERGE_RESOLUTION|>--- conflicted
+++ resolved
@@ -20,13 +20,9 @@
 use starknet_rs::execution::execution_entry_point::ExecutionEntryPoint;
 use starknet_rs::execution::TransactionExecutionContext;
 use starknet_rs::services::api::contract_classes::deprecated_contract_class::ContractClass;
-<<<<<<< HEAD
 use starknet_rs::state::ExecutionResourcesManager;
 use starknet_rs::transaction::{DeclareV2, Deploy};
 use starknet_rs::CasmContractClass;
-=======
-use starknet_rs::transaction::{DeclareV2, Deploy};
->>>>>>> acde989a
 use starknet_rs::{
     definitions::{
         block_context::{BlockContext, StarknetChainId, StarknetOsConfig},
@@ -1111,10 +1107,6 @@
 
 #[test]
 fn test_invoke_with_declarev2_tx() {
-<<<<<<< HEAD
-    let expected_gas_consumed = 4710;
-=======
->>>>>>> acde989a
     let (starknet_general_config, state) = &mut create_account_tx_test_state().unwrap();
     let expected_initial_state = expected_state_before_tx();
     assert_eq!(state, &expected_initial_state);
@@ -1138,19 +1130,12 @@
     ];
     let invoke_tx = invoke_tx(calldata);
 
-<<<<<<< HEAD
-=======
     let expected_gas_consumed = 4710;
->>>>>>> acde989a
     let result = invoke_tx
         .execute(state, starknet_general_config, expected_gas_consumed)
         .unwrap();
 
     let expected_execution_info = expected_fib_transaction_execution_info();
-<<<<<<< HEAD
-    //assert_eq!(result, expected_execution_info);
-=======
->>>>>>> acde989a
     assert_eq!(result, expected_execution_info);
 }
 
@@ -1776,7 +1761,7 @@
 
     // Execute the entrypoint
     let block_context = BlockContext::default();
-    let tx_execution_context = TransactionExecutionContext::new(
+    let mut tx_execution_context = TransactionExecutionContext::new(
         Address(0.into()),
         Felt252::zero(),
         Vec::new(),
@@ -1793,7 +1778,7 @@
             state,
             &block_context,
             &mut resources_manager,
-            &tx_execution_context,
+            &mut tx_execution_context,
             false,
         )
         .unwrap();
