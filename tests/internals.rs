--- conflicted
+++ resolved
@@ -4,15 +4,6 @@
 use num_traits::{Num, Zero};
 use starknet_rs::{
     business_logic::{
-<<<<<<< HEAD
-        execution::objects::{CallType, OrderedEvent},
-        fact_state::in_memory_state_reader::InMemoryStateReader,
-        state::{
-            cached_state::CachedState, state_api::StateReader, state_api_objects::BlockInfo,
-            state_cache::StorageEntry,
-        },
-        transaction::objects::internal_declare::InternalDeclare,
-=======
         execution::objects::{CallInfo, CallType, OrderedEvent, TransactionExecutionInfo},
         fact_state::{contract_state::ContractState, in_memory_state_reader::InMemoryStateReader},
         state::{
@@ -23,7 +14,6 @@
         transaction::objects::{
             internal_declare::InternalDeclare, internal_invoke_function::InternalInvokeFunction,
         },
->>>>>>> 45a87405
     },
     definitions::{
         constants::{
@@ -150,7 +140,7 @@
                     }))
                 .collect();
 
-                let h: HashMap<StorageEntry, Felt> = storage_keys;
+                let stored: HashMap<StorageEntry, Felt> = storage_keys;
 
                 state_reader
                     .address_to_class_hash_mut()
@@ -158,14 +148,13 @@
                 state_reader
                     .address_to_nonce_mut()
                     .insert(contract_address.clone(), Felt::zero());
-                state_reader.address_to_storage_mut().extend(h);
+                state_reader.address_to_storage_mut().extend(stored);
             }
             for (class_hash, contract_class) in class_hash_to_class {
                 state_reader
                     .class_hash_to_contract_class_mut()
                     .insert(felt_to_hash(&class_hash), contract_class);
             }
-
             state_reader
         },
         Some(HashMap::new()),
