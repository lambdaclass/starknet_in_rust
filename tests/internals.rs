--- conflicted
+++ resolved
@@ -4,21 +4,23 @@
 use num_traits::{Num, Zero};
 use starknet_rs::{
     business_logic::{
-<<<<<<< HEAD
         execution::objects::{CallInfo, CallType, OrderedEvent, TransactionExecutionInfo},
-        fact_state::{
-            contract_state::ContractState,
-            in_memory_state_reader::{self, InMemoryStateReader},
-        },
+        fact_state::{contract_state::ContractState, in_memory_state_reader::InMemoryStateReader},
         state::{
             cached_state::{CachedState, ContractClassCache},
-            state_api::{State, StateReader},
+            state_api::StateReader,
+            state_api_objects::BlockInfo,
         },
-        transaction::objects::internal_invoke_function::InternalInvokeFunction,
+        transaction::objects::{
+            internal_declare::InternalDeclare, internal_invoke_function::InternalInvokeFunction,
+        },
     },
     definitions::{
-        constants::EXECUTE_ENTRY_POINT_SELECTOR,
-        general_config::{StarknetChainId, StarknetGeneralConfig},
+        constants::{
+            EXECUTE_ENTRY_POINT_SELECTOR, TRANSFER_ENTRY_POINT_SELECTOR,
+            VALIDATE_DECLARE_ENTRY_POINT_NAME,
+        },
+        general_config::{StarknetChainId, StarknetGeneralConfig, StarknetOsConfig},
         transaction_type::TransactionType,
     },
     services::api::contract_class::{ContractClass, EntryPointType},
@@ -28,25 +30,6 @@
     collections::{HashMap, HashSet},
     path::PathBuf,
 };
-=======
-        execution::objects::{CallType, OrderedEvent},
-        fact_state::{contract_state::ContractState, in_memory_state_reader::InMemoryStateReader},
-        state::{cached_state::CachedState, state_api::StateReader, state_api_objects::BlockInfo},
-        transaction::objects::internal_declare::InternalDeclare,
-    },
-    definitions::{
-        constants::{TRANSFER_ENTRY_POINT_SELECTOR, VALIDATE_DECLARE_ENTRY_POINT_NAME},
-        general_config::{StarknetChainId, StarknetGeneralConfig, StarknetOsConfig},
-        transaction_type::TransactionType,
-    },
-    services::api::contract_class::{ContractClass, EntryPointType},
-    utils::{felt_to_hash, Address},
-};
-use std::{
-    collections::{HashMap, HashSet},
-    path::PathBuf,
-};
->>>>>>> 2d42d281
 
 const ACCOUNT_CONTRACT_PATH: &str = "starknet_programs/account_without_validation.json";
 const ERC20_CONTRACT_PATH: &str = "starknet_programs/ERC20.json";
@@ -57,15 +40,9 @@
     // Addresses.
     static ref TEST_ACCOUNT_CONTRACT_ADDRESS: Address = Address(felt_str!("257"));
     static ref TEST_CONTRACT_ADDRESS: Address = Address(felt_str!("256"));
-<<<<<<< HEAD
     static ref TEST_ERC20_CONTRACT_ADDRESS: Address = Address(felt_str!("4097"));
-=======
-    pub static ref TEST_SEQUENCER_ADDRESS: Felt =
-    felt_str!("4096");
-pub static ref TEST_ERC20_CONTRACT_ADDRESS: Felt =
-    felt_str!("4097");
-
->>>>>>> 2d42d281
+    pub static ref TEST_SEQUENCER_ADDRESS: Address =
+        Address(felt_str!("4096"));
 
     // Class hashes.
     static ref TEST_ACCOUNT_CONTRACT_CLASS_HASH: Felt = felt_str!("273");
@@ -94,13 +71,13 @@
     StarknetGeneralConfig::new(
         StarknetOsConfig::new(
             StarknetChainId::TestNet,
-            Address(TEST_ERC20_CONTRACT_ADDRESS.clone()),
+            TEST_ERC20_CONTRACT_ADDRESS.clone(),
             0,
         ),
         0,
         0,
         1_000_000,
-        BlockInfo::empty(Address(TEST_SEQUENCER_ADDRESS.clone())),
+        BlockInfo::empty(TEST_SEQUENCER_ADDRESS.clone()),
     )
 }
 
@@ -210,7 +187,6 @@
         get_contract_class(ERC20_CONTRACT_PATH).unwrap()
     );
 }
-<<<<<<< HEAD
 
 fn invoke_tx(calldata: Vec<Felt>) -> InternalInvokeFunction {
     InternalInvokeFunction::new(
@@ -273,97 +249,6 @@
     let state_cache = ContractClassCache::new();
 
     CachedState::new(in_memory_state_reader, Some(state_cache))
-
-    //     CachedState {
-    //     state_reader: InMemoryStateReader {
-    //         contract_states: { // STORAGE_VIEW, ADDRESS_TO_NONCE, ADDRESS_TO_CLASS_HASH in blockifier are zipped here.
-    //             Address( // this is NOT in blockifier, maybe it is not needed (since it's empty)
-    //                 256,
-    //             ): ContractState {
-    //                 contract_hash: [ 0, 0, 0, 0, 0, 0, 0, 0, 0, 0, 0, 0, 0, 0, 0, 0, 0, 0, 0, 0, 0, 0, 0, 0, 0, 0, 0, 0, 0, 0, 1, 16],
-    //                 nonce: 0,
-    //                 storage_keys: {},
-    //             },
-    //             Address(
-    //                 4097,
-    //             ): ContractState {
-    //                 contract_hash: [ 0, 0, 0, 0, 0, 0, 0, 0, 0, 0, 0, 0, 0, 0, 0, 0, 0, 0, 0, 0, 0, 0, 0, 0, 0, 0, 0, 0, 0, 0, 16, 16],
-    //                 nonce: 0,
-    //                 storage_keys: {
-    //                     1192211877881866289306604115402199097887041303917861778777990838480655617515: 2, // this is in blockifier
-    //                     3229073099929281304021185011369329892856197542079132996799046100564060768274: 0, // this is NOT in blockifier
-    //                 },
-    //             },
-    //             Address( // this is NOT in blockifier, maybe it is not needed (since it's empty)
-    //                 257,
-    //             ): ContractState {
-    //                 contract_hash: [ 0, 0, 0, 0, 0, 0, 0, 0, 0, 0, 0, 0, 0, 0, 0, 0, 0, 0, 0, 0, 0, 0, 0, 0, 0, 0, 0, 0, 0, 0, 1, 17],
-    //                 nonce: 0,
-    //                 storage_keys: {},
-    //             },
-    //         },
-    //         class_hash_to_contract_class: {}, // this is filled in blockifier, but not here. but the blockifier's data is in contract_classes field (see below).
-    //     },
-    //     cache: StateCache { // This is empty in both blockifier and here.
-    //         class_hash_initial_values: {},
-    //         nonce_initial_values: {},
-    //         storage_initial_values: {},
-    //         class_hash_writes: {},
-    //         nonce_writes: {},
-    //         storage_writes: {},
-    //     },
-    //     contract_classes: Some( // this is equal to: class_hash_to_class, but in blockifier is inside state reader
-    //         {
-    //             [ 0, 0, 0, 0, 0, 0, 0, 0, 0, 0, 0, 0, 0, 0, 0, 0, 0, 0, 0, 0, 0, 0, 0, 0, 0, 0, 0, 0, 0, 0, 1, 17]: ContractClass {},
-    //             [ 0, 0, 0, 0, 0, 0, 0, 0, 0, 0, 0, 0, 0, 0, 0, 0, 0, 0, 0, 0, 0, 0, 0, 0, 0, 0, 0, 0, 0, 0, 1, 16]: ContractClass {},
-    //             [ 0, 0, 0, 0, 0, 0, 0, 0, 0, 0, 0, 0, 0, 0, 0, 0, 0, 0, 0, 0, 0, 0, 0, 0, 0, 0, 0, 0, 0, 0, 16, 16]: ContractClass {},
-    //         },
-    //     ),
-    // }
-
-    //     let mut state_before = CachedState::new(
-    //         InMemoryStateReader::new(
-    //             HashMap::from([
-    //                 (
-    //                     Address(0x101.into()),
-    //                     ContractState::new(felt_to_hash(&0x111.into()), Default::default(), Default::default()),
-    //                 ),
-    //                 (
-    //                     Address(0x100.into()),
-    //                     ContractState::new(felt_to_hash(&0x110.into()), Default::default(), Default::default()),
-    //                 ),
-    //                 (
-    //                     Address(0x1001.into()),
-    //                     ContractState::new(
-    //                         felt_to_hash(&0x1010.into()),
-    //                         Default::default(),
-    //                         HashMap::from([
-    //                             (
-    //                                 felt_str!("1192211877881866289306604115402199097887041303917861778777990838480655617515"),
-    //                                 Felt::zero(),
-    //                             ),
-    //                         ]),
-    //                     ),
-    //                 )
-    //             ]),
-    //             HashMap::from([
-    //                 (felt_to_hash(&0x110.into()), ContractClass::try_from(PathBuf::from(TEST_CONTRACT_PATH)).unwrap()),
-    //                 (felt_to_hash(&0x111.into()), ContractClass::try_from(PathBuf::from(ACCOUNT_CONTRACT_PATH)).unwrap()),
-    //                 (felt_to_hash(&0x1010.into()), ContractClass::try_from(PathBuf::from(ERC20_CONTRACT_PATH)).unwrap()),
-    //             ]),
-    //         ),
-    //         Some(ContractClassCache::new()),
-    //     );
-    //     state_before.set_storage_at(
-    //         &(
-    //             Address(0x1001.into()),
-    //             felt_to_hash(&felt_str!(
-    //                 "2542253978940891427830343982984992363331567580652119103860970381451088310289"
-    //             )),
-    //         ),
-    //         0.into(),
-    //     );
-    //     state_before
 }
 
 fn expected_fee_transfer_info() -> CallInfo {
@@ -403,13 +288,27 @@
                 Felt::zero(),
             ],
         }],
-        storage_read_values: vec![Felt::from(2), Felt::zero()],
+        storage_read_values: vec![Felt::from(2)],
         accessed_storage_keys: HashSet::from([
+            [
+                7, 35, 151, 50, 8, 99, 155, 120, 57, 206, 41, 143, 127, 254, 166, 30, 63, 149, 51,
+                135, 45, 239, 215, 171, 219, 145, 2, 61, 180, 101, 136, 18,
+            ],
+            [
+                2, 162, 196, 156, 77, 186, 13, 145, 179, 79, 42, 222, 133, 212, 29, 9, 86, 31, 154,
+                119, 136, 76, 21, 186, 42, 176, 242, 36, 27, 8, 13, 236,
+            ],
+            [
+                7, 35, 151, 50, 8, 99, 155, 120, 57, 206, 41, 143, 127, 254, 166, 30, 63, 149, 51,
+                135, 45, 239, 215, 171, 219, 145, 2, 61, 180, 101, 136, 19,
+            ],
             [
                 2, 162, 196, 156, 77, 186, 13, 145, 179, 79, 42, 222, 133, 212, 29, 9, 86, 31, 154,
                 119, 136, 76, 21, 186, 42, 176, 242, 36, 27, 8, 13, 235,
             ],
-=======
+        ]),
+    }
+}
 fn declare_tx() -> InternalDeclare {
     InternalDeclare {
         contract_class: get_contract_class(TEST_EMPTY_CONTRACT_PATH).unwrap(),
@@ -497,12 +396,12 @@
 
     assert_eq!(
         fee_transfer_info.calldata,
-        vec![TEST_SEQUENCER_ADDRESS.clone(), 0.into(), 0.into()]
+        vec![TEST_SEQUENCER_ADDRESS.0.clone(), Felt::zero(), Felt::zero()]
     );
 
     assert_eq!(
         fee_transfer_info.contract_address,
-        Address(TEST_ERC20_CONTRACT_ADDRESS.clone())
+        TEST_ERC20_CONTRACT_ADDRESS.clone()
     );
 
     assert_eq!(fee_transfer_info.retdata, vec![1.into()]);
@@ -520,7 +419,7 @@
             )],
             vec![
                 TEST_ACCOUNT_CONTRACT_ADDRESS.clone().0,
-                TEST_SEQUENCER_ADDRESS.clone(),
+                TEST_SEQUENCER_ADDRESS.clone().0,
                 0.into(),
                 0.into()
             ]
@@ -529,14 +428,10 @@
 
     assert_eq!(fee_transfer_info.internal_calls, Vec::new());
 
-    assert_eq!(
-        fee_transfer_info.storage_read_values,
-        vec![2.into(), 0.into()]
-    );
+    assert_eq!(fee_transfer_info.storage_read_values, vec![2.into()]);
     assert_eq!(
         fee_transfer_info.accessed_storage_keys,
         HashSet::from([
->>>>>>> 2d42d281
             [
                 2, 162, 196, 156, 77, 186, 13, 145, 179, 79, 42, 222, 133, 212, 29, 9, 86, 31, 154,
                 119, 136, 76, 21, 186, 42, 176, 242, 36, 27, 8, 13, 236,
@@ -549,9 +444,13 @@
                 7, 35, 151, 50, 8, 99, 155, 120, 57, 206, 41, 143, 127, 254, 166, 30, 63, 149, 51,
                 135, 45, 239, 215, 171, 219, 145, 2, 61, 180, 101, 136, 19,
             ],
-<<<<<<< HEAD
-        ]),
-    }
+            [
+                2, 162, 196, 156, 77, 186, 13, 145, 179, 79, 42, 222, 133, 212, 29, 9, 86, 31, 154,
+                119, 136, 76, 21, 186, 42, 176, 242, 36, 27, 8, 13, 235,
+            ]
+        ])
+    );
+    assert_eq!(fee_transfer_info.l2_to_l1_messages, Vec::new());
 }
 
 fn expected_execute_call_info() -> CallInfo {
@@ -687,9 +586,7 @@
 fn test_invoke_tx_state() {
     let (_starknet_general_config, state) = &mut create_account_tx_test_state().unwrap();
     let expected_initial_state = expected_state_before_tx();
-    println!("state: {:?}", expected_initial_state);
-    assert!(false)
-    //assert_eq!(state, &expected_initial_state);
+    assert_eq!(state, &expected_initial_state);
 
     // let Address(test_contract_address) = TEST_CONTRACT_ADDRESS.clone();
     // let calldata = vec![
@@ -704,13 +601,4 @@
 
     // let expected_final_state = expected_final_state();
     // assert_eq!(state, &expected_final_state);
-=======
-            [
-                2, 162, 196, 156, 77, 186, 13, 145, 179, 79, 42, 222, 133, 212, 29, 9, 86, 31, 154,
-                119, 136, 76, 21, 186, 42, 176, 242, 36, 27, 8, 13, 235,
-            ]
-        ])
-    );
-    assert_eq!(fee_transfer_info.l2_to_l1_messages, Vec::new());
->>>>>>> 2d42d281
 }