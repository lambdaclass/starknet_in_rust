--- conflicted
+++ resolved
@@ -1,11 +1,7 @@
 use cairo_rs::vm::runners::cairo_runner::ExecutionResources;
 use felt::{felt_str, Felt};
 use lazy_static::lazy_static;
-<<<<<<< HEAD
-use num_traits::{One, ToPrimitive, Zero};
-=======
 use num_traits::{Num, One, ToPrimitive, Zero};
->>>>>>> 3942a1c0
 use starknet_rs::{
     business_logic::{
         execution::objects::{CallInfo, CallType, OrderedEvent, TransactionExecutionInfo},
@@ -16,25 +12,15 @@
             state_api_objects::BlockInfo,
         },
         transaction::objects::{
-<<<<<<< HEAD
-            internal_declare::InternalDeclare, internal_deploy_account::InternalDeployAccount,
-=======
             internal_deploy_account::InternalDeployAccount,
             {internal_declare::InternalDeclare, internal_invoke_function::InternalInvokeFunction},
->>>>>>> 3942a1c0
         },
     },
     definitions::{
         constants::{
-<<<<<<< HEAD
-            CONSTRUCTOR_ENTRY_POINT_SELECTOR, TRANSACTION_VERSION, TRANSFER_ENTRY_POINT_SELECTOR,
-            TRANSFER_EVENT_SELECTOR, VALIDATE_DECLARE_ENTRY_POINT_NAME,
-            VALIDATE_DEPLOY_ENTRY_POINT_SELECTOR,
-=======
             CONSTRUCTOR_ENTRY_POINT_SELECTOR, EXECUTE_ENTRY_POINT_SELECTOR, TRANSACTION_VERSION,
             TRANSFER_ENTRY_POINT_SELECTOR, TRANSFER_EVENT_SELECTOR,
             VALIDATE_DECLARE_ENTRY_POINT_SELECTOR, VALIDATE_DEPLOY_ENTRY_POINT_SELECTOR,
->>>>>>> 3942a1c0
         },
         general_config::{StarknetChainId, StarknetGeneralConfig, StarknetOsConfig},
         transaction_type::TransactionType,
@@ -190,11 +176,7 @@
                 ContractState::new(
                     felt_to_hash(&TEST_ERC20_CONTRACT_CLASS_HASH),
                     Felt::zero(),
-<<<<<<< HEAD
                     HashMap::from([(TEST_ERC20_ACCOUNT_BALANCE_KEY.clone(), Felt::zero())]),
-=======
-                    HashMap::from([(TEST_ERC20_ACCOUNT_BALANCE_KEY.clone(), Felt::from(0))]),
->>>>>>> 3942a1c0
                 ),
             ),
         ]),
@@ -289,11 +271,7 @@
                 135, 45, 239, 215, 171, 219, 145, 2, 61, 180, 101, 136, 18,
             ],
         ]),
-<<<<<<< HEAD
         storage_read_values: vec![Felt::zero(), Felt::zero(), Felt::zero(), Felt::zero()],
-=======
-        storage_read_values: vec![Felt::zero()],
->>>>>>> 3942a1c0
 
         ..Default::default()
     }
@@ -395,7 +373,7 @@
                 Felt::zero(),
             ],
         }],
-        storage_read_values: vec![Felt::zero()],
+        storage_read_values: vec![Felt::zero(), Felt::zero(), Felt::zero(), Felt::zero()],
         accessed_storage_keys: HashSet::from([
             [
                 2, 162, 196, 156, 77, 186, 13, 145, 179, 79, 42, 222, 133, 212, 29, 9, 86, 31, 154,
@@ -536,14 +514,10 @@
 
     assert_eq!(fee_transfer_info.internal_calls, Vec::new());
 
-<<<<<<< HEAD
     assert_eq!(
         fee_transfer_info.storage_read_values,
         vec![Felt::zero(), Felt::zero(), Felt::zero(), Felt::zero()]
     );
-=======
-    assert_eq!(fee_transfer_info.storage_read_values, vec![Felt::zero()]);
->>>>>>> 3942a1c0
     assert_eq!(
         fee_transfer_info.accessed_storage_keys,
         HashSet::from([
@@ -568,8 +542,6 @@
     assert_eq!(fee_transfer_info.l2_to_l1_messages, Vec::new());
 }
 
-<<<<<<< HEAD
-=======
 fn expected_execute_call_info() -> CallInfo {
     CallInfo {
         caller_address: Address(Felt::zero()),
@@ -673,7 +645,6 @@
     assert_eq!(result, expected_execution_info);
 }
 
->>>>>>> 3942a1c0
 #[test]
 fn test_deploy_account() {
     let (general_config, mut state) = create_account_tx_test_state().unwrap();
@@ -701,16 +672,9 @@
         ACTUAL_FEE.clone(),
     );
 
-<<<<<<< HEAD
     let (state_before, state_after) = expected_deploy_account_states();
-    if state != state_before {
-        println!(" left: {state:#?}");
-        println!("right: {state_before:#?}");
-        panic!();
-    }
-
-=======
->>>>>>> 3942a1c0
+    assert_eq!(state, state_before);
+
     // Statement **not** in blockifier.
     state
         .cache_mut()
@@ -721,15 +685,8 @@
         .execute(&mut state, &general_config)
         .unwrap();
 
-<<<<<<< HEAD
-    if state != state_after {
-        println!(" left: {state:#?}");
-        println!("right: {state_after:#?}");
-        panic!();
-    }
-
-=======
->>>>>>> 3942a1c0
+    assert_eq!(state, state_after);
+
     let expected_validate_call_info = expected_validate_call_info(
         VALIDATE_DEPLOY_ENTRY_POINT_SELECTOR.clone(),
         [
@@ -791,7 +748,6 @@
         .get_class_hash_at(deploy_account_tx.contract_address())
         .unwrap();
     assert_eq!(class_hash_from_state, deploy_account_tx.class_hash());
-<<<<<<< HEAD
 }
 
 fn expected_deploy_account_states() -> (
@@ -950,6 +906,4 @@
         .unwrap();
 
     (state_before, state_after)
-=======
->>>>>>> 3942a1c0
 }