--- conflicted
+++ resolved
@@ -12,16 +12,12 @@
 use lazy_static::lazy_static;
 use num_traits::{Num, One, ToPrimitive, Zero};
 use starknet_contract_class::EntryPointType;
-<<<<<<< HEAD
-use starknet_rs::business_logic::transaction::{DeclareV2, Deploy};
-=======
->>>>>>> 3efd683d
 use starknet_rs::core::errors::state_errors::StateError;
 use starknet_rs::definitions::constants::{
     DEFAULT_CAIRO_RESOURCE_FEE_WEIGHTS, VALIDATE_ENTRY_POINT_SELECTOR,
 };
 use starknet_rs::services::api::contract_classes::deprecated_contract_class::ContractClass;
-use starknet_rs::transaction::DeclareV2;
+use starknet_rs::transaction::{DeclareV2, Deploy};
 use starknet_rs::{
     definitions::{
         block_context::{BlockContext, StarknetChainId, StarknetOsConfig},
@@ -547,13 +543,8 @@
     InvokeFunction::new(
         TEST_ACCOUNT_CONTRACT_ADDRESS.clone(),
         EXECUTE_ENTRY_POINT_SELECTOR.clone(),
-<<<<<<< HEAD
-        9999,
-        TRANSACTION_VERSION,
-=======
         2,
         TRANSACTION_VERSION.clone(),
->>>>>>> 3efd683d
         calldata,
         vec![],
         StarknetChainId::TestNet.to_felt(),
@@ -636,7 +627,14 @@
         entry_point_type: Some(EntryPointType::External),
         calldata: vec![Felt252::from(4096), Felt252::zero(), Felt252::zero()],
         retdata: vec![Felt252::from(1)],
-        execution_resources: ExecutionResources::default(),
+        execution_resources: ExecutionResources {
+            n_steps: 525,
+            n_memory_holes: 59,
+            builtin_instance_counter: HashMap::from([
+                ("range_check_builtin".to_string(), 21),
+                ("pedersen_builtin".to_string(), 4),
+            ]),
+        },
         l2_to_l1_messages: vec![],
         internal_calls: vec![],
         events: vec![OrderedEvent {
@@ -713,7 +711,7 @@
 fn deploy_fib_syscall() -> Deploy {
     Deploy {
         hash_value: 0.into(),
-        version: 1,
+        version: 1.into(),
         contract_address: TEST_FIB_CONTRACT_ADDRESS.clone(),
         contract_address_salt: Address(0.into()),
         contract_hash: felt_to_hash(&TEST_FIB_COMPILED_CONTRACT_CLASS_HASH.clone()),
@@ -943,9 +941,9 @@
         ],
         retdata: vec![Felt252::from(42)],
         execution_resources: ExecutionResources {
+            n_steps: 160,
             n_memory_holes: 1,
-            builtin_instance_counter: HashMap::from([("range_check_builtin".to_string(), 3)]),
-            ..Default::default()
+            builtin_instance_counter: HashMap::from([("range_check_builtin".to_string(), 4)]),
         },
         l2_to_l1_messages: vec![],
         internal_calls: vec![CallInfo {
@@ -959,10 +957,14 @@
             events: vec![],
             l2_to_l1_messages: vec![],
             internal_calls: vec![],
-            execution_resources: ExecutionResources::default(),
             contract_address: TEST_FIB_CONTRACT_ADDRESS.clone(),
             code_address: None,
             gas_consumed: 4710,
+            execution_resources: ExecutionResources {
+                n_steps: 121,
+                n_memory_holes: 1,
+                builtin_instance_counter: HashMap::from([("range_check_builtin".to_string(), 3)]),
+            },
             ..Default::default()
         }],
         events: vec![],
@@ -1013,6 +1015,11 @@
             Felt252::from(0),
             Felt252::from(0),
         ],
+        execution_resources: ExecutionResources {
+            n_steps: 21,
+            n_memory_holes: 0,
+            builtin_instance_counter: HashMap::from([("range_check_builtin".to_string(), 1)]),
+        },
         ..Default::default()
     }
 }
@@ -1041,7 +1048,7 @@
         HashMap::from([
             ("pedersen_builtin".to_string(), 16),
             ("l1_gas_usage".to_string(), 0),
-            ("range_check_builtin".to_string(), 72),
+            ("range_check_builtin".to_string(), 75),
         ]),
         Some(TransactionType::InvokeFunction),
     )
@@ -1061,13 +1068,9 @@
 
     // Extract invoke transaction fields for testing, as it is consumed when creating an account
     // transaction.
-<<<<<<< HEAD
     let result = invoke_tx
-        .execute(state, starknet_general_config, 0)
+        .execute(state, starknet_general_context, 0)
         .unwrap();
-=======
-    let result = invoke_tx.execute(state, starknet_general_context).unwrap();
->>>>>>> 3efd683d
     let expected_execution_info = expected_transaction_execution_info();
 
     assert_eq!(result, expected_execution_info);
@@ -1088,13 +1091,9 @@
     ];
     let invoke_tx = invoke_tx(calldata);
 
-<<<<<<< HEAD
     invoke_tx
-        .execute(state, starknet_general_config, 0)
+        .execute(state, starknet_general_context, 0)
         .unwrap();
-=======
-    invoke_tx.execute(state, starknet_general_context).unwrap();
->>>>>>> 3efd683d
 
     let expected_final_state = expected_state_after_tx();
 
@@ -1110,9 +1109,7 @@
 
     // Declare the fibonacci contract
     let declare_tx = declarev2_tx();
-    declare_tx
-        .execute(state, starknet_general_config, expected_gas_consumed)
-        .unwrap();
+    declare_tx.execute(state, starknet_general_config).unwrap();
 
     // Deploy the fibonacci contract
     let deploy = deploy_fib_syscall();
@@ -1614,11 +1611,7 @@
     let invoke_tx = invoke_tx(calldata);
 
     // Execute transaction
-<<<<<<< HEAD
-    let result = invoke_tx.execute(state, starknet_general_config, 0);
-=======
-    let result = invoke_tx.execute(state, starknet_general_context);
->>>>>>> 3efd683d
+    let result = invoke_tx.execute(state, starknet_general_context, 0);
 
     // Assert error
     assert_matches!(
@@ -1658,11 +1651,7 @@
     .unwrap();
 
     // Execute transaction
-<<<<<<< HEAD
-    let result = invoke_tx.execute(state, starknet_general_config, 0);
-=======
-    let result = invoke_tx.execute(state, starknet_general_context);
->>>>>>> 3efd683d
+    let result = invoke_tx.execute(state, starknet_general_context, 0);
 
     // Assert error
     assert_matches!(result, Err(TransactionError::EntryPointNotFound));
