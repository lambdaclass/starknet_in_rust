--- conflicted
+++ resolved
@@ -1,3 +1,4 @@
+// This module tests our code against the blockifier to ensure they work in the same way.
 use assert_matches::assert_matches;
 use cairo_rs::vm::{
     errors::{
@@ -17,11 +18,8 @@
             cached_state::{CachedState, ContractClassCache},
             state_api::{State, StateReader},
             state_api_objects::BlockInfo,
-<<<<<<< HEAD
+            state_cache::StateCache,
             state_cache::StorageEntry,
-=======
-            state_cache::StateCache,
->>>>>>> f0d06afc
         },
         transaction::{
             error::TransactionError,
@@ -978,36 +976,49 @@
     );
 
     // Check state.state_reader
-    let state_reader = state.state_reader();
-    assert_eq!(
-        state_reader.contract_states(),
-        &HashMap::from([
+    let mut state_reader = state.state_reader().clone();
+
+    assert_eq!(
+        state_reader.address_to_class_hash_mut(),
+        &mut HashMap::from([
             (
                 TEST_ERC20_CONTRACT_ADDRESS.clone(),
-                ContractState::new(
-                    felt_to_hash(&TEST_ERC20_CONTRACT_CLASS_HASH),
-                    0.into(),
-                    HashMap::from([(TEST_ERC20_ACCOUNT_BALANCE_KEY.clone(), 0.into())]) //Fee, 2 in blockifier
-                )
+                felt_to_hash(&TEST_ERC20_CONTRACT_CLASS_HASH)
             ),
             (
                 TEST_CONTRACT_ADDRESS.clone(),
-                ContractState::new(felt_to_hash(&TEST_CLASS_HASH), 0.into(), HashMap::new())
+                felt_to_hash(&TEST_CLASS_HASH)
             ),
             (
                 TEST_ACCOUNT_CONTRACT_ADDRESS.clone(),
-                ContractState::new(
-                    felt_to_hash(&TEST_ACCOUNT_CONTRACT_CLASS_HASH),
-                    0.into(),
-                    HashMap::new(),
-                )
-            ),
-        ])
-    );
-
-    assert_eq!(
-        state_reader.class_hash_to_contract_class(),
-        &HashMap::from([
+                felt_to_hash(&TEST_ACCOUNT_CONTRACT_CLASS_HASH)
+            ),
+        ]),
+    );
+
+    assert_eq!(
+        state_reader.address_to_nonce_mut(),
+        &mut HashMap::from([
+            (TEST_ERC20_CONTRACT_ADDRESS.clone(), Felt::zero()),
+            (TEST_CONTRACT_ADDRESS.clone(), Felt::zero()),
+            (TEST_ACCOUNT_CONTRACT_ADDRESS.clone(), Felt::zero()),
+        ]),
+    );
+
+    assert_eq!(
+        state_reader.address_to_storage_mut(),
+        &mut HashMap::from([(
+            (
+                TEST_ERC20_CONTRACT_ADDRESS.clone(),
+                felt_to_hash(&TEST_ERC20_ACCOUNT_BALANCE_KEY)
+            ),
+            Felt::zero()
+        ),]),
+    );
+
+    assert_eq!(
+        state_reader.class_hash_to_contract_class_mut(),
+        &mut HashMap::from([
             (
                 felt_to_hash(&TEST_ERC20_CONTRACT_CLASS_HASH),
                 get_contract_class(ERC20_CONTRACT_PATH).unwrap()
