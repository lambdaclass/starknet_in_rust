--- conflicted
+++ resolved
@@ -923,7 +923,176 @@
 }
 
 #[test]
-<<<<<<< HEAD
+fn test_state_for_declare_tx() {
+    let (general_config, mut state) = create_account_tx_test_state().unwrap();
+
+    let declare_tx = declare_tx();
+    // Check ContractClass is not set before the declare_tx
+    assert!(state.get_contract_class(&declare_tx.class_hash).is_err());
+    assert_eq!(
+        state.get_nonce_at(&declare_tx.sender_address),
+        Ok(&0.into())
+    );
+    // Execute declare_tx
+    assert!(declare_tx.execute(&mut state, &general_config).is_ok());
+    assert_eq!(
+        state.get_nonce_at(&declare_tx.sender_address),
+        Ok(&1.into())
+    );
+
+    // Check state.state_reader
+    let state_reader = state.state_reader();
+    assert_eq!(
+        state_reader.contract_states(),
+        &HashMap::from([
+            (
+                TEST_ERC20_CONTRACT_ADDRESS.clone(),
+                ContractState::new(
+                    felt_to_hash(&TEST_ERC20_CONTRACT_CLASS_HASH),
+                    0.into(),
+                    HashMap::from([(TEST_ERC20_ACCOUNT_BALANCE_KEY.clone(), 0.into())]) //Fee, 2 in blockifier
+                )
+            ),
+            (
+                TEST_CONTRACT_ADDRESS.clone(),
+                ContractState::new(felt_to_hash(&TEST_CLASS_HASH), 0.into(), HashMap::new())
+            ),
+            (
+                TEST_ACCOUNT_CONTRACT_ADDRESS.clone(),
+                ContractState::new(
+                    felt_to_hash(&TEST_ACCOUNT_CONTRACT_CLASS_HASH),
+                    0.into(),
+                    HashMap::new(),
+                )
+            ),
+        ])
+    );
+
+    assert_eq!(
+        state_reader.class_hash_to_contract_class(),
+        &HashMap::from([
+            (
+                felt_to_hash(&TEST_ERC20_CONTRACT_CLASS_HASH),
+                get_contract_class(ERC20_CONTRACT_PATH).unwrap()
+            ),
+            (
+                felt_to_hash(&TEST_CLASS_HASH),
+                get_contract_class(TEST_CONTRACT_PATH).unwrap()
+            ),
+            (
+                felt_to_hash(&TEST_ACCOUNT_CONTRACT_CLASS_HASH),
+                get_contract_class(ACCOUNT_CONTRACT_PATH).unwrap()
+            ),
+        ])
+    );
+
+    // Check state.cache
+    assert_eq!(
+        state.cache(),
+        &StateCache::new(
+            HashMap::from([
+                (
+                    TEST_ACCOUNT_CONTRACT_ADDRESS.clone(),
+                    felt_to_hash(&TEST_ACCOUNT_CONTRACT_CLASS_HASH)
+                ),
+                (
+                    TEST_ERC20_CONTRACT_ADDRESS.clone(),
+                    felt_to_hash(&TEST_ERC20_CONTRACT_CLASS_HASH)
+                )
+            ]),
+            HashMap::from([(
+                TEST_ACCOUNT_CONTRACT_ADDRESS.clone(),
+                0.into()
+            )]),
+            HashMap::from([
+                (
+                    (
+                    TEST_ERC20_CONTRACT_ADDRESS.clone(),
+                    felt_to_hash(&felt_str!("3229073099929281304021185011369329892856197542079132996799046100564060768275"))
+                    ),
+                    0.into()
+                ),
+                (
+                    (
+                    TEST_ERC20_CONTRACT_ADDRESS.clone(),
+                    felt_to_hash(&felt_str!("1192211877881866289306604115402199097887041303917861778777990838480655617516"))
+                    ),
+                    0.into()
+                ),
+                (
+                    (
+                    TEST_ERC20_CONTRACT_ADDRESS.clone(),
+                    felt_to_hash(&TEST_ERC20_SEQUENCER_BALANCE_KEY)
+                    ),
+                    0.into()
+                ),
+                (
+                    (
+                    TEST_ERC20_CONTRACT_ADDRESS.clone(),
+                    felt_to_hash(&TEST_ERC20_ACCOUNT_BALANCE_KEY)
+                    ),
+                    0.into()
+                )
+            ]),
+            HashMap::new(),
+            HashMap::from([(
+                TEST_ACCOUNT_CONTRACT_ADDRESS.clone(),
+                1.into()
+            )]),
+            HashMap::from([
+                (
+                    (
+                    TEST_ERC20_CONTRACT_ADDRESS.clone(),
+                    felt_to_hash(&felt_str!("3229073099929281304021185011369329892856197542079132996799046100564060768275"))
+                    ),
+                    0.into()
+                ),
+                (
+                    (
+                    TEST_ERC20_CONTRACT_ADDRESS.clone(),
+                    felt_to_hash(&felt_str!("1192211877881866289306604115402199097887041303917861778777990838480655617516"))
+                    ),
+                    0.into()
+                ),
+                (
+                    (
+                    TEST_ERC20_CONTRACT_ADDRESS.clone(),
+                    felt_to_hash(&TEST_ERC20_SEQUENCER_BALANCE_KEY)
+                    ),
+                    0.into() //Fee, 2 in blockifier
+                ),
+                (
+                    (
+                    TEST_ERC20_CONTRACT_ADDRESS.clone(),
+                    felt_to_hash(&TEST_ERC20_ACCOUNT_BALANCE_KEY)
+                    ),
+                    0.into()
+                ),
+            ]),
+        )
+    );
+
+    // Check state.contract_classes
+    assert_eq!(
+        state.contract_classes(),
+        &Some(HashMap::from([
+            (
+                felt_to_hash(&TEST_EMPTY_CONTRACT_CLASS_HASH),
+                get_contract_class(TEST_EMPTY_CONTRACT_PATH).unwrap()
+            ),
+            (
+                felt_to_hash(&TEST_ERC20_CONTRACT_CLASS_HASH),
+                get_contract_class(ERC20_CONTRACT_PATH).unwrap()
+            ),
+            (
+                felt_to_hash(&TEST_ACCOUNT_CONTRACT_CLASS_HASH),
+                get_contract_class(ACCOUNT_CONTRACT_PATH).unwrap()
+            ),
+        ]))
+    );
+}
+
+#[test]
 fn test_invoke_tx_wrong_call_data() {
     let (starknet_general_config, state) = &mut create_account_tx_test_state().unwrap();
 
@@ -1009,173 +1178,5 @@
     assert_matches!(
         result,
         Err(TransactionError::State(StateError::MissingClassHash()))
-=======
-fn test_state_for_declare_tx() {
-    let (general_config, mut state) = create_account_tx_test_state().unwrap();
-
-    let declare_tx = declare_tx();
-    // Check ContractClass is not set before the declare_tx
-    assert!(state.get_contract_class(&declare_tx.class_hash).is_err());
-    assert_eq!(
-        state.get_nonce_at(&declare_tx.sender_address),
-        Ok(&0.into())
-    );
-    // Execute declare_tx
-    assert!(declare_tx.execute(&mut state, &general_config).is_ok());
-    assert_eq!(
-        state.get_nonce_at(&declare_tx.sender_address),
-        Ok(&1.into())
-    );
-
-    // Check state.state_reader
-    let state_reader = state.state_reader();
-    assert_eq!(
-        state_reader.contract_states(),
-        &HashMap::from([
-            (
-                TEST_ERC20_CONTRACT_ADDRESS.clone(),
-                ContractState::new(
-                    felt_to_hash(&TEST_ERC20_CONTRACT_CLASS_HASH),
-                    0.into(),
-                    HashMap::from([(TEST_ERC20_ACCOUNT_BALANCE_KEY.clone(), 0.into())]) //Fee, 2 in blockifier
-                )
-            ),
-            (
-                TEST_CONTRACT_ADDRESS.clone(),
-                ContractState::new(felt_to_hash(&TEST_CLASS_HASH), 0.into(), HashMap::new())
-            ),
-            (
-                TEST_ACCOUNT_CONTRACT_ADDRESS.clone(),
-                ContractState::new(
-                    felt_to_hash(&TEST_ACCOUNT_CONTRACT_CLASS_HASH),
-                    0.into(),
-                    HashMap::new(),
-                )
-            ),
-        ])
-    );
-
-    assert_eq!(
-        state_reader.class_hash_to_contract_class(),
-        &HashMap::from([
-            (
-                felt_to_hash(&TEST_ERC20_CONTRACT_CLASS_HASH),
-                get_contract_class(ERC20_CONTRACT_PATH).unwrap()
-            ),
-            (
-                felt_to_hash(&TEST_CLASS_HASH),
-                get_contract_class(TEST_CONTRACT_PATH).unwrap()
-            ),
-            (
-                felt_to_hash(&TEST_ACCOUNT_CONTRACT_CLASS_HASH),
-                get_contract_class(ACCOUNT_CONTRACT_PATH).unwrap()
-            ),
-        ])
-    );
-
-    // Check state.cache
-    assert_eq!(
-        state.cache(),
-        &StateCache::new(
-            HashMap::from([
-                (
-                    TEST_ACCOUNT_CONTRACT_ADDRESS.clone(),
-                    felt_to_hash(&TEST_ACCOUNT_CONTRACT_CLASS_HASH)
-                ),
-                (
-                    TEST_ERC20_CONTRACT_ADDRESS.clone(),
-                    felt_to_hash(&TEST_ERC20_CONTRACT_CLASS_HASH)
-                )
-            ]),
-            HashMap::from([(
-                TEST_ACCOUNT_CONTRACT_ADDRESS.clone(),
-                0.into()
-            )]),
-            HashMap::from([
-                (
-                    (
-                    TEST_ERC20_CONTRACT_ADDRESS.clone(),
-                    felt_to_hash(&felt_str!("3229073099929281304021185011369329892856197542079132996799046100564060768275"))
-                    ),
-                    0.into()
-                ),
-                (
-                    (
-                    TEST_ERC20_CONTRACT_ADDRESS.clone(),
-                    felt_to_hash(&felt_str!("1192211877881866289306604115402199097887041303917861778777990838480655617516"))
-                    ),
-                    0.into()
-                ),
-                (
-                    (
-                    TEST_ERC20_CONTRACT_ADDRESS.clone(),
-                    felt_to_hash(&TEST_ERC20_SEQUENCER_BALANCE_KEY)
-                    ),
-                    0.into()
-                ),
-                (
-                    (
-                    TEST_ERC20_CONTRACT_ADDRESS.clone(),
-                    felt_to_hash(&TEST_ERC20_ACCOUNT_BALANCE_KEY)
-                    ),
-                    0.into()
-                )
-            ]),
-            HashMap::new(),
-            HashMap::from([(
-                TEST_ACCOUNT_CONTRACT_ADDRESS.clone(),
-                1.into()
-            )]),
-            HashMap::from([
-                (
-                    (
-                    TEST_ERC20_CONTRACT_ADDRESS.clone(),
-                    felt_to_hash(&felt_str!("3229073099929281304021185011369329892856197542079132996799046100564060768275"))
-                    ),
-                    0.into()
-                ),
-                (
-                    (
-                    TEST_ERC20_CONTRACT_ADDRESS.clone(),
-                    felt_to_hash(&felt_str!("1192211877881866289306604115402199097887041303917861778777990838480655617516"))
-                    ),
-                    0.into()
-                ),
-                (
-                    (
-                    TEST_ERC20_CONTRACT_ADDRESS.clone(),
-                    felt_to_hash(&TEST_ERC20_SEQUENCER_BALANCE_KEY)
-                    ),
-                    0.into() //Fee, 2 in blockifier
-                ),
-                (
-                    (
-                    TEST_ERC20_CONTRACT_ADDRESS.clone(),
-                    felt_to_hash(&TEST_ERC20_ACCOUNT_BALANCE_KEY)
-                    ),
-                    0.into()
-                ),
-            ]),
-        )
-    );
-
-    // Check state.contract_classes
-    assert_eq!(
-        state.contract_classes(),
-        &Some(HashMap::from([
-            (
-                felt_to_hash(&TEST_EMPTY_CONTRACT_CLASS_HASH),
-                get_contract_class(TEST_EMPTY_CONTRACT_PATH).unwrap()
-            ),
-            (
-                felt_to_hash(&TEST_ERC20_CONTRACT_CLASS_HASH),
-                get_contract_class(ERC20_CONTRACT_PATH).unwrap()
-            ),
-            (
-                felt_to_hash(&TEST_ACCOUNT_CONTRACT_CLASS_HASH),
-                get_contract_class(ACCOUNT_CONTRACT_PATH).unwrap()
-            ),
-        ]))
->>>>>>> 1ca883ed
     );
 }