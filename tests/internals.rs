--- conflicted
+++ resolved
@@ -1263,11 +1263,7 @@
     }
     let resources = HashMap::from([
         ("n_steps".to_string(), n_steps),
-<<<<<<< HEAD
-        ("l1_gas_usage".to_string(), 1224),
-=======
         ("l1_gas_usage".to_string(), 4896),
->>>>>>> 4c39a34d
         ("pedersen_builtin".to_string(), 16),
         ("range_check_builtin".to_string(), 104),
     ]);
@@ -1497,11 +1493,7 @@
 fn test_deploy_account() {
     let (block_context, mut state) = create_account_tx_test_state().unwrap();
 
-<<<<<<< HEAD
-    let expected_fee = 4933;
-=======
     let expected_fee = 3709;
->>>>>>> 4c39a34d
 
     let deploy_account_tx = DeployAccount::new(
         felt_to_hash(&TEST_ACCOUNT_CONTRACT_CLASS_HASH),
@@ -1572,20 +1564,12 @@
         ("n_steps".to_string(), 3625),
         ("range_check_builtin".to_string(), 83),
         ("pedersen_builtin".to_string(), 23),
-<<<<<<< HEAD
-        ("l1_gas_usage".to_string(), 4896),
-=======
         ("l1_gas_usage".to_string(), 3672),
->>>>>>> 4c39a34d
     ]);
 
     let fee = calculate_tx_fee(&resources, *GAS_PRICE, &block_context).unwrap();
 
-<<<<<<< HEAD
-    assert_eq!(fee, 4933);
-=======
     assert_eq!(fee, expected_fee);
->>>>>>> 4c39a34d
 
     let expected_execution_info = TransactionExecutionInfo::new(
         expected_validate_call_info.into(),
@@ -1768,11 +1752,7 @@
     CachedState<InMemoryStateReader>,
     CachedState<InMemoryStateReader>,
 ) {
-<<<<<<< HEAD
-    let fee = Felt252::from(4933);
-=======
     let fee = Felt252::from(3709);
->>>>>>> 4c39a34d
     let mut state_before = CachedState::new(
         Arc::new(InMemoryStateReader::new(
             HashMap::from([
