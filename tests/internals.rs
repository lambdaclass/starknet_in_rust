--- conflicted
+++ resolved
@@ -4,18 +4,10 @@
 use starknet_rs::{
     business_logic::{
         execution::objects::{CallType, OrderedEvent},
-<<<<<<< HEAD
         fact_state::in_memory_state_reader::InMemoryStateReader,
         state::{
             cached_state::CachedState, state_api::StateReader, state_api_objects::BlockInfo,
             state_cache::StorageEntry,
-=======
-        fact_state::{contract_state::ContractState, in_memory_state_reader::InMemoryStateReader},
-        state::{
-            cached_state::{CachedState, ContractClassCache},
-            state_api::StateReader,
-            state_api_objects::BlockInfo,
->>>>>>> 689033ee
         },
         transaction::objects::internal_declare::InternalDeclare,
     },
