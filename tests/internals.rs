use felt::{felt_str, Felt};
use lazy_static::lazy_static;
use num_traits::Zero;
use starknet_rs::{
    business_logic::{
<<<<<<< HEAD
        fact_state::in_memory_state_reader::InMemoryStateReader,
        state::{cached_state::CachedState, state_api::StateReader, state_cache::StorageEntry},
=======
        execution::objects::{CallType, OrderedEvent},
        fact_state::{contract_state::ContractState, in_memory_state_reader::InMemoryStateReader},
        state::{cached_state::CachedState, state_api::StateReader, state_api_objects::BlockInfo},
        transaction::objects::internal_declare::InternalDeclare,
>>>>>>> 2d42d281
    },
    definitions::{
        constants::{TRANSFER_ENTRY_POINT_SELECTOR, VALIDATE_DECLARE_ENTRY_POINT_NAME},
        general_config::{StarknetChainId, StarknetGeneralConfig, StarknetOsConfig},
        transaction_type::TransactionType,
    },
    services::api::contract_class::{ContractClass, EntryPointType},
    utils::{felt_to_hash, Address},
};
use std::{
    collections::{HashMap, HashSet},
    path::PathBuf,
};

const ACCOUNT_CONTRACT_PATH: &str = "starknet_programs/account_without_validation.json";
const ERC20_CONTRACT_PATH: &str = "starknet_programs/ERC20.json";
const TEST_CONTRACT_PATH: &str = "starknet_programs/test_contract.json";
const TEST_EMPTY_CONTRACT_PATH: &str = "starknet_programs/empty_contract.json";

lazy_static! {
    // Addresses.
    static ref TEST_ACCOUNT_CONTRACT_ADDRESS: Address = Address(felt_str!("257"));
    static ref TEST_CONTRACT_ADDRESS: Address = Address(felt_str!("256"));
    pub static ref TEST_SEQUENCER_ADDRESS: Felt =
    felt_str!("4096");
pub static ref TEST_ERC20_CONTRACT_ADDRESS: Felt =
    felt_str!("4097");


    // Class hashes.
    static ref TEST_ACCOUNT_CONTRACT_CLASS_HASH: Felt = felt_str!("273");
    static ref TEST_CLASS_HASH: Felt = felt_str!("272");
    static ref TEST_EMPTY_CONTRACT_CLASS_HASH: Felt = felt_str!("274");
    static ref TEST_ERC20_CONTRACT_CLASS_HASH: Felt = felt_str!("4112");

    // Storage keys.
    static ref TEST_ERC20_ACCOUNT_BALANCE_KEY: Felt =
        felt_str!("1192211877881866289306604115402199097887041303917861778777990838480655617515");
    static ref TEST_ERC20_SEQUENCER_BALANCE_KEY: Felt =
        felt_str!("3229073099929281304021185011369329892856197542079132996799046100564060768274");

    // Others.
    static ref ACTUAL_FEE: Felt = 2.into();
}

fn get_contract_class<P>(path: P) -> Result<ContractClass, Box<dyn std::error::Error>>
where
    P: Into<PathBuf>,
{
    Ok(ContractClass::try_from(path.into())?)
}

pub fn new_starknet_general_config_for_testing() -> StarknetGeneralConfig {
    StarknetGeneralConfig::new(
        StarknetOsConfig::new(
            StarknetChainId::TestNet,
            Address(TEST_ERC20_CONTRACT_ADDRESS.clone()),
            0,
        ),
        0,
        0,
        1_000_000,
        BlockInfo::empty(Address(TEST_SEQUENCER_ADDRESS.clone())),
    )
}

#[allow(dead_code)]
fn create_account_tx_test_state(
) -> Result<(StarknetGeneralConfig, CachedState<InMemoryStateReader>), Box<dyn std::error::Error>> {
    let general_config = new_starknet_general_config_for_testing();

    let test_contract_class_hash = TEST_CLASS_HASH.clone();
    let test_account_class_hash = TEST_ACCOUNT_CONTRACT_CLASS_HASH.clone();
    let test_erc20_class_hash = TEST_ERC20_CONTRACT_CLASS_HASH.clone();
    let class_hash_to_class = HashMap::from([
        (
            test_account_class_hash.clone(),
            get_contract_class(ACCOUNT_CONTRACT_PATH)?,
        ),
        (
            test_contract_class_hash.clone(),
            get_contract_class(TEST_CONTRACT_PATH)?,
        ),
        (
            test_erc20_class_hash.clone(),
            get_contract_class(ERC20_CONTRACT_PATH)?,
        ),
    ]);

    let test_contract_address = TEST_CONTRACT_ADDRESS.clone();
    let test_account_address = TEST_ACCOUNT_CONTRACT_ADDRESS.clone();
    let test_erc20_address = general_config
        .starknet_os_config()
        .fee_token_address()
        .clone();
    let address_to_class_hash = HashMap::from([
        (test_contract_address, test_contract_class_hash),
        (test_account_address, test_account_class_hash),
        (test_erc20_address.clone(), test_erc20_class_hash),
    ]);

    let test_erc20_account_balance_key = TEST_ERC20_ACCOUNT_BALANCE_KEY.clone();
    let test_erc20_sequencer_balance_key = TEST_ERC20_SEQUENCER_BALANCE_KEY.clone();
    let storage_view = HashMap::from([
        (
            (test_erc20_address.clone(), test_erc20_sequencer_balance_key),
            Felt::zero(),
        ),
        (
            (test_erc20_address, test_erc20_account_balance_key),
            ACTUAL_FEE.clone(),
        ),
    ]);

    let cached_state = CachedState::new(
        {
            let mut state_reader = InMemoryStateReader::default();

            for (contract_address, class_hash) in address_to_class_hash {
                let storage_keys: HashMap<(Address, [u8; 32]), Felt> = dbg!(storage_view
                    .iter()
                    .filter_map(|((address, storage_key), storage_value)| {
                        (address == &contract_address).then_some((
                            (address.clone(), felt_to_hash(&storage_key)),
                            storage_value.clone(),
                        ))
                    }))
                .collect();

                let h: HashMap<StorageEntry, Felt> = HashMap::from(storage_keys);

                state_reader
                    .address_to_class_hash
                    .insert(contract_address.clone(), felt_to_hash(&class_hash.clone())); // or maybe insert address_to_class_hash
                state_reader
                    .address_to_nonce
                    .insert(contract_address.clone(), Felt::zero());
                state_reader.address_to_storage.extend(h);
            }

            state_reader
        },
        Some(
            class_hash_to_class
                .into_iter()
                .map(|(k, v)| (felt_to_hash(&k), v))
                .collect(),
        ),
    );

    Ok((general_config, cached_state))
}

#[test]
fn test_create_account_tx_test_state() {
    let (general_config, mut state) = create_account_tx_test_state().unwrap();

    let value = state
        .get_storage_at(&(
            general_config
                .starknet_os_config()
                .fee_token_address()
                .clone(),
            felt_to_hash(&TEST_ERC20_ACCOUNT_BALANCE_KEY),
        ))
        .unwrap();
    assert_eq!(value, &2.into());

    let class_hash = state.get_class_hash_at(&TEST_CONTRACT_ADDRESS).unwrap();
    assert_eq!(class_hash, &felt_to_hash(&TEST_CLASS_HASH));

    let contract_class = state
        .get_contract_class(&felt_to_hash(&TEST_ERC20_CONTRACT_CLASS_HASH))
        .unwrap();
    assert_eq!(
        contract_class,
        get_contract_class(ERC20_CONTRACT_PATH).unwrap()
    );
}
fn declare_tx() -> InternalDeclare {
    InternalDeclare {
        contract_class: get_contract_class(TEST_EMPTY_CONTRACT_PATH).unwrap(),
        class_hash: felt_to_hash(&TEST_EMPTY_CONTRACT_CLASS_HASH),
        sender_address: TEST_ACCOUNT_CONTRACT_ADDRESS.clone(),
        tx_type: TransactionType::Declare,
        validate_entry_point_selector: VALIDATE_DECLARE_ENTRY_POINT_NAME.clone(),
        version: 1,
        max_fee: 2,
        signature: vec![],
        nonce: 0.into(),
        hash_value: 0.into(),
    }
}
#[test]
fn test_declare_tx() {
    let (general_config, mut state) = create_account_tx_test_state().unwrap();

    let declare_tx = declare_tx();
    // Check ContractClass is not set before the declare_tx
    assert!(state.get_contract_class(&declare_tx.class_hash).is_err());
    // Execute declare_tx
    let result = declare_tx.execute(&mut state, &general_config).unwrap();
    // Check ContractClass is set after the declare_tx
    assert!(state.get_contract_class(&declare_tx.class_hash).is_ok());

    assert_eq!(result.tx_type, Some(TransactionType::Declare));

    // Check result validate_info
    let validate_info = result.validate_info.unwrap();

    assert_eq!(
        validate_info.class_hash,
        Some(felt_to_hash(&TEST_ACCOUNT_CONTRACT_CLASS_HASH))
    );

    assert_eq!(
        validate_info.entry_point_type,
        Some(EntryPointType::External)
    );
    assert_eq!(
        validate_info.entry_point_selector,
        Some(VALIDATE_DECLARE_ENTRY_POINT_NAME.clone())
    );

    assert_eq!(validate_info.call_type, Some(CallType::Call));

    assert_eq!(
        validate_info.calldata,
        vec![TEST_EMPTY_CONTRACT_CLASS_HASH.clone()]
    );
    assert_eq!(
        validate_info.contract_address,
        TEST_ACCOUNT_CONTRACT_ADDRESS.clone()
    );
    assert_eq!(validate_info.caller_address, Address(0.into()));
    assert_eq!(validate_info.internal_calls, Vec::new());
    assert_eq!(validate_info.retdata, Vec::new());
    assert_eq!(validate_info.events, Vec::new());
    assert_eq!(validate_info.storage_read_values, Vec::new());
    assert_eq!(validate_info.accessed_storage_keys, HashSet::new());
    assert_eq!(validate_info.l2_to_l1_messages, Vec::new());

    // Check result call_info
    assert_eq!(result.call_info, None);

    // Check result fee_transfer_info
    let fee_transfer_info = result.fee_transfer_info.unwrap();

    assert_eq!(
        fee_transfer_info.class_hash,
        Some(felt_to_hash(&TEST_ERC20_CONTRACT_CLASS_HASH))
    );

    assert_eq!(fee_transfer_info.call_type, Some(CallType::Call));

    assert_eq!(
        fee_transfer_info.entry_point_type,
        Some(EntryPointType::External)
    );
    assert_eq!(
        fee_transfer_info.entry_point_selector,
        Some(TRANSFER_ENTRY_POINT_SELECTOR.clone())
    );

    assert_eq!(
        fee_transfer_info.calldata,
        vec![TEST_SEQUENCER_ADDRESS.clone(), 0.into(), 0.into()]
    );

    assert_eq!(
        fee_transfer_info.contract_address,
        Address(TEST_ERC20_CONTRACT_ADDRESS.clone())
    );

    assert_eq!(fee_transfer_info.retdata, vec![1.into()]);

    assert_eq!(
        fee_transfer_info.caller_address,
        TEST_ACCOUNT_CONTRACT_ADDRESS.clone()
    );
    assert_eq!(
        fee_transfer_info.events,
        vec![OrderedEvent::new(
            0,
            vec![felt_str!(
                "271746229759260285552388728919865295615886751538523744128730118297934206697"
            )],
            vec![
                TEST_ACCOUNT_CONTRACT_ADDRESS.clone().0,
                TEST_SEQUENCER_ADDRESS.clone(),
                0.into(),
                0.into()
            ]
        )]
    );

    assert_eq!(fee_transfer_info.internal_calls, Vec::new());

    assert_eq!(
        fee_transfer_info.storage_read_values,
        vec![2.into(), 0.into()]
    );
    assert_eq!(
        fee_transfer_info.accessed_storage_keys,
        HashSet::from([
            [
                2, 162, 196, 156, 77, 186, 13, 145, 179, 79, 42, 222, 133, 212, 29, 9, 86, 31, 154,
                119, 136, 76, 21, 186, 42, 176, 242, 36, 27, 8, 13, 236,
            ],
            [
                7, 35, 151, 50, 8, 99, 155, 120, 57, 206, 41, 143, 127, 254, 166, 30, 63, 149, 51,
                135, 45, 239, 215, 171, 219, 145, 2, 61, 180, 101, 136, 18,
            ],
            [
                7, 35, 151, 50, 8, 99, 155, 120, 57, 206, 41, 143, 127, 254, 166, 30, 63, 149, 51,
                135, 45, 239, 215, 171, 219, 145, 2, 61, 180, 101, 136, 19,
            ],
            [
                2, 162, 196, 156, 77, 186, 13, 145, 179, 79, 42, 222, 133, 212, 29, 9, 86, 31, 154,
                119, 136, 76, 21, 186, 42, 176, 242, 36, 27, 8, 13, 235,
            ]
        ])
    );
    assert_eq!(fee_transfer_info.l2_to_l1_messages, Vec::new());
}<|MERGE_RESOLUTION|>--- conflicted
+++ resolved
@@ -3,15 +3,10 @@
 use num_traits::Zero;
 use starknet_rs::{
     business_logic::{
-<<<<<<< HEAD
-        fact_state::in_memory_state_reader::InMemoryStateReader,
-        state::{cached_state::CachedState, state_api::StateReader, state_cache::StorageEntry},
-=======
         execution::objects::{CallType, OrderedEvent},
         fact_state::{contract_state::ContractState, in_memory_state_reader::InMemoryStateReader},
         state::{cached_state::CachedState, state_api::StateReader, state_api_objects::BlockInfo},
         transaction::objects::internal_declare::InternalDeclare,
->>>>>>> 2d42d281
     },
     definitions::{
         constants::{TRANSFER_ENTRY_POINT_SELECTOR, VALIDATE_DECLARE_ENTRY_POINT_NAME},
