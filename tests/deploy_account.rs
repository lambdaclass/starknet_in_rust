--- conflicted
+++ resolved
@@ -150,16 +150,11 @@
 
     state
         .set_contract_class(
-<<<<<<< HEAD
-            &ClassHash(TEST_ACCOUNT_COMPILED_CONTRACT_CLASS_HASH.to_be_bytes()),
+            &ClassHash(TEST_ACCOUNT_COMPILED_CONTRACT_CLASS_HASH.to_bytes_be()),
             &CompiledClass::Casm {
                 casm: Arc::new(contract_class),
                 sierra: None,
             },
-=======
-            &ClassHash(TEST_ACCOUNT_COMPILED_CONTRACT_CLASS_HASH.to_bytes_be()),
-            &CompiledClass::Casm(Arc::new(contract_class)),
->>>>>>> 8b037c16
         )
         .unwrap();
     state
