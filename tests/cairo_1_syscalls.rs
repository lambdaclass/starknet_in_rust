use cairo_lang_starknet::casm_contract_class::CasmContractClass;
use cairo_vm::{
    felt::{felt_str, Felt252},
    vm::runners::{builtin_runner::RANGE_CHECK_BUILTIN_NAME, cairo_runner::ExecutionResources},
};
use num_bigint::BigUint;
use num_traits::{Num, One, Zero};
<<<<<<< HEAD
use pretty_assertions_sorted::{assert_eq, assert_eq_sorted};
=======
>>>>>>> 860ae061
use starknet_in_rust::{
    definitions::{block_context::BlockContext, constants::TRANSACTION_VERSION},
    execution::{
        execution_entry_point::ExecutionEntryPoint, CallInfo, CallType, L2toL1MessageInfo,
        OrderedEvent, OrderedL2ToL1Message, TransactionExecutionContext,
    },
    services::api::contract_classes::{
        compiled_class::CompiledClass, deprecated_contract_class::ContractClass,
    },
    state::{
        cached_state::CachedState,
        contract_class_cache::{ContractClassCache, PermanentContractClassCache},
        in_memory_state_reader::InMemoryStateReader,
        state_api::StateReader,
        ExecutionResourcesManager,
    },
    utils::{Address, ClassHash},
    EntryPointType,
};
use std::{
    collections::{HashMap, HashSet},
    sync::Arc,
};
use starknet_in_rust::{utils::calculate_sn_keccak, EntryPointType};

fn create_execute_extrypoint(
    address: Address,
    class_hash: ClassHash,
    selector: &BigUint,
    calldata: Vec<Felt252>,
    entry_point_type: EntryPointType,
) -> ExecutionEntryPoint {
    ExecutionEntryPoint::new(
        address,
        calldata,
        Felt252::new(selector.clone()),
        Address(0000.into()),
        entry_point_type,
        Some(CallType::Delegate),
        Some(class_hash),
        100000000,
    )
}

#[test]
fn storage_write_read() {
    //  Create program and entry point types for contract class
    #[cfg(not(feature = "cairo_1_tests"))]
    let program_data = include_bytes!("../starknet_programs/cairo2/simple_wallet.casm");
    #[cfg(feature = "cairo_1_tests")]
    let program_data = include_bytes!("../starknet_programs/cairo1/simple_wallet.casm");

    let contract_class: CasmContractClass = serde_json::from_slice(program_data).unwrap();
    let entrypoints = contract_class.clone().entry_points_by_type;
    let constructor_entrypoint_selector = &entrypoints.constructor.get(0).unwrap().selector;
    let get_balance_entrypoint_selector = &entrypoints.external.get(1).unwrap().selector;
    let increase_balance_entrypoint_selector = &entrypoints.external.get(0).unwrap().selector;

    // Create state reader with class hash data
    let contract_class_cache = PermanentContractClassCache::default();

    let address = Address(1111.into());
    let class_hash: ClassHash = [1; 32];
    let nonce = Felt252::zero();

    contract_class_cache
        .set_contract_class(class_hash, CompiledClass::Casm(Arc::new(contract_class)));
    let mut state_reader = InMemoryStateReader::default();
    state_reader
        .address_to_class_hash_mut()
        .insert(address.clone(), class_hash);
    state_reader
        .address_to_nonce_mut()
        .insert(address.clone(), nonce);

    // Create state from the state_reader and contract cache.
    let mut state = CachedState::new(Arc::new(state_reader), Arc::new(contract_class_cache));

    let block_context = BlockContext::default();
    let mut tx_execution_context = TransactionExecutionContext::new(
        Address(0.into()),
        Felt252::zero(),
        Vec::new(),
        0,
        10.into(),
        block_context.invoke_tx_max_n_steps(),
        TRANSACTION_VERSION.clone(),
    );

    let mut resources_manager = ExecutionResourcesManager::default();

    // RUN CONSTRUCTOR
    // Create an execution entry point
    let calldata = [25.into()].to_vec();
    let constructor_exec_entry_point = create_execute_extrypoint(
        address.clone(),
        class_hash,
        constructor_entrypoint_selector,
        calldata,
        EntryPointType::Constructor,
    );

    // Run constructor entrypoint
    constructor_exec_entry_point
        .execute(
            &mut state,
            &block_context,
            &mut resources_manager,
            &mut tx_execution_context,
            false,
            block_context.invoke_tx_max_n_steps(),
        )
        .unwrap();

    // RUN GET_BALANCE
    // Create an execution entry point
    let calldata = [].to_vec();
    let get_balance_exec_entry_point = create_execute_extrypoint(
        address.clone(),
        class_hash,
        get_balance_entrypoint_selector,
        calldata,
        EntryPointType::External,
    );

    // Run get_balance entrypoint
    let call_info = get_balance_exec_entry_point
        .execute(
            &mut state,
            &block_context,
            &mut resources_manager,
            &mut tx_execution_context,
            false,
            block_context.invoke_tx_max_n_steps(),
        )
        .unwrap();
    assert_eq!(call_info.call_info.unwrap().retdata, [25.into()]);

    // RUN INCREASE_BALANCE
    // Create an execution entry point
    let calldata = [100.into()].to_vec();
    let increase_balance_entry_point = create_execute_extrypoint(
        address.clone(),
        class_hash,
        increase_balance_entrypoint_selector,
        calldata,
        EntryPointType::External,
    );

    // Run increase_balance entrypoint
    increase_balance_entry_point
        .execute(
            &mut state,
            &block_context,
            &mut resources_manager,
            &mut tx_execution_context,
            false,
            block_context.invoke_tx_max_n_steps(),
        )
        .unwrap();

    // RUN GET_BALANCE
    // Create an execution entry point
    let calldata = [].to_vec();
    let get_balance_exec_entry_point = create_execute_extrypoint(
        address,
        class_hash,
        get_balance_entrypoint_selector,
        calldata,
        EntryPointType::External,
    );

    // Run get_balance entrypoint
    let call_info = get_balance_exec_entry_point
        .execute(
            &mut state,
            &block_context,
            &mut resources_manager,
            &mut tx_execution_context,
            false,
            block_context.invoke_tx_max_n_steps(),
        )
        .unwrap();
    assert_eq!(call_info.call_info.unwrap().retdata, [125.into()])
}

#[test]
fn library_call() {
    //  Create program and entry point types for contract class
    #[cfg(not(feature = "cairo_1_tests"))]
    let program_data = include_bytes!("../starknet_programs/cairo2/square_root.casm");
    #[cfg(feature = "cairo_1_tests")]
    let program_data = include_bytes!("../starknet_programs/cairo1/square_root.casm");

    let contract_class: CasmContractClass = serde_json::from_slice(program_data).unwrap();
    let entrypoints = contract_class.clone().entry_points_by_type;
    let entrypoint_selector = &entrypoints.external.get(0).unwrap().selector;

    // Create state reader with class hash data
    let contract_class_cache = PermanentContractClassCache::default();

    let address = Address(1111.into());
    let class_hash: ClassHash = [1; 32];
    let nonce = Felt252::zero();

    contract_class_cache
        .set_contract_class(class_hash, CompiledClass::Casm(Arc::new(contract_class)));
    let mut state_reader = InMemoryStateReader::default();
    state_reader
        .address_to_class_hash_mut()
        .insert(address.clone(), class_hash);
    state_reader
        .address_to_nonce_mut()
        .insert(address.clone(), nonce);

    // Add lib contract to the state

    #[cfg(not(feature = "cairo_1_tests"))]
    let lib_program_data = include_bytes!("../starknet_programs/cairo2/math_lib.casm");
    #[cfg(feature = "cairo_1_tests")]
    let lib_program_data = include_bytes!("../starknet_programs/cairo1/math_lib.casm");

    let lib_contract_class: CasmContractClass = serde_json::from_slice(lib_program_data).unwrap();

    let lib_address = Address(1112.into());
    let lib_class_hash: ClassHash = [2; 32];
    let lib_nonce = Felt252::zero();

    contract_class_cache.set_contract_class(
        lib_class_hash,
        CompiledClass::Casm(Arc::new(lib_contract_class)),
    );
    state_reader
        .address_to_class_hash_mut()
        .insert(lib_address.clone(), lib_class_hash);
    state_reader
        .address_to_nonce_mut()
        .insert(lib_address, lib_nonce);

    // Create state from the state_reader and contract cache.
    let mut state = CachedState::new(Arc::new(state_reader), Arc::new(contract_class_cache));

    // Create an execution entry point
    let calldata = [25.into(), Felt252::from_bytes_be(&lib_class_hash)].to_vec();
    let caller_address = Address(0000.into());
    let entry_point_type = EntryPointType::External;

    let exec_entry_point = ExecutionEntryPoint::new(
        address,
        calldata.clone(),
        Felt252::new(entrypoint_selector.clone()),
        caller_address,
        entry_point_type,
        Some(CallType::Delegate),
        Some(class_hash),
        100000,
    );

    // Execute the entrypoint
    let block_context = BlockContext::default();
    let mut tx_execution_context = TransactionExecutionContext::new(
        Address(0.into()),
        Felt252::zero(),
        Vec::new(),
        0,
        10.into(),
        block_context.invoke_tx_max_n_steps(),
        TRANSACTION_VERSION.clone(),
    );
    let mut resources_manager = ExecutionResourcesManager::default();
    let expected_execution_resources = ExecutionResources {
        #[cfg(not(feature = "cairo_1_tests"))]
        n_steps: 247,
        #[cfg(feature = "cairo_1_tests")]
        n_steps: 259,
        n_memory_holes: 8,
        builtin_instance_counter: HashMap::from([(RANGE_CHECK_BUILTIN_NAME.to_string(), 12)]),
    };
    let expected_execution_resources_internal_call = ExecutionResources {
        #[cfg(not(feature = "cairo_1_tests"))]
        n_steps: 80,
        #[cfg(feature = "cairo_1_tests")]
        n_steps: 85,
        n_memory_holes: 5,
        builtin_instance_counter: HashMap::from([(RANGE_CHECK_BUILTIN_NAME.to_string(), 7)]),
    };

    // expected results
    let expected_call_info = CallInfo {
        caller_address: Address(0.into()),
        call_type: Some(CallType::Delegate),
        contract_address: Address(1111.into()),
        entry_point_selector: Some(Felt252::new(entrypoint_selector)),
        entry_point_type: Some(EntryPointType::External),
        calldata,
        retdata: [5.into()].to_vec(),
        execution_resources: Some(expected_execution_resources),
        class_hash: Some(class_hash),
        internal_calls: vec![CallInfo {
            caller_address: Address(0.into()),
            call_type: Some(CallType::Delegate),
            contract_address: Address(1111.into()),
            entry_point_selector: Some(
                Felt252::from_str_radix(
                    "544923964202674311881044083303061611121949089655923191939299897061511784662",
                    10,
                )
                .unwrap(),
            ),
            entry_point_type: Some(EntryPointType::External),
            calldata: vec![25.into()],
            retdata: [5.into()].to_vec(),
            execution_resources: Some(expected_execution_resources_internal_call),
            class_hash: Some(lib_class_hash),
            gas_consumed: 0,
            ..Default::default()
        }],
        code_address: None,
        events: vec![],
        l2_to_l1_messages: vec![],
        storage_read_values: vec![],
        accessed_storage_keys: HashSet::new(),
        #[cfg(not(feature = "cairo_1_tests"))]
        gas_consumed: 78250,
        #[cfg(feature = "cairo_1_tests")]
        gas_consumed: 78980,
        ..Default::default()
    };

    assert_eq_sorted!(
        exec_entry_point
            .execute(
                &mut state,
                &block_context,
                &mut resources_manager,
                &mut tx_execution_context,
                false,
                block_context.invoke_tx_max_n_steps()
            )
            .unwrap()
            .call_info
            .unwrap(),
        expected_call_info
    );
}

#[test]
fn call_contract_storage_write_read() {
    //  Create program and entry point types for contract class
    #[cfg(not(feature = "cairo_1_tests"))]
    let program_data = include_bytes!("../starknet_programs/cairo2/wallet_wrapper.casm");
    #[cfg(feature = "cairo_1_tests")]
    let program_data = include_bytes!("../starknet_programs/cairo1/wallet_wrapper.casm");

    let contract_class: CasmContractClass = serde_json::from_slice(program_data).unwrap();
    let get_balance_entrypoint_selector =
        &BigUint::from_bytes_be(&calculate_sn_keccak("get_balance".as_bytes()));
    let increase_balance_entrypoint_selector =
        &BigUint::from_bytes_be(&calculate_sn_keccak("increase_balance".as_bytes()));

    // Create state reader with class hash data
    let contract_class_cache = PermanentContractClassCache::default();

    let address = Address(1111.into());
    let class_hash: ClassHash = [1; 32];
    let nonce = Felt252::zero();

    contract_class_cache
        .set_contract_class(class_hash, CompiledClass::Casm(Arc::new(contract_class)));
    let mut state_reader = InMemoryStateReader::default();
    state_reader
        .address_to_class_hash_mut()
        .insert(address.clone(), class_hash);
    state_reader
        .address_to_nonce_mut()
        .insert(address.clone(), nonce);

    // Add simple_wallet contract to the state
    #[cfg(not(feature = "cairo_1_tests"))]
    let simple_wallet_program_data =
        include_bytes!("../starknet_programs/cairo2/simple_wallet.casm");
    #[cfg(feature = "cairo_1_tests")]
    let simple_wallet_program_data =
        include_bytes!("../starknet_programs/cairo1/simple_wallet.casm");

    let simple_wallet_contract_class: CasmContractClass =
        serde_json::from_slice(simple_wallet_program_data).unwrap();
    let simple_wallet_constructor_entrypoint_selector = simple_wallet_contract_class
        .entry_points_by_type
        .constructor
        .get(0)
        .unwrap()
        .selector
        .clone();

    let simple_wallet_address = Address(1112.into());
    let simple_wallet_class_hash: ClassHash = [2; 32];
    let simple_wallet_nonce = Felt252::zero();

    contract_class_cache.set_contract_class(
        simple_wallet_class_hash,
        CompiledClass::Casm(Arc::new(simple_wallet_contract_class)),
    );
    state_reader
        .address_to_class_hash_mut()
        .insert(simple_wallet_address.clone(), simple_wallet_class_hash);
    state_reader
        .address_to_nonce_mut()
        .insert(simple_wallet_address.clone(), simple_wallet_nonce);

    // Create state from the state_reader and contract cache.
    let mut state = CachedState::new(Arc::new(state_reader), Arc::new(contract_class_cache));

    let block_context = BlockContext::default();
    let mut tx_execution_context = TransactionExecutionContext::new(
        Address(0.into()),
        Felt252::zero(),
        Vec::new(),
        0,
        10.into(),
        block_context.invoke_tx_max_n_steps(),
        TRANSACTION_VERSION.clone(),
    );

    let mut resources_manager = ExecutionResourcesManager::default();

    let create_execute_extrypoint = |selector: &BigUint,
                                     calldata: Vec<Felt252>,
                                     entry_point_type: EntryPointType,
                                     class_hash: [u8; 32],
                                     address: Address|
     -> ExecutionEntryPoint {
        ExecutionEntryPoint::new(
            address,
            calldata,
            Felt252::new(selector.clone()),
            Address(0000.into()),
            entry_point_type,
            Some(CallType::Delegate),
            Some(class_hash),
            u64::MAX.into(),
        )
    };

    // RUN SIMPLE_WALLET CONSTRUCTOR
    // Create an execution entry point
    let calldata = [25.into()].to_vec();
    let constructor_exec_entry_point = create_execute_extrypoint(
        &simple_wallet_constructor_entrypoint_selector,
        calldata,
        EntryPointType::Constructor,
        simple_wallet_class_hash,
        simple_wallet_address.clone(),
    );

    // Run constructor entrypoint
    constructor_exec_entry_point
        .execute(
            &mut state,
            &block_context,
            &mut resources_manager,
            &mut tx_execution_context,
            false,
            block_context.invoke_tx_max_n_steps(),
        )
        .unwrap();

    // RUN GET_BALANCE
    // Create an execution entry point
    let calldata = [simple_wallet_address.0.clone()].to_vec();
    let get_balance_exec_entry_point = create_execute_extrypoint(
        get_balance_entrypoint_selector,
        calldata,
        EntryPointType::External,
        class_hash,
        address.clone(),
    );

    // Run get_balance entrypoint
    let call_info = get_balance_exec_entry_point
        .execute(
            &mut state,
            &block_context,
            &mut resources_manager,
            &mut tx_execution_context,
            false,
            block_context.invoke_tx_max_n_steps(),
        )
        .unwrap();
    assert_eq!(call_info.call_info.unwrap().retdata, [25.into()]);

    // RUN INCREASE_BALANCE
    // Create an execution entry point
    let calldata = [100.into(), simple_wallet_address.0.clone()].to_vec();
    let increase_balance_entry_point = create_execute_extrypoint(
        increase_balance_entrypoint_selector,
        calldata,
        EntryPointType::External,
        class_hash,
        address.clone(),
    );

    // Run increase_balance entrypoint
    increase_balance_entry_point
        .execute(
            &mut state,
            &block_context,
            &mut resources_manager,
            &mut tx_execution_context,
            false,
            block_context.invoke_tx_max_n_steps(),
        )
        .unwrap();

    // RUN GET_BALANCE
    // Create an execution entry point
    let calldata = [simple_wallet_address.0].to_vec();
    let get_balance_exec_entry_point = create_execute_extrypoint(
        get_balance_entrypoint_selector,
        calldata,
        EntryPointType::External,
        class_hash,
        address,
    );

    // Run get_balance entrypoint
    let call_info = get_balance_exec_entry_point
        .execute(
            &mut state,
            &block_context,
            &mut resources_manager,
            &mut tx_execution_context,
            false,
            block_context.invoke_tx_max_n_steps(),
        )
        .unwrap();
    assert_eq!(call_info.call_info.unwrap().retdata, [125.into()])
}

#[test]
fn emit_event() {
    //  Create program and entry point types for contract class
    #[cfg(not(feature = "cairo_1_tests"))]
    let program_data = include_bytes!("../starknet_programs/cairo2/emit_event.casm");
    #[cfg(feature = "cairo_1_tests")]
    let program_data = include_bytes!("../starknet_programs/cairo1/emit_event.casm");
    let contract_class: CasmContractClass = serde_json::from_slice(program_data).unwrap();
    let entrypoints = contract_class.clone().entry_points_by_type;
    let entrypoint_selector = &entrypoints.external.get(0).unwrap().selector;

    // Create state reader with class hash data
    let contract_class_cache = PermanentContractClassCache::default();

    let address = Address(1111.into());
    let class_hash: ClassHash = [1; 32];
    let nonce = Felt252::zero();

    contract_class_cache
        .set_contract_class(class_hash, CompiledClass::Casm(Arc::new(contract_class)));
    let mut state_reader = InMemoryStateReader::default();
    state_reader
        .address_to_class_hash_mut()
        .insert(address.clone(), class_hash);
    state_reader
        .address_to_nonce_mut()
        .insert(address.clone(), nonce);

    // Create state from the state_reader and contract cache.
    let mut state = CachedState::new(Arc::new(state_reader), Arc::new(contract_class_cache));

    // Create an execution entry point
    let calldata = [].to_vec();
    let caller_address = Address(0000.into());
    let entry_point_type = EntryPointType::External;

    let exec_entry_point = ExecutionEntryPoint::new(
        address,
        calldata,
        Felt252::new(entrypoint_selector.clone()),
        caller_address,
        entry_point_type,
        Some(CallType::Delegate),
        Some(class_hash),
        100000,
    );

    // Execute the entrypoint
    let block_context = BlockContext::default();
    let mut tx_execution_context = TransactionExecutionContext::new(
        Address(0.into()),
        Felt252::zero(),
        Vec::new(),
        0,
        10.into(),
        block_context.invoke_tx_max_n_steps(),
        TRANSACTION_VERSION.clone(),
    );
    let mut resources_manager = ExecutionResourcesManager::default();
    let call_info = exec_entry_point
        .execute(
            &mut state,
            &block_context,
            &mut resources_manager,
            &mut tx_execution_context,
            false,
            block_context.invoke_tx_max_n_steps(),
        )
        .unwrap();
    assert_eq!(
        call_info.call_info.unwrap().events,
        vec![
            OrderedEvent {
                order: 0,
                keys: vec![Felt252::from_str_radix(
                    "1533133552972353850845856330693290141476612241335297758062928121906575244541",
                    10
                )
                .unwrap()],
                data: vec![1.into()]
            },
            OrderedEvent {
                order: 1,
                keys: vec![Felt252::from_str_radix(
                    "1533133552972353850845856330693290141476612241335297758062928121906575244541",
                    10
                )
                .unwrap()],
                data: vec![2.into()]
            },
            OrderedEvent {
                order: 2,
                keys: vec![Felt252::from_str_radix(
                    "1533133552972353850845856330693290141476612241335297758062928121906575244541",
                    10
                )
                .unwrap()],
                data: vec![3.into()]
            }
        ]
    )
}

#[test]
fn deploy_cairo1_from_cairo1() {
    // data to deploy
    let test_class_hash: ClassHash = [2; 32];
    let test_felt_hash = Felt252::from_bytes_be(&test_class_hash);
    let salt = Felt252::zero();
    #[cfg(not(feature = "cairo_1_tests"))]
    let test_data = include_bytes!("../starknet_programs/cairo2/contract_a.casm");
    #[cfg(feature = "cairo_1_tests")]
    let test_data = include_bytes!("../starknet_programs/cairo1/contract_a.casm");
    let test_contract_class: CasmContractClass = serde_json::from_slice(test_data).unwrap();

    // Create the deploy contract class
    #[cfg(not(feature = "cairo_1_tests"))]
    let program_data = include_bytes!("../starknet_programs/cairo2/deploy.casm");
    #[cfg(feature = "cairo_1_tests")]
    let program_data = include_bytes!("../starknet_programs/cairo1/deploy.casm");
    let contract_class: CasmContractClass = serde_json::from_slice(program_data).unwrap();
    let entrypoints = contract_class.clone().entry_points_by_type;
    let entrypoint_selector = &entrypoints.external.get(0).unwrap().selector;

    // Create state reader with class hash data
    let contract_class_cache = PermanentContractClassCache::default();

    let address = Address(1111.into());
    let class_hash: ClassHash = [1; 32];
    let nonce = Felt252::zero();

    contract_class_cache
        .set_contract_class(class_hash, CompiledClass::Casm(Arc::new(contract_class)));
    contract_class_cache.set_contract_class(
        test_class_hash,
        CompiledClass::Casm(Arc::new(test_contract_class.clone())),
    );

    let mut state_reader = InMemoryStateReader::default();
    state_reader
        .address_to_class_hash_mut()
        .insert(address.clone(), class_hash);
    state_reader
        .address_to_nonce_mut()
        .insert(address.clone(), nonce);

    // Create state from the state_reader and contract cache.
    let mut state = CachedState::new(Arc::new(state_reader), Arc::new(contract_class_cache));

    // arguments of deploy contract
    let calldata: Vec<_> = [test_felt_hash, salt].to_vec();

    // set up remaining structures

    let caller_address = Address(0000.into());
    let entry_point_type = EntryPointType::External;

    let exec_entry_point = ExecutionEntryPoint::new(
        address,
        calldata,
        Felt252::new(entrypoint_selector.clone()),
        caller_address,
        entry_point_type,
        Some(CallType::Delegate),
        Some(class_hash),
        100_000_000,
    );

    // Execute the entrypoint
    let block_context = BlockContext::default();
    let mut tx_execution_context = TransactionExecutionContext::new(
        Address(0.into()),
        Felt252::zero(),
        Vec::new(),
        0,
        10.into(),
        block_context.invoke_tx_max_n_steps(),
        TRANSACTION_VERSION.clone(),
    );
    let mut resources_manager = ExecutionResourcesManager::default();

    let call_info = exec_entry_point.execute(
        &mut state,
        &block_context,
        &mut resources_manager,
        &mut tx_execution_context,
        false,
        block_context.invoke_tx_max_n_steps(),
    );

    assert!(call_info.is_ok());

    let ret_address = Address(felt_str!(
        "619464431559909356793718633071398796109800070568878623926447195121629120356"
    ));

    let ret_class_hash = state.get_class_hash_at(&ret_address).unwrap();
    let ret_casm_class = match state.get_contract_class(&ret_class_hash).unwrap() {
        CompiledClass::Casm(class) => class.as_ref().clone(),
        CompiledClass::Deprecated(_) => unreachable!(),
        CompiledClass::Sierra(_) => unreachable!(),
    };

    assert_eq!(ret_casm_class, test_contract_class);
}

#[test]
fn deploy_cairo0_from_cairo1_without_constructor() {
    // data to deploy
    let test_class_hash: ClassHash = [2; 32];
    let test_felt_hash = Felt252::from_bytes_be(&test_class_hash);
    let salt = Felt252::zero();
    let contract_path = "starknet_programs/fibonacci.json";
    let test_contract_class: ContractClass = ContractClass::from_path(contract_path).unwrap();

    // Create the deploy contract class
    #[cfg(not(feature = "cairo_1_tests"))]
    let program_data =
        include_bytes!("../starknet_programs/cairo2/deploy_without_constructor.casm");
    #[cfg(feature = "cairo_1_tests")]
    let program_data =
        include_bytes!("../starknet_programs/cairo1/deploy_without_constructor.casm");
    let contract_class: CasmContractClass = serde_json::from_slice(program_data).unwrap();
    let entrypoints = contract_class.clone().entry_points_by_type;
    let entrypoint_selector = &entrypoints.external.get(0).unwrap().selector;

    // Create state reader with class hash data
    let contract_class_cache = PermanentContractClassCache::default();

    let address = Address(1111.into());
    let class_hash: ClassHash = [1; 32];
    let nonce = Felt252::zero();

    contract_class_cache
        .set_contract_class(class_hash, CompiledClass::Casm(Arc::new(contract_class)));
    contract_class_cache.set_contract_class(
        test_class_hash,
        CompiledClass::Deprecated(Arc::new(test_contract_class.clone())),
    );

    let mut state_reader = InMemoryStateReader::default();
    state_reader
        .address_to_class_hash_mut()
        .insert(address.clone(), class_hash);
    state_reader
        .address_to_nonce_mut()
        .insert(address.clone(), nonce);

    // Create state from the state_reader and contract cache.
    let mut state = CachedState::new(Arc::new(state_reader), Arc::new(contract_class_cache));

    // arguments of deploy contract
    let calldata: Vec<_> = [test_felt_hash, salt].to_vec();

    // set up remaining structures

    let caller_address = Address(0000.into());
    let entry_point_type = EntryPointType::External;

    let exec_entry_point = ExecutionEntryPoint::new(
        address,
        calldata,
        Felt252::new(entrypoint_selector.clone()),
        caller_address,
        entry_point_type,
        Some(CallType::Delegate),
        Some(class_hash),
        100_000_000,
    );

    // Execute the entrypoint
    let block_context = BlockContext::default();
    let mut tx_execution_context = TransactionExecutionContext::new(
        Address(0.into()),
        Felt252::zero(),
        Vec::new(),
        0,
        10.into(),
        block_context.invoke_tx_max_n_steps(),
        TRANSACTION_VERSION.clone(),
    );
    let mut resources_manager = ExecutionResourcesManager::default();

    let call_info = exec_entry_point.execute(
        &mut state,
        &block_context,
        &mut resources_manager,
        &mut tx_execution_context,
        false,
        block_context.invoke_tx_max_n_steps(),
    );

    assert!(call_info.is_ok());

    let ret_address = Address(felt_str!(
        "3326516449409112130211257005742850249535379011750934837578774621442000311202"
    ));

    let ret_class_hash = state.get_class_hash_at(&ret_address).unwrap();
    let ret_casm_class = match state.get_contract_class(&ret_class_hash).unwrap() {
        CompiledClass::Deprecated(class) => class.as_ref().clone(),
        CompiledClass::Sierra(_) => unreachable!(),
        CompiledClass::Casm(_) => unreachable!(),
    };

    assert_eq!(ret_casm_class, test_contract_class);
}

#[test]
fn deploy_cairo0_from_cairo1_with_constructor() {
    // data to deploy
    let test_class_hash: ClassHash = [2; 32];
    let test_felt_hash = Felt252::from_bytes_be(&test_class_hash);
    let salt = Felt252::zero();
    let contract_path = "starknet_programs/test_contract.json";
    let test_contract_class: ContractClass = ContractClass::from_path(contract_path).unwrap();

    // Create the deploy contract class
    #[cfg(not(feature = "cairo_1_tests"))]
    let program_data = include_bytes!("../starknet_programs/cairo2/deploy_with_constructor.casm");
    #[cfg(feature = "cairo_1_tests")]
    let program_data = include_bytes!("../starknet_programs/cairo1/deploy_with_constructor.casm");
    let contract_class: CasmContractClass = serde_json::from_slice(program_data).unwrap();
    let entrypoints = contract_class.clone().entry_points_by_type;
    let entrypoint_selector = &entrypoints.external.get(0).unwrap().selector;

    // Create state reader with class hash data
    let contract_class_cache = PermanentContractClassCache::default();

    let address = Address(1111.into());
    let class_hash: ClassHash = [1; 32];
    let nonce = Felt252::zero();

    // simulate contract declare
    contract_class_cache
        .set_contract_class(class_hash, CompiledClass::Casm(Arc::new(contract_class)));
    contract_class_cache.set_contract_class(
        test_class_hash,
        CompiledClass::Deprecated(Arc::new(test_contract_class.clone())),
    );

    let mut state_reader = InMemoryStateReader::default();
    state_reader
        .address_to_class_hash_mut()
        .insert(address.clone(), class_hash);
    state_reader
        .address_to_nonce_mut()
        .insert(address.clone(), nonce);

    // Create state from the state_reader and contract cache.
    let mut state = CachedState::new(Arc::new(state_reader), Arc::new(contract_class_cache));

    // arguments of deploy contract
    let calldata: Vec<_> = [test_felt_hash, salt, address.0.clone(), Felt252::zero()].to_vec();

    // set up remaining structures

    let caller_address = Address(0000.into());
    let entry_point_type = EntryPointType::External;

    let exec_entry_point = ExecutionEntryPoint::new(
        address,
        calldata,
        Felt252::new(entrypoint_selector.clone()),
        caller_address,
        entry_point_type,
        Some(CallType::Delegate),
        Some(class_hash),
        100_000_000,
    );

    // Execute the entrypoint
    let block_context = BlockContext::default();
    let mut tx_execution_context = TransactionExecutionContext::new(
        Address(0.into()),
        Felt252::zero(),
        Vec::new(),
        0,
        10.into(),
        block_context.invoke_tx_max_n_steps(),
        TRANSACTION_VERSION.clone(),
    );
    let mut resources_manager = ExecutionResourcesManager::default();

    let call_info = exec_entry_point.execute(
        &mut state,
        &block_context,
        &mut resources_manager,
        &mut tx_execution_context,
        false,
        block_context.invoke_tx_max_n_steps(),
    );

    assert!(call_info.is_ok());

    let ret_address = Address(felt_str!(
        "2981367321579044137695643605491580626686793431687828656373743652416610344312"
    ));

    let ret_class_hash = state.get_class_hash_at(&ret_address).unwrap();
    let ret_casm_class = match state.get_contract_class(&ret_class_hash).unwrap() {
        CompiledClass::Deprecated(class) => class.as_ref().clone(),
        CompiledClass::Casm(_) => unreachable!(),
        CompiledClass::Sierra(_) => unreachable!(),
    };

    assert_eq!(ret_casm_class, test_contract_class);
}

#[test]
fn deploy_cairo0_and_invoke() {
    // data to deploy
    let test_class_hash: ClassHash = [2; 32];
    let test_felt_hash = Felt252::from_bytes_be(&test_class_hash);
    let salt = Felt252::zero();
    let contract_path = "starknet_programs/factorial.json";
    let test_contract_class: ContractClass = ContractClass::from_path(contract_path).unwrap();

    // Create the deploy contract class
    #[cfg(not(feature = "cairo_1_tests"))]
    let program_data =
        include_bytes!("../starknet_programs/cairo2/deploy_without_constructor.casm");
    #[cfg(feature = "cairo_1_tests")]
    let program_data =
        include_bytes!("../starknet_programs/cairo1/deploy_without_constructor.casm");
    let contract_class: CasmContractClass = serde_json::from_slice(program_data).unwrap();
    let entrypoints = contract_class.clone().entry_points_by_type;
    let entrypoint_selector = &entrypoints.external.get(0).unwrap().selector;

    // Create state reader with class hash data
    let contract_class_cache = PermanentContractClassCache::default();

    let address = Address(1111.into());
    let class_hash: ClassHash = [1; 32];
    let nonce = Felt252::zero();

    contract_class_cache
        .set_contract_class(class_hash, CompiledClass::Casm(Arc::new(contract_class)));
    contract_class_cache.set_contract_class(
        test_class_hash,
        CompiledClass::Deprecated(Arc::new(test_contract_class.clone())),
    );

    let mut state_reader = InMemoryStateReader::default();
    state_reader
        .address_to_class_hash_mut()
        .insert(address.clone(), class_hash);
    state_reader
        .address_to_nonce_mut()
        .insert(address.clone(), nonce);

    // Create state from the state_reader and contract cache.
    let mut state: CachedState<_, _> =
        CachedState::new(Arc::new(state_reader), Arc::new(contract_class_cache));

    // arguments of deploy contract
    let calldata: Vec<_> = [test_felt_hash, salt].to_vec();

    // set up remaining structures

    let caller_address = Address(0000.into());
    let entry_point_type = EntryPointType::External;

    let exec_entry_point = ExecutionEntryPoint::new(
        address,
        calldata,
        Felt252::new(entrypoint_selector.clone()),
        caller_address.clone(),
        entry_point_type,
        Some(CallType::Delegate),
        Some(class_hash),
        100_000_000,
    );

    // Execute the entrypoint
    let block_context = BlockContext::default();
    let mut tx_execution_context = TransactionExecutionContext::new(
        Address(0.into()),
        Felt252::zero(),
        Vec::new(),
        0,
        10.into(),
        block_context.invoke_tx_max_n_steps(),
        TRANSACTION_VERSION.clone(),
    );
    let mut resources_manager = ExecutionResourcesManager::default();

    let call_info = exec_entry_point.execute(
        &mut state,
        &block_context,
        &mut resources_manager,
        &mut tx_execution_context,
        false,
        block_context.invoke_tx_max_n_steps(),
    );

    assert!(call_info.is_ok());

    let ret_address = Address(felt_str!(
        "3326516449409112130211257005742850249535379011750934837578774621442000311202"
    ));

    let ret_class_hash = state.get_class_hash_at(&ret_address).unwrap();
    let ret_casm_class = match state.get_contract_class(&ret_class_hash).unwrap() {
        CompiledClass::Deprecated(class) => class.as_ref().clone(),
        CompiledClass::Casm(_) => unreachable!(),
        CompiledClass::Sierra(_) => unreachable!(),
    };

    assert_eq!(ret_casm_class, test_contract_class);

    // invoke factorial

    let calldata = [3.into()].to_vec();
    let selector =
        felt_str!("1554360238305724106620514039016755337737024783182305317707426109255385571750");

    let exec_entry_point = ExecutionEntryPoint::new(
        ret_address,
        calldata,
        selector,
        caller_address,
        entry_point_type,
        Some(CallType::Delegate),
        Some(test_class_hash),
        100_000_000,
    );

    let call_info = exec_entry_point
        .execute(
            &mut state,
            &block_context,
            &mut resources_manager,
            &mut tx_execution_context,
            false,
            block_context.invoke_tx_max_n_steps(),
        )
        .unwrap();

    let retdata = call_info.call_info.unwrap().retdata;

    // expected result 3! = 6
    assert_eq!(retdata, [6.into()].to_vec());
}

#[test]
fn test_send_message_to_l1_syscall() {
    //  Create program and entry point types for contract class
    #[cfg(not(feature = "cairo_1_tests"))]
    let program_data = include_bytes!("../starknet_programs/cairo2/send_message_to_l1.casm");
    #[cfg(feature = "cairo_1_tests")]
    let program_data = include_bytes!("../starknet_programs/cairo1/send_message_to_l1.casm");
    let contract_class: CasmContractClass = serde_json::from_slice(program_data).unwrap();
    let entrypoints = contract_class.clone().entry_points_by_type;
    let external_entrypoint_selector = &entrypoints.external.get(0).unwrap().selector;

    // Create state reader with class hash data
    let contract_class_cache = PermanentContractClassCache::default();

    let address = Address(1111.into());
    let class_hash: ClassHash = [1; 32];
    let nonce = Felt252::zero();

    contract_class_cache
        .set_contract_class(class_hash, CompiledClass::Casm(Arc::new(contract_class)));

    let mut state_reader = InMemoryStateReader::default();
    state_reader
        .address_to_class_hash_mut()
        .insert(address.clone(), class_hash);
    state_reader
        .address_to_nonce_mut()
        .insert(address.clone(), nonce);

    // Create state from the state_reader and contract cache.
    let mut state = CachedState::new(Arc::new(state_reader), Arc::new(contract_class_cache));

    // RUN SEND_MSG
    // Create an execution entry point
    let send_message_exec_entry_point = create_execute_extrypoint(
        address.clone(),
        class_hash,
        external_entrypoint_selector,
        vec![],
        EntryPointType::External,
    );

    // Execute the entrypoint
    let block_context = BlockContext::default();
    let mut tx_execution_context = TransactionExecutionContext::new(
        Address(0.into()),
        Felt252::zero(),
        Vec::new(),
        0,
        10.into(),
        block_context.invoke_tx_max_n_steps(),
        TRANSACTION_VERSION.clone(),
    );
    let mut resources_manager = ExecutionResourcesManager::default();

    // Run send_msg entrypoint
    let call_info = send_message_exec_entry_point
        .execute(
            &mut state,
            &block_context,
            &mut resources_manager,
            &mut tx_execution_context,
            false,
            block_context.invoke_tx_max_n_steps(),
        )
        .unwrap();

    let l2_to_l1_messages = vec![OrderedL2ToL1Message {
        order: 0,
        to_address: Address(444.into()),
        payload: vec![555.into(), 666.into()],
    }];

    #[cfg(not(feature = "cairo_1_tests"))]
    let expected_n_steps = 46;
    #[cfg(feature = "cairo_1_tests")]
    let expected_n_steps = 50;

    #[cfg(not(feature = "cairo_1_tests"))]
    let expected_gas_consumed = 9640;
    #[cfg(feature = "cairo_1_tests")]
    let expected_gas_consumed = 10040;

    let expected_execution_resources = ExecutionResources {
        n_steps: expected_n_steps,
        n_memory_holes: 0,
        builtin_instance_counter: HashMap::from([(RANGE_CHECK_BUILTIN_NAME.to_string(), 2)]),
    };

    let expected_call_info = CallInfo {
        caller_address: Address(0.into()),
        call_type: Some(CallType::Delegate),
        contract_address: address,
        class_hash: Some(class_hash),
        entry_point_selector: Some(external_entrypoint_selector.into()),
        entry_point_type: Some(EntryPointType::External),
        l2_to_l1_messages,
        execution_resources: Some(expected_execution_resources),
        gas_consumed: expected_gas_consumed,
        ..Default::default()
    };

    assert_eq!(call_info.call_info.unwrap(), expected_call_info);
}

#[test]
fn test_get_execution_info() {
    //  Create program and entry point types for contract class
    #[cfg(not(feature = "cairo_1_tests"))]
    let program_data = include_bytes!("../starknet_programs/cairo2/get_execution_info.casm");
    #[cfg(feature = "cairo_1_tests")]
    let program_data = include_bytes!("../starknet_programs/cairo1/get_execution_info.casm");
    let contract_class: CasmContractClass = serde_json::from_slice(program_data).unwrap();
    let entrypoints = contract_class.clone().entry_points_by_type;
    let external_entrypoint_selector = &entrypoints.external.get(0).unwrap().selector;

    // Create state reader with class hash data
    let contract_class_cache = PermanentContractClassCache::default();

    let address = Address(1111.into());
    let class_hash: ClassHash = [1; 32];
    let nonce = Felt252::zero();

    contract_class_cache
        .set_contract_class(class_hash, CompiledClass::Casm(Arc::new(contract_class)));
    let mut state_reader = InMemoryStateReader::default();
    state_reader
        .address_to_class_hash_mut()
        .insert(address.clone(), class_hash);
    state_reader
        .address_to_nonce_mut()
        .insert(address.clone(), nonce);

    // Create state from the state_reader and contract cache.
    let mut state = CachedState::new(Arc::new(state_reader), Arc::new(contract_class_cache));

    let block_context = BlockContext::default();
    let mut tx_execution_context = TransactionExecutionContext::new(
        Address(0.into()),
        Felt252::zero(),
        vec![22.into(), 33.into()],
        0,
        10.into(),
        block_context.invoke_tx_max_n_steps(),
        TRANSACTION_VERSION.clone(),
    );

    let mut resources_manager = ExecutionResourcesManager::default();

    // RUN GET_INFO
    // Create an execution entry point
    let get_info_exec_entry_point = create_execute_extrypoint(
        address.clone(),
        class_hash,
        external_entrypoint_selector,
        vec![],
        EntryPointType::External,
    );

    // Run send_msg entrypoint
    let call_info = get_info_exec_entry_point
        .execute(
            &mut state,
            &block_context,
            &mut resources_manager,
            &mut tx_execution_context,
            false,
            block_context.invoke_tx_max_n_steps(),
        )
        .unwrap();

    let expected_ret_data = vec![
        block_context.block_info().sequencer_address.0.clone(),
        0.into(),
        0.into(),
        address.0.clone(),
    ];

    #[cfg(not(feature = "cairo_1_tests"))]
    let expected_n_steps = 213;
    #[cfg(feature = "cairo_1_tests")]
    let expected_n_steps = 268;

    #[cfg(not(feature = "cairo_1_tests"))]
    let expected_gas_consumed = 22980;
    #[cfg(feature = "cairo_1_tests")]
    let expected_gas_consumed = 28580;

    let expected_execution_resources = ExecutionResources {
        n_steps: expected_n_steps,
        n_memory_holes: 4,
        builtin_instance_counter: HashMap::from([(RANGE_CHECK_BUILTIN_NAME.to_string(), 4)]),
    };

    let expected_call_info = CallInfo {
        caller_address: Address(0.into()),
        call_type: Some(CallType::Delegate),
        contract_address: address,
        class_hash: Some(class_hash),
        entry_point_selector: Some(external_entrypoint_selector.into()),
        entry_point_type: Some(EntryPointType::External),
        retdata: expected_ret_data,
        execution_resources: Some(expected_execution_resources),
        gas_consumed: expected_gas_consumed,
        ..Default::default()
    };

    assert_eq!(call_info.call_info.unwrap(), expected_call_info);
}

#[test]
fn replace_class_internal() {
    // This test only checks that the contract is updated in the storage, see `replace_class_contract_call`
    //  Create program and entry point types for contract class
    #[cfg(not(feature = "cairo_1_tests"))]
    let program_data_a = include_bytes!("../starknet_programs/cairo2/get_number_a.casm");
    #[cfg(feature = "cairo_1_tests")]
    let program_data_a = include_bytes!("../starknet_programs/cairo1/get_number_a.casm");
    let contract_class_a: CasmContractClass = serde_json::from_slice(program_data_a).unwrap();
    let entrypoints_a = contract_class_a.clone().entry_points_by_type;
    let upgrade_selector = &entrypoints_a.external.get(0).unwrap().selector;

    // Create state reader with class hash data
    let contract_class_cache = PermanentContractClassCache::default();

    let address = Address(1111.into());
    let class_hash_a: ClassHash = [1; 32];
    let nonce = Felt252::zero();

    contract_class_cache.set_contract_class(
        class_hash_a,
        CompiledClass::Casm(Arc::new(contract_class_a)),
    );
    let mut state_reader = InMemoryStateReader::default();
    state_reader
        .address_to_class_hash_mut()
        .insert(address.clone(), class_hash_a);
    state_reader
        .address_to_nonce_mut()
        .insert(address.clone(), nonce);

    // Add get_number_b contract to the state (only its contract_class)
    #[cfg(not(feature = "cairo_1_tests"))]
    let program_data_b = include_bytes!("../starknet_programs/cairo2/get_number_b.casm");
    #[cfg(feature = "cairo_1_tests")]
    let program_data_b = include_bytes!("../starknet_programs/cairo1/get_number_b.casm");
    let contract_class_b: CasmContractClass = serde_json::from_slice(program_data_b).unwrap();

    let class_hash_b: ClassHash = [2; 32];

    contract_class_cache.set_contract_class(
        class_hash_b,
        CompiledClass::Casm(Arc::new(contract_class_b.clone())),
    );

    // Create state from the state_reader and contract cache.
    let mut state = CachedState::new(Arc::new(state_reader), Arc::new(contract_class_cache));

    // Run upgrade entrypoint and check that the storage was updated with the new contract class
    // Create an execution entry point
    let calldata = [Felt252::from_bytes_be(&class_hash_b)].to_vec();
    let caller_address = Address(0000.into());
    let entry_point_type = EntryPointType::External;

    let exec_entry_point = ExecutionEntryPoint::new(
        address.clone(),
        calldata,
        Felt252::new(upgrade_selector.clone()),
        caller_address,
        entry_point_type,
        Some(CallType::Delegate),
        Some(class_hash_a),
        100000,
    );

    // Execute the entrypoint
    let block_context = BlockContext::default();
    let mut tx_execution_context = TransactionExecutionContext::new(
        Address(0.into()),
        Felt252::zero(),
        Vec::new(),
        0,
        10.into(),
        block_context.invoke_tx_max_n_steps(),
        TRANSACTION_VERSION.clone(),
    );
    let mut resources_manager = ExecutionResourcesManager::default();

    exec_entry_point
        .execute(
            &mut state,
            &block_context,
            &mut resources_manager,
            &mut tx_execution_context,
            false,
            block_context.invoke_tx_max_n_steps(),
        )
        .unwrap();
    // Check that the class was indeed replaced in storage
    assert_eq!(state.get_class_hash_at(&address).unwrap(), class_hash_b);
    // Check that the class_hash_b leads to contract_class_b for soundness
    assert_eq!(
        state.get_contract_class(&class_hash_b).unwrap(),
        CompiledClass::Casm(Arc::new(contract_class_b))
    );
}

#[test]
fn replace_class_contract_call() {
    /* Test Outline:
       - Add `get_number_a.cairo` contract at address 2 and `get_number_b.cairo` contract without an address
       - Call `get_number` function of `get_number_wrapper.cairo` and expect to get an answer from `get_number_a` (25)
       - Call `upgrade` function of `get_number_wrapper.cairo` with `get_number_b.cairo`'s class_hash
       - Call `get_number` function of `get_number_wrapper.cairo` and expect to get an answer from `get_number_b` (17)
    */

    // SET GET_NUMBER_A
    // Add get_number_a.cairo to storage
    #[cfg(not(feature = "cairo_1_tests"))]
    let program_data = include_bytes!("../starknet_programs/cairo2/get_number_a.casm");
    #[cfg(feature = "cairo_1_tests")]
    let program_data = include_bytes!("../starknet_programs/cairo1/get_number_a.casm");
    let contract_class_a: CasmContractClass = serde_json::from_slice(program_data).unwrap();

    // Create state reader with class hash data
    let contract_class_cache = PermanentContractClassCache::default();

    let address = Address(Felt252::one());
    let class_hash_a: ClassHash = [1; 32];
    let nonce = Felt252::zero();

    contract_class_cache.set_contract_class(
        class_hash_a,
        CompiledClass::Casm(Arc::new(contract_class_a)),
    );
    let mut state_reader = InMemoryStateReader::default();
    state_reader
        .address_to_class_hash_mut()
        .insert(address.clone(), class_hash_a);
    state_reader
        .address_to_nonce_mut()
        .insert(address.clone(), nonce.clone());

    // SET GET_NUMBER_B

    // Add get_number_b contract to the state (only its contract_class)

    #[cfg(not(feature = "cairo_1_tests"))]
    let program_data = include_bytes!("../starknet_programs/cairo2/get_number_b.casm");
    #[cfg(feature = "cairo_1_tests")]
    let program_data = include_bytes!("../starknet_programs/cairo1/get_number_b.casm");
    let contract_class_b: CasmContractClass = serde_json::from_slice(program_data).unwrap();

    let class_hash_b: ClassHash = [2; 32];

    contract_class_cache.set_contract_class(
        class_hash_b,
        CompiledClass::Casm(Arc::new(contract_class_b)),
    );

    // SET GET_NUMBER_WRAPPER

    //  Create program and entry point types for contract class
    #[cfg(not(feature = "cairo_1_tests"))]
    let program_data = include_bytes!("../starknet_programs/cairo2/get_number_wrapper.casm");
    #[cfg(feature = "cairo_1_tests")]
    let program_data = include_bytes!("../starknet_programs/cairo1/get_number_wrapper.casm");
    let wrapper_contract_class: CasmContractClass = serde_json::from_slice(program_data).unwrap();
    let entrypoints = wrapper_contract_class.clone().entry_points_by_type;
    let get_number_entrypoint_selector = &entrypoints.external.get(1).unwrap().selector;
    let upgrade_entrypoint_selector = &entrypoints.external.get(0).unwrap().selector;

    let wrapper_address = Address(Felt252::from(2));
    let wrapper_class_hash: ClassHash = [3; 32];

    contract_class_cache.set_contract_class(
        wrapper_class_hash,
        CompiledClass::Casm(Arc::new(wrapper_contract_class)),
    );
    state_reader
        .address_to_class_hash_mut()
        .insert(wrapper_address.clone(), wrapper_class_hash);
    state_reader
        .address_to_nonce_mut()
        .insert(wrapper_address, nonce);

    // Create state from the state_reader and contract cache.
    let mut state = CachedState::new(Arc::new(state_reader), Arc::new(contract_class_cache));

    // INITIALIZE STARKNET CONFIG
    let block_context = BlockContext::default();
    let mut tx_execution_context = TransactionExecutionContext::new(
        Address(0.into()),
        Felt252::zero(),
        Vec::new(),
        0,
        10.into(),
        block_context.invoke_tx_max_n_steps(),
        TRANSACTION_VERSION.clone(),
    );
    let mut resources_manager = ExecutionResourcesManager::default();

    // CALL GET_NUMBER BEFORE REPLACE_CLASS

    let calldata = [].to_vec();
    let caller_address = Address(0000.into());
    let entry_point_type = EntryPointType::External;

    let exec_entry_point = ExecutionEntryPoint::new(
        address.clone(),
        calldata,
        Felt252::new(get_number_entrypoint_selector.clone()),
        caller_address.clone(),
        entry_point_type,
        Some(CallType::Delegate),
        Some(wrapper_class_hash),
        100000,
    );

    let result = exec_entry_point
        .execute(
            &mut state,
            &block_context,
            &mut resources_manager,
            &mut tx_execution_context,
            false,
            block_context.invoke_tx_max_n_steps(),
        )
        .unwrap();
    assert_eq!(result.call_info.unwrap().retdata, vec![25.into()]);

    // REPLACE_CLASS

    let calldata = [Felt252::from_bytes_be(&class_hash_b)].to_vec();

    let exec_entry_point = ExecutionEntryPoint::new(
        address.clone(),
        calldata,
        Felt252::new(upgrade_entrypoint_selector.clone()),
        caller_address.clone(),
        entry_point_type,
        Some(CallType::Delegate),
        Some(wrapper_class_hash),
        100000,
    );

    exec_entry_point
        .execute(
            &mut state,
            &block_context,
            &mut resources_manager,
            &mut tx_execution_context,
            false,
            block_context.invoke_tx_max_n_steps(),
        )
        .unwrap();

    // CALL GET_NUMBER AFTER REPLACE_CLASS

    let calldata = [].to_vec();

    let exec_entry_point = ExecutionEntryPoint::new(
        address,
        calldata,
        Felt252::new(get_number_entrypoint_selector.clone()),
        caller_address,
        entry_point_type,
        Some(CallType::Delegate),
        Some(wrapper_class_hash),
        100000,
    );

    let result = exec_entry_point
        .execute(
            &mut state,
            &block_context,
            &mut resources_manager,
            &mut tx_execution_context,
            false,
            block_context.invoke_tx_max_n_steps(),
        )
        .unwrap();
    assert_eq!(result.call_info.unwrap().retdata, vec![17.into()]);
}

#[test]
fn replace_class_contract_call_same_transaction() {
    /* Test Outline:
       - Add `get_number_a.cairo` contract at address 2 and `get_number_b.cairo` contract without an address
       - Call `get_numbers_old_new` function of `get_number_wrapper.cairo` and expect to get both answers from `get_number_a`, and 'get_number_b' (25, 17)
    */

    // SET GET_NUMBER_A
    // Add get_number_a.cairo to storage
    #[cfg(not(feature = "cairo_1_tests"))]
    let program_data = include_bytes!("../starknet_programs/cairo2/get_number_a.casm");
    #[cfg(feature = "cairo_1_tests")]
    let program_data = include_bytes!("../starknet_programs/cairo1/get_number_a.casm");
    let contract_class_a: CasmContractClass = serde_json::from_slice(program_data).unwrap();

    // Create state reader with class hash data
    let contract_class_cache = PermanentContractClassCache::default();

    let address = Address(Felt252::one());
    let class_hash_a: ClassHash = [1; 32];
    let nonce = Felt252::zero();

    contract_class_cache.set_contract_class(
        class_hash_a,
        CompiledClass::Casm(Arc::new(contract_class_a)),
    );
    let mut state_reader = InMemoryStateReader::default();
    state_reader
        .address_to_class_hash_mut()
        .insert(address.clone(), class_hash_a);
    state_reader
        .address_to_nonce_mut()
        .insert(address.clone(), nonce.clone());

    // SET GET_NUMBER_B

    // Add get_number_b contract to the state (only its contract_class)

    #[cfg(not(feature = "cairo_1_tests"))]
    let program_data = include_bytes!("../starknet_programs/cairo2/get_number_b.casm");
    #[cfg(feature = "cairo_1_tests")]
    let program_data = include_bytes!("../starknet_programs/cairo1/get_number_b.casm");
    let contract_class_b: CasmContractClass = serde_json::from_slice(program_data).unwrap();

    let class_hash_b: ClassHash = [2; 32];

    contract_class_cache.set_contract_class(
        class_hash_b,
        CompiledClass::Casm(Arc::new(contract_class_b)),
    );

    // SET GET_NUMBER_WRAPPER

    //  Create program and entry point types for contract class
    #[cfg(not(feature = "cairo_1_tests"))]
    let program_data = include_bytes!("../starknet_programs/cairo2/get_number_wrapper.casm");
    #[cfg(feature = "cairo_1_tests")]
    let program_data = include_bytes!("../starknet_programs/cairo1/get_number_wrapper.casm");
    let wrapper_contract_class: CasmContractClass = serde_json::from_slice(program_data).unwrap();
    let entrypoints = wrapper_contract_class.clone().entry_points_by_type;
    let get_numbers_entrypoint_selector = &entrypoints.external.get(2).unwrap().selector;

    let wrapper_address = Address(Felt252::from(2));
    let wrapper_class_hash: ClassHash = [3; 32];

    contract_class_cache.set_contract_class(
        wrapper_class_hash,
        CompiledClass::Casm(Arc::new(wrapper_contract_class)),
    );
    state_reader
        .address_to_class_hash_mut()
        .insert(wrapper_address.clone(), wrapper_class_hash);
    state_reader
        .address_to_nonce_mut()
        .insert(wrapper_address, nonce);

    // Create state from the state_reader and contract cache.
    let mut state = CachedState::new(Arc::new(state_reader), Arc::new(contract_class_cache));

    // INITIALIZE STARKNET CONFIG
    let block_context = BlockContext::default();
    let mut tx_execution_context = TransactionExecutionContext::new(
        Address(0.into()),
        Felt252::zero(),
        Vec::new(),
        0,
        10.into(),
        block_context.invoke_tx_max_n_steps(),
        TRANSACTION_VERSION.clone(),
    );
    let mut resources_manager = ExecutionResourcesManager::default();

    // CALL GET_NUMBERS_OLD_NEW

    let calldata = [Felt252::from_bytes_be(&class_hash_b)].to_vec();
    let caller_address = Address(0000.into());
    let entry_point_type = EntryPointType::External;

    let exec_entry_point = ExecutionEntryPoint::new(
        address,
        calldata,
        Felt252::new(get_numbers_entrypoint_selector.clone()),
        caller_address,
        entry_point_type,
        Some(CallType::Delegate),
        Some(wrapper_class_hash),
        u64::MAX.into(),
    );

    let result = exec_entry_point
        .execute(
            &mut state,
            &block_context,
            &mut resources_manager,
            &mut tx_execution_context,
            false,
            block_context.invoke_tx_max_n_steps(),
        )
        .unwrap();
    assert_eq!(
        result.call_info.unwrap().retdata,
        vec![25.into(), 17.into()]
    );
}

#[test]
fn call_contract_upgrade_cairo_0_to_cairo_1_same_transaction() {
    /* Test Outline:
       - Add `get_number_c.cairo` contract at address 2 and `get_number_b.cairo` contract without an address
       - Call `get_numbers_old_new` function of `get_number_wrapper.cairo` and expect to get both answers from `get_number_c`, and 'get_number_b' (33, 17)
    */

    // SET GET_NUMBER_C

    // Add get_number_a.cairo to storage

    let contract_class_c = ContractClass::from_path("starknet_programs/get_number_c.json").unwrap();

    // Create state reader with class hash data
    let contract_class_cache = PermanentContractClassCache::default();

    let address = Address(Felt252::one());
    let class_hash_c: ClassHash = Felt252::one().to_be_bytes();
    let nonce = Felt252::zero();

    contract_class_cache.set_contract_class(
        class_hash_c,
        CompiledClass::Deprecated(Arc::new(contract_class_c)),
    );
    let mut state_reader = InMemoryStateReader::default();
    state_reader
        .address_to_class_hash_mut()
        .insert(address.clone(), class_hash_c);
    state_reader
        .address_to_nonce_mut()
        .insert(address.clone(), nonce.clone());

    // SET GET_NUMBER_B

    // Add get_number_b contract to the state (only its contract_class)

    #[cfg(not(feature = "cairo_1_tests"))]
    let program_data = include_bytes!("../starknet_programs/cairo2/get_number_b.casm");
    #[cfg(feature = "cairo_1_tests")]
    let program_data = include_bytes!("../starknet_programs/cairo1/get_number_b.casm");
    let contract_class_b: CasmContractClass = serde_json::from_slice(program_data).unwrap();

    let class_hash_b: ClassHash = Felt252::from(2).to_be_bytes();

    contract_class_cache.set_contract_class(
        class_hash_b,
        CompiledClass::Casm(Arc::new(contract_class_b)),
    );

    // SET GET_NUMBER_WRAPPER

    //  Create program and entry point types for contract class
    #[cfg(not(feature = "cairo_1_tests"))]
    let program_data = include_bytes!("../starknet_programs/cairo2/get_number_wrapper.casm");
    #[cfg(feature = "cairo_1_tests")]
    let program_data = include_bytes!("../starknet_programs/cairo1/get_number_wrapper.casm");
    let wrapper_contract_class: CasmContractClass = serde_json::from_slice(program_data).unwrap();
    let entrypoints = wrapper_contract_class.clone().entry_points_by_type;
    let get_numbers_entrypoint_selector = &entrypoints.external.get(2).unwrap().selector;

    let wrapper_address = Address(Felt252::from(2));
    let wrapper_class_hash: ClassHash = [3; 32];

    contract_class_cache.set_contract_class(
        wrapper_class_hash,
        CompiledClass::Casm(Arc::new(wrapper_contract_class)),
    );
    state_reader
        .address_to_class_hash_mut()
        .insert(wrapper_address.clone(), wrapper_class_hash);
    state_reader
        .address_to_nonce_mut()
        .insert(wrapper_address, nonce);

    // Create state from the state_reader and contract cache.
    let mut state = CachedState::new(Arc::new(state_reader), Arc::new(contract_class_cache));

    // INITIALIZE STARKNET CONFIG
    let block_context = BlockContext::default();
    let mut tx_execution_context = TransactionExecutionContext::new(
        Address(0.into()),
        Felt252::zero(),
        Vec::new(),
        0,
        10.into(),
        block_context.invoke_tx_max_n_steps(),
        TRANSACTION_VERSION.clone(),
    );
    let mut resources_manager = ExecutionResourcesManager::default();

    // CALL GET_NUMBERS_OLD_NEW

    let calldata = [Felt252::from_bytes_be(&class_hash_b)].to_vec();
    let caller_address = Address(0000.into());
    let entry_point_type = EntryPointType::External;

    let exec_entry_point = ExecutionEntryPoint::new(
        address,
        calldata,
        Felt252::new(get_numbers_entrypoint_selector.clone()),
        caller_address,
        entry_point_type,
        Some(CallType::Delegate),
        Some(wrapper_class_hash),
        u64::MAX.into(),
    );

    let result = exec_entry_point
        .execute(
            &mut state,
            &block_context,
            &mut resources_manager,
            &mut tx_execution_context,
            false,
            block_context.invoke_tx_max_n_steps(),
        )
        .unwrap();
    assert_eq!(
        result.call_info.unwrap().retdata,
        vec![33.into(), 17.into()]
    );
}

#[test]
fn call_contract_downgrade_cairo_1_to_cairo_0_same_transaction() {
    /* Test Outline:
       - Add `get_number_b.cairo` contract at address 2 and `get_number_c.cairo` contract without an address
       - Call `get_numbers_old_new` function of `get_number_wrapper.cairo` and expect to get both answers from `get_number_b`, and 'get_number_c' (17, 33)
    */

    // SET GET_NUMBER_C
    // Add get_number_a.cairo to the state (only its contract_class)
    let contract_class_c = ContractClass::from_path("starknet_programs/get_number_c.json").unwrap();

    // Create state reader with class hash data
    let contract_class_cache = PermanentContractClassCache::default();

    let address = Address(Felt252::one());
    let class_hash_c: ClassHash = Felt252::one().to_be_bytes();
    let nonce = Felt252::zero();

    contract_class_cache.set_contract_class(
        class_hash_c,
        CompiledClass::Deprecated(Arc::new(contract_class_c)),
    );

    // SET GET_NUMBER_B

    // Add get_number_b contract to the state

    #[cfg(not(feature = "cairo_1_tests"))]
    let program_data = include_bytes!("../starknet_programs/cairo2/get_number_b.casm");
    #[cfg(feature = "cairo_1_tests")]
    let program_data = include_bytes!("../starknet_programs/cairo1/get_number_b.casm");
    let contract_class_b: CasmContractClass = serde_json::from_slice(program_data).unwrap();

    let class_hash_b: ClassHash = Felt252::from(2).to_be_bytes();

    contract_class_cache.set_contract_class(
        class_hash_b,
        CompiledClass::Casm(Arc::new(contract_class_b)),
    );
    let mut state_reader = InMemoryStateReader::default();
    state_reader
        .address_to_class_hash_mut()
        .insert(address.clone(), class_hash_b);
    state_reader
        .address_to_nonce_mut()
        .insert(address.clone(), nonce.clone());

    // SET GET_NUMBER_WRAPPER

    //  Create program and entry point types for contract class
    #[cfg(not(feature = "cairo_1_tests"))]
    let program_data = include_bytes!("../starknet_programs/cairo2/get_number_wrapper.casm");
    #[cfg(feature = "cairo_1_tests")]
    let program_data = include_bytes!("../starknet_programs/cairo1/get_number_wrapper.casm");
    let wrapper_contract_class: CasmContractClass = serde_json::from_slice(program_data).unwrap();
    let entrypoints = wrapper_contract_class.clone().entry_points_by_type;
    let get_numbers_entrypoint_selector = &entrypoints.external.get(2).unwrap().selector;

    let wrapper_address = Address(Felt252::from(2));
    let wrapper_class_hash: ClassHash = [3; 32];

    contract_class_cache.set_contract_class(
        wrapper_class_hash,
        CompiledClass::Casm(Arc::new(wrapper_contract_class)),
    );
    state_reader
        .address_to_class_hash_mut()
        .insert(wrapper_address.clone(), wrapper_class_hash);
    state_reader
        .address_to_nonce_mut()
        .insert(wrapper_address, nonce);

    // Create state from the state_reader and contract cache.
    let mut state = CachedState::new(Arc::new(state_reader), Arc::new(contract_class_cache));

    // INITIALIZE STARKNET CONFIG
    let block_context = BlockContext::default();
    let mut tx_execution_context = TransactionExecutionContext::new(
        Address(0.into()),
        Felt252::zero(),
        Vec::new(),
        0,
        10.into(),
        block_context.invoke_tx_max_n_steps(),
        TRANSACTION_VERSION.clone(),
    );
    let mut resources_manager = ExecutionResourcesManager::default();

    // CALL GET_NUMBERS_OLD_NEW

    let calldata = [Felt252::from_bytes_be(&class_hash_c)].to_vec();
    let caller_address = Address(0000.into());
    let entry_point_type = EntryPointType::External;

    let exec_entry_point = ExecutionEntryPoint::new(
        address,
        calldata,
        Felt252::new(get_numbers_entrypoint_selector.clone()),
        caller_address,
        entry_point_type,
        Some(CallType::Delegate),
        Some(wrapper_class_hash),
        u64::MAX.into(),
    );

    let result = exec_entry_point
        .execute(
            &mut state,
            &block_context,
            &mut resources_manager,
            &mut tx_execution_context,
            false,
            block_context.invoke_tx_max_n_steps(),
        )
        .unwrap();
    assert_eq!(
        result.call_info.unwrap().retdata,
        vec![17.into(), 33.into()]
    );
}

#[test]
fn call_contract_replace_class_cairo_0() {
    /* Test Outline:
       - Add `get_number_d.cairo` contract at address 2 and `get_number_c.cairo` contract without an address
       - Call `get_numbers_old_new` function of `get_number_wrapper.cairo` and expect to get both answers from `get_number_d`, and 'get_number_c' (64, 33)
    */

    // SET GET_NUMBER_C
    // Add get_number_a.cairo to the state (only its contract_class)
    let contract_class_c = ContractClass::from_path("starknet_programs/get_number_c.json").unwrap();

    // Create state reader with class hash data
    let contract_class_cache = PermanentContractClassCache::default();

    let address = Address(Felt252::one());
    let class_hash_c: ClassHash = Felt252::one().to_be_bytes();
    let nonce = Felt252::zero();

    contract_class_cache.set_contract_class(
        class_hash_c,
        CompiledClass::Deprecated(Arc::new(contract_class_c)),
    );

    // SET GET_NUMBER_B

    // Add get_number_b contract to the state

    let contract_class_d = ContractClass::from_path("starknet_programs/get_number_d.json").unwrap();

    let class_hash_d: ClassHash = Felt252::from(2).to_be_bytes();

    contract_class_cache.set_contract_class(
        class_hash_d,
        CompiledClass::Deprecated(Arc::new(contract_class_d)),
    );
    let mut state_reader = InMemoryStateReader::default();
    state_reader
        .address_to_class_hash_mut()
        .insert(address.clone(), class_hash_d);
    state_reader
        .address_to_nonce_mut()
        .insert(address.clone(), nonce.clone());

    // SET GET_NUMBER_WRAPPER

    //  Create program and entry point types for contract class
    #[cfg(not(feature = "cairo_1_tests"))]
    let program_data = include_bytes!("../starknet_programs/cairo2/get_number_wrapper.casm");
    #[cfg(feature = "cairo_1_tests")]
    let program_data = include_bytes!("../starknet_programs/cairo1/get_number_wrapper.casm");
    let wrapper_contract_class: CasmContractClass = serde_json::from_slice(program_data).unwrap();
    let entrypoints = wrapper_contract_class.clone().entry_points_by_type;
    let get_numbers_entrypoint_selector = &entrypoints.external.get(2).unwrap().selector;

    let wrapper_address = Address(Felt252::from(2));
    let wrapper_class_hash: ClassHash = [3; 32];

    contract_class_cache.set_contract_class(
        wrapper_class_hash,
        CompiledClass::Casm(Arc::new(wrapper_contract_class)),
    );
    state_reader
        .address_to_class_hash_mut()
        .insert(wrapper_address.clone(), wrapper_class_hash);
    state_reader
        .address_to_nonce_mut()
        .insert(wrapper_address, nonce);

    // Create state from the state_reader and contract cache.
    let mut state = CachedState::new(Arc::new(state_reader), Arc::new(contract_class_cache));

    // INITIALIZE STARKNET CONFIG
    let block_context = BlockContext::default();
    let mut tx_execution_context = TransactionExecutionContext::new(
        Address(0.into()),
        Felt252::zero(),
        Vec::new(),
        0,
        10.into(),
        block_context.invoke_tx_max_n_steps(),
        TRANSACTION_VERSION.clone(),
    );
    let mut resources_manager = ExecutionResourcesManager::default();

    // CALL GET_NUMBERS_OLD_NEW

    let calldata = [Felt252::from_bytes_be(&class_hash_c)].to_vec();
    let caller_address = Address(0000.into());
    let entry_point_type = EntryPointType::External;

    let exec_entry_point = ExecutionEntryPoint::new(
        address,
        calldata,
        Felt252::new(get_numbers_entrypoint_selector.clone()),
        caller_address,
        entry_point_type,
        Some(CallType::Delegate),
        Some(wrapper_class_hash),
        u64::MAX.into(),
    );

    let result = exec_entry_point
        .execute(
            &mut state,
            &block_context,
            &mut resources_manager,
            &mut tx_execution_context,
            false,
            block_context.invoke_tx_max_n_steps(),
        )
        .unwrap();
    assert_eq!(
        result.call_info.unwrap().retdata,
        vec![64.into(), 33.into()]
    );
}

#[test]
fn test_out_of_gas_failure() {
    //  Create program and entry point types for contract class
    #[cfg(not(feature = "cairo_1_tests"))]
    let program_data = include_bytes!("../starknet_programs/cairo2/emit_event.casm");
    #[cfg(feature = "cairo_1_tests")]
    let program_data = include_bytes!("../starknet_programs/cairo1/emit_event.casm");
    let contract_class: CasmContractClass = serde_json::from_slice(program_data).unwrap();
    let entrypoints = contract_class.clone().entry_points_by_type;
    let entrypoint_selector = &entrypoints.external.get(0).unwrap().selector;

    // Create state reader with class hash data
    let contract_class_cache = PermanentContractClassCache::default();

    let address = Address(1111.into());
    let class_hash: ClassHash = [1; 32];
    let nonce = Felt252::zero();

    contract_class_cache
        .set_contract_class(class_hash, CompiledClass::Casm(Arc::new(contract_class)));
    let mut state_reader = InMemoryStateReader::default();
    state_reader
        .address_to_class_hash_mut()
        .insert(address.clone(), class_hash);
    state_reader
        .address_to_nonce_mut()
        .insert(address.clone(), nonce);

    // Create state from the state_reader and contract cache.
    let mut state = CachedState::new(Arc::new(state_reader), Arc::new(contract_class_cache));

    // Create an execution entry point
    let calldata = [].to_vec();
    let caller_address = Address(0000.into());
    let entry_point_type = EntryPointType::External;

    // Purposefully set initial gas to 0 so that the syscall fails
    let exec_entry_point = ExecutionEntryPoint::new(
        address,
        calldata,
        Felt252::new(entrypoint_selector.clone()),
        caller_address,
        entry_point_type,
        Some(CallType::Delegate),
        Some(class_hash),
        0,
    );

    // Execute the entrypoint
    let block_context = BlockContext::default();
    let mut tx_execution_context = TransactionExecutionContext::new(
        Address(0.into()),
        Felt252::zero(),
        Vec::new(),
        0,
        10.into(),
        block_context.invoke_tx_max_n_steps(),
        TRANSACTION_VERSION.clone(),
    );
    let mut resources_manager = ExecutionResourcesManager::default();
    let call_info = exec_entry_point
        .execute(
            &mut state,
            &block_context,
            &mut resources_manager,
            &mut tx_execution_context,
            false,
            block_context.invoke_tx_max_n_steps(),
        )
        .unwrap();
    let call_info = call_info.call_info.unwrap();
    assert_eq!(
        call_info.retdata,
        vec![Felt252::from_bytes_be("Out of gas".as_bytes())]
    );
    assert!(call_info.failure_flag)
}

#[test]
fn deploy_syscall_failure_uninitialized_class_hash() {
    //  Create program and entry point types for contract class
    #[cfg(not(feature = "cairo_1_tests"))]
    let program_data = include_bytes!("../starknet_programs/cairo2/deploy_contract_no_args.casm");
    #[cfg(feature = "cairo_1_tests")]
    let program_data = include_bytes!("../starknet_programs/cairo1/deploy_contract_no_args.casm");
    let contract_class: CasmContractClass = serde_json::from_slice(program_data).unwrap();
    let entrypoints = contract_class.clone().entry_points_by_type;
    let entrypoint_selector = &entrypoints.external.get(0).unwrap().selector;

    // Create state reader with class hash data
    let contract_class_cache = PermanentContractClassCache::default();

    let address = Address(1111.into());
    let class_hash: ClassHash = [1; 32];
    let nonce = Felt252::zero();

    contract_class_cache
        .set_contract_class(class_hash, CompiledClass::Casm(Arc::new(contract_class)));
    let mut state_reader = InMemoryStateReader::default();
    state_reader
        .address_to_class_hash_mut()
        .insert(address.clone(), class_hash);
    state_reader
        .address_to_nonce_mut()
        .insert(address.clone(), nonce);

    // Create state from the state_reader and contract cache.
    let mut state = CachedState::new(Arc::new(state_reader), Arc::new(contract_class_cache));

    // Create an execution entry point
    let calldata = [Felt252::zero()].to_vec();
    let caller_address = Address(0000.into());
    let entry_point_type = EntryPointType::External;

    let exec_entry_point = ExecutionEntryPoint::new(
        address,
        calldata,
        Felt252::new(entrypoint_selector.clone()),
        caller_address,
        entry_point_type,
        Some(CallType::Delegate),
        Some(class_hash),
        100000,
    );

    // Execute the entrypoint
    let block_context = BlockContext::default();
    let mut tx_execution_context = TransactionExecutionContext::new(
        Address(0.into()),
        Felt252::zero(),
        Vec::new(),
        0,
        10.into(),
        block_context.invoke_tx_max_n_steps(),
        TRANSACTION_VERSION.clone(),
    );
    let mut resources_manager = ExecutionResourcesManager::default();
    let call_info = exec_entry_point
        .execute(
            &mut state,
            &block_context,
            &mut resources_manager,
            &mut tx_execution_context,
            false,
            block_context.invoke_tx_max_n_steps(),
        )
        .unwrap();
    assert_eq!(
        std::str::from_utf8(&call_info.call_info.unwrap().retdata[0].to_be_bytes())
            .unwrap()
            .trim_start_matches('\0'),
        "CLASS_HASH_NOT_FOUND"
    )
}

#[test]
fn deploy_syscall_failure_in_constructor() {
    //  Create program and entry point types for contract class
    #[cfg(not(feature = "cairo_1_tests"))]
    let program_data = include_bytes!("../starknet_programs/cairo2/deploy_contract_no_args.casm");
    #[cfg(feature = "cairo_1_tests")]
    let program_data = include_bytes!("../starknet_programs/cairo1/deploy_contract_no_args.casm");
    let contract_class: CasmContractClass = serde_json::from_slice(program_data).unwrap();
    let entrypoints = contract_class.clone().entry_points_by_type;
    let entrypoint_selector = &entrypoints.external.get(0).unwrap().selector;

    // Create state reader with class hash data
    let contract_class_cache = PermanentContractClassCache::default();

    let address = Address(1111.into());
    let class_hash: ClassHash = [1; 32];
    let nonce = Felt252::zero();

    contract_class_cache
        .set_contract_class(class_hash, CompiledClass::Casm(Arc::new(contract_class)));
    let mut state_reader = InMemoryStateReader::default();
    state_reader
        .address_to_class_hash_mut()
        .insert(address.clone(), class_hash);
    state_reader
        .address_to_nonce_mut()
        .insert(address.clone(), nonce);

    // Add failing constructor contract
    #[cfg(not(feature = "cairo_1_tests"))]
    let f_c_program_data = include_bytes!("../starknet_programs/cairo2/failing_constructor.casm");
    #[cfg(feature = "cairo_1_tests")]
    let f_c_program_data = include_bytes!("../starknet_programs/cairo1/failing_constructor.casm");
    let f_c_contract_class: CasmContractClass = serde_json::from_slice(f_c_program_data).unwrap();
    let f_c_class_hash = Felt252::one();
    contract_class_cache.set_contract_class(
        f_c_class_hash.to_be_bytes(),
        CompiledClass::Casm(Arc::new(f_c_contract_class)),
    );

    // Create state from the state_reader and contract cache.
    let mut state = CachedState::new(Arc::new(state_reader), Arc::new(contract_class_cache));

    // Create an execution entry point
    let calldata = [f_c_class_hash].to_vec();
    let caller_address = Address(0000.into());
    let entry_point_type = EntryPointType::External;

    let exec_entry_point = ExecutionEntryPoint::new(
        address,
        calldata,
        Felt252::new(entrypoint_selector.clone()),
        caller_address,
        entry_point_type,
        Some(CallType::Delegate),
        Some(class_hash),
        100000,
    );

    // Execute the entrypoint
    let block_context = BlockContext::default();
    let mut tx_execution_context = TransactionExecutionContext::new(
        Address(0.into()),
        Felt252::zero(),
        Vec::new(),
        0,
        10.into(),
        block_context.invoke_tx_max_n_steps(),
        TRANSACTION_VERSION.clone(),
    );
    let mut resources_manager = ExecutionResourcesManager::default();
    let call_info = exec_entry_point
        .execute(
            &mut state,
            &block_context,
            &mut resources_manager,
            &mut tx_execution_context,
            false,
            block_context.invoke_tx_max_n_steps(),
        )
        .unwrap();
    // Check that we get the error from the constructor
    // assert( 1 == 0 , 'Oops');
    assert_eq!(
        std::str::from_utf8(&call_info.call_info.unwrap().retdata[0].to_be_bytes())
            .unwrap()
            .trim_start_matches('\0'),
        "Oops"
    )
}

#[test]
fn storage_read_no_value() {
    //  Create program and entry point types for contract class
    #[cfg(not(feature = "cairo_1_tests"))]
    let program_data = include_bytes!("../starknet_programs/cairo2/simple_wallet.casm");
    #[cfg(feature = "cairo_1_tests")]
    let program_data = include_bytes!("../starknet_programs/cairo1/simple_wallet.casm");
    let contract_class: CasmContractClass = serde_json::from_slice(program_data).unwrap();
    let entrypoints = contract_class.clone().entry_points_by_type;
    let get_balance_entrypoint_selector = &entrypoints.external.get(1).unwrap().selector;

    // Create state reader with class hash data
    let contract_class_cache = PermanentContractClassCache::default();

    let address = Address(1111.into());
    let class_hash: ClassHash = [1; 32];
    let nonce = Felt252::zero();

    contract_class_cache
        .set_contract_class(class_hash, CompiledClass::Casm(Arc::new(contract_class)));
    let mut state_reader = InMemoryStateReader::default();
    state_reader
        .address_to_class_hash_mut()
        .insert(address.clone(), class_hash);
    state_reader
        .address_to_nonce_mut()
        .insert(address.clone(), nonce);

    // Create state from the state_reader and contract cache.
    let mut state = CachedState::new(Arc::new(state_reader), Arc::new(contract_class_cache));

    let block_context = BlockContext::default();
    let mut tx_execution_context = TransactionExecutionContext::new(
        Address(0.into()),
        Felt252::zero(),
        Vec::new(),
        0,
        10.into(),
        block_context.invoke_tx_max_n_steps(),
        TRANSACTION_VERSION.clone(),
    );

    let mut resources_manager = ExecutionResourcesManager::default();

    // RUN GET_BALANCE
    // Create an execution entry point
    let calldata = [].to_vec();
    let get_balance_exec_entry_point = create_execute_extrypoint(
        address,
        class_hash,
        get_balance_entrypoint_selector,
        calldata,
        EntryPointType::External,
    );

    // Run get_balance entrypoint
    let call_info = get_balance_exec_entry_point
        .execute(
            &mut state,
            &block_context,
            &mut resources_manager,
            &mut tx_execution_context,
            false,
            block_context.invoke_tx_max_n_steps(),
        )
        .unwrap();
    // As the value doesn't exist in storage, it's value will be 0
    assert_eq!(call_info.call_info.unwrap().retdata, [0.into()]);
}

#[test]
fn storage_read_unavailable_address_domain() {
    //  Create program and entry point types for contract class
    #[cfg(not(feature = "cairo_1_tests"))]
    let program_data =
        include_bytes!("../starknet_programs/cairo2/faulty_low_level_storage_read.casm");
    #[cfg(feature = "cairo_1_tests")]
    let program_data =
        include_bytes!("../starknet_programs/cairo1/faulty_low_level_storage_read.casm");
    let contract_class: CasmContractClass = serde_json::from_slice(program_data).unwrap();
    let entrypoints = contract_class.clone().entry_points_by_type;
    let read_storage_entrypoint_selector = &entrypoints.external.get(0).unwrap().selector;

    // Create state reader with class hash data
    let contract_class_cache = PermanentContractClassCache::default();

    let address = Address(1111.into());
    let class_hash: ClassHash = [1; 32];
    let nonce = Felt252::zero();

    contract_class_cache
        .set_contract_class(class_hash, CompiledClass::Casm(Arc::new(contract_class)));
    let mut state_reader = InMemoryStateReader::default();
    state_reader
        .address_to_class_hash_mut()
        .insert(address.clone(), class_hash);
    state_reader
        .address_to_nonce_mut()
        .insert(address.clone(), nonce);

    // Create state from the state_reader and contract cache.
    let mut state = CachedState::new(Arc::new(state_reader), Arc::new(contract_class_cache));

    let block_context = BlockContext::default();
    let mut tx_execution_context = TransactionExecutionContext::new(
        Address(0.into()),
        Felt252::zero(),
        Vec::new(),
        0,
        10.into(),
        block_context.invoke_tx_max_n_steps(),
        TRANSACTION_VERSION.clone(),
    );

    let mut resources_manager = ExecutionResourcesManager::default();

    // RUN READ_STORAGE
    // Create an execution entry point
    let calldata = [].to_vec();
    let read_storage_exec_entry_point = create_execute_extrypoint(
        address,
        class_hash,
        read_storage_entrypoint_selector,
        calldata,
        EntryPointType::External,
    );

    // Run read_storage entrypoint
    let call_info = read_storage_exec_entry_point
        .execute(
            &mut state,
            &block_context,
            &mut resources_manager,
            &mut tx_execution_context,
            false,
            block_context.invoke_tx_max_n_steps(),
        )
        .unwrap();

    assert_eq!(
        call_info.call_info.unwrap().retdata[0],
        Felt252::from_bytes_be(b"Unsupported address domain")
    );
}

#[test]
fn storage_write_unavailable_address_domain() {
    //  Create program and entry point types for contract class
    #[cfg(not(feature = "cairo_1_tests"))]
    let program_data =
        include_bytes!("../starknet_programs/cairo2/faulty_low_level_storage_write.casm");
    #[cfg(feature = "cairo_1_tests")]
    let program_data =
        include_bytes!("../starknet_programs/cairo1/faulty_low_level_storage_write.casm");
    let contract_class: CasmContractClass = serde_json::from_slice(program_data).unwrap();
    let entrypoints = contract_class.clone().entry_points_by_type;
    let read_storage_entrypoint_selector = &entrypoints.external.get(0).unwrap().selector;

    // Create state reader with class hash data
    let contract_class_cache = PermanentContractClassCache::default();

    let address = Address(1111.into());
    let class_hash: ClassHash = [1; 32];
    let nonce = Felt252::zero();

    contract_class_cache
        .set_contract_class(class_hash, CompiledClass::Casm(Arc::new(contract_class)));
    let mut state_reader = InMemoryStateReader::default();
    state_reader
        .address_to_class_hash_mut()
        .insert(address.clone(), class_hash);
    state_reader
        .address_to_nonce_mut()
        .insert(address.clone(), nonce);

    // Create state from the state_reader and contract cache.
    let mut state = CachedState::new(Arc::new(state_reader), Arc::new(contract_class_cache));

    let block_context = BlockContext::default();
    let mut tx_execution_context = TransactionExecutionContext::new(
        Address(0.into()),
        Felt252::zero(),
        Vec::new(),
        0,
        10.into(),
        block_context.invoke_tx_max_n_steps(),
        TRANSACTION_VERSION.clone(),
    );

    let mut resources_manager = ExecutionResourcesManager::default();

    // RUN READ_STORAGE
    // Create an execution entry point
    let calldata = [].to_vec();
    let read_storage_exec_entry_point = create_execute_extrypoint(
        address,
        class_hash,
        read_storage_entrypoint_selector,
        calldata,
        EntryPointType::External,
    );

    // Run read_storage entrypoint
    let call_info = read_storage_exec_entry_point
        .execute(
            &mut state,
            &block_context,
            &mut resources_manager,
            &mut tx_execution_context,
            false,
            block_context.invoke_tx_max_n_steps(),
        )
        .unwrap();

    assert_eq!(
        call_info.call_info.unwrap().retdata[0],
        Felt252::from_bytes_be(b"Unsupported address domain")
    );
}

#[test]
fn library_call_failure() {
    //  Create program and entry point types for contract class
    #[cfg(not(feature = "cairo_1_tests"))]
    let program_data = include_bytes!("../starknet_programs/cairo2/square_root.casm");
    #[cfg(feature = "cairo_1_tests")]
    let program_data = include_bytes!("../starknet_programs/cairo1/square_root.casm");
    let contract_class: CasmContractClass = serde_json::from_slice(program_data).unwrap();
    let entrypoints = contract_class.clone().entry_points_by_type;
    let entrypoint_selector = &entrypoints.external.get(0).unwrap().selector;

    // Create state reader with class hash data
    let contract_class_cache = PermanentContractClassCache::default();

    let address = Address(1111.into());
    let class_hash: ClassHash = [1; 32];
    let nonce = Felt252::zero();

    contract_class_cache
        .set_contract_class(class_hash, CompiledClass::Casm(Arc::new(contract_class)));
    let mut state_reader = InMemoryStateReader::default();
    state_reader
        .address_to_class_hash_mut()
        .insert(address.clone(), class_hash);
    state_reader
        .address_to_nonce_mut()
        .insert(address.clone(), nonce);

    // Add lib contract to the state

    #[cfg(not(feature = "cairo_1_tests"))]
    let lib_program_data = include_bytes!("../starknet_programs/cairo2/faulty_math_lib.casm");
    #[cfg(feature = "cairo_1_tests")]
    let lib_program_data = include_bytes!("../starknet_programs/cairo1/faulty_math_lib.casm");
    let lib_contract_class: CasmContractClass = serde_json::from_slice(lib_program_data).unwrap();

    let lib_address = Address(1112.into());
    let lib_class_hash: ClassHash = [2; 32];
    let lib_nonce = Felt252::zero();

    contract_class_cache.set_contract_class(
        lib_class_hash,
        CompiledClass::Casm(Arc::new(lib_contract_class)),
    );
    state_reader
        .address_to_class_hash_mut()
        .insert(lib_address.clone(), lib_class_hash);
    state_reader
        .address_to_nonce_mut()
        .insert(lib_address, lib_nonce);

    // Create state from the state_reader and contract cache.
    let mut state = CachedState::new(Arc::new(state_reader), Arc::new(contract_class_cache));

    // Create an execution entry point
    let calldata = [25.into(), Felt252::from_bytes_be(&lib_class_hash)].to_vec();
    let caller_address = Address(0000.into());
    let entry_point_type = EntryPointType::External;

    let exec_entry_point = ExecutionEntryPoint::new(
        address,
        calldata,
        Felt252::new(entrypoint_selector.clone()),
        caller_address,
        entry_point_type,
        Some(CallType::Delegate),
        Some(class_hash),
        100000,
    );

    // Execute the entrypoint
    let block_context = BlockContext::default();
    let mut tx_execution_context = TransactionExecutionContext::new(
        Address(0.into()),
        Felt252::zero(),
        Vec::new(),
        0,
        10.into(),
        block_context.invoke_tx_max_n_steps(),
        TRANSACTION_VERSION.clone(),
    );
    let mut resources_manager = ExecutionResourcesManager::default();
    let mut expected_execution_resources = ExecutionResources::default();
    expected_execution_resources
        .builtin_instance_counter
        .insert(RANGE_CHECK_BUILTIN_NAME.to_string(), 7);
    expected_execution_resources.n_memory_holes = 6;

    let call_info = exec_entry_point
        .execute(
            &mut state,
            &block_context,
            &mut resources_manager,
            &mut tx_execution_context,
            false,
            block_context.invoke_tx_max_n_steps(),
        )
        .unwrap();

    let call_info = call_info.call_info.unwrap();

    assert_eq!(
        std::str::from_utf8(&call_info.retdata[0].to_be_bytes())
            .unwrap()
            .trim_start_matches('\0'),
        "Unimplemented"
    );
    assert!(call_info.failure_flag);
}

#[test]
fn send_messages_to_l1_different_contract_calls() {
    //  Create program and entry point types for contract class
    #[cfg(not(feature = "cairo_1_tests"))]
    let program_data =
        include_bytes!("../starknet_programs/cairo2/send_messages_contract_call.casm");
    #[cfg(feature = "cairo_1_tests")]
    let program_data =
        include_bytes!("../starknet_programs/cairo1/send_messages_contract_call.casm");
    let contract_class: CasmContractClass = serde_json::from_slice(program_data).unwrap();
    let entrypoint_selector = &contract_class.entry_points_by_type.external[0]
        .selector
        .clone();

    // Create state reader with class hash data
    let contract_class_cache = PermanentContractClassCache::default();

    let address = Address(1111.into());
    let class_hash: ClassHash = [1; 32];
    let nonce = Felt252::zero();

    contract_class_cache
        .set_contract_class(class_hash, CompiledClass::Casm(Arc::new(contract_class)));
    let mut state_reader = InMemoryStateReader::default();
    state_reader
        .address_to_class_hash_mut()
        .insert(address.clone(), class_hash);
    state_reader
        .address_to_nonce_mut()
        .insert(address.clone(), nonce);

    // Add send_message_to_l1 contract to the state

    #[cfg(not(feature = "cairo_1_tests"))]
    let program_data = include_bytes!("../starknet_programs/cairo2/send_simple_message_to_l1.casm");
    #[cfg(feature = "cairo_1_tests")]
    let program_data = include_bytes!("../starknet_programs/cairo1/send_simple_message_to_l1.casm");
    let send_msg_contract_class: CasmContractClass = serde_json::from_slice(program_data).unwrap();

    let send_msg_address = Address(1.into()); //Hardcoded in contract
    let send_msg_class_hash: ClassHash = [2; 32];
    let send_msg_nonce = Felt252::zero();

    contract_class_cache.set_contract_class(
        send_msg_class_hash,
        CompiledClass::Casm(Arc::new(send_msg_contract_class)),
    );
    state_reader
        .address_to_class_hash_mut()
        .insert(send_msg_address.clone(), send_msg_class_hash);
    state_reader
        .address_to_nonce_mut()
        .insert(send_msg_address, send_msg_nonce);

    // Create state from the state_reader and contract cache.
    let mut state = CachedState::new(Arc::new(state_reader), Arc::new(contract_class_cache));

    // Create an execution entry point
    let calldata = [25.into(), 50.into(), 75.into()].to_vec();
    let caller_address = Address(0000.into());
    let entry_point_type = EntryPointType::External;

    let exec_entry_point = ExecutionEntryPoint::new(
        address.clone(),
        calldata,
        entrypoint_selector.clone().into(),
        caller_address,
        entry_point_type,
        Some(CallType::Delegate),
        Some(class_hash),
        1000000,
    );

    // Execute the entrypoint
    let block_context = BlockContext::default();
    let mut tx_execution_context = TransactionExecutionContext::new(
        Address(0.into()),
        Felt252::zero(),
        Vec::new(),
        0,
        10.into(),
        block_context.invoke_tx_max_n_steps(),
        TRANSACTION_VERSION.clone(),
    );
    let mut resources_manager = ExecutionResourcesManager::default();

    let call_info = exec_entry_point
        .execute(
            &mut state,
            &block_context,
            &mut resources_manager,
            &mut tx_execution_context,
            false,
            block_context.invoke_tx_max_n_steps(),
        )
        .unwrap();
    let l1_to_l2_messages = call_info
        .call_info
        .unwrap()
        .get_sorted_l2_to_l1_messages()
        .unwrap();
    assert_eq!(
        l1_to_l2_messages,
        vec![
            L2toL1MessageInfo::new(
                OrderedL2ToL1Message {
                    order: 0,
                    to_address: Address(25.into()),
                    payload: vec![50.into()]
                },
                address.clone()
            ),
            L2toL1MessageInfo::new(
                OrderedL2ToL1Message {
                    order: 1,
                    to_address: Address(25.into()),
                    payload: vec![75.into()]
                },
                address
            )
        ],
    )
}

#[test]
fn send_messages_to_l1_different_contract_calls_cairo1_to_cairo0() {
    //  Create program and entry point types for contract class
    #[cfg(not(feature = "cairo_1_tests"))]
    let program_data =
        include_bytes!("../starknet_programs/cairo2/send_messages_contract_call.casm");
    #[cfg(feature = "cairo_1_tests")]
    let program_data =
        include_bytes!("../starknet_programs/cairo1/send_messages_contract_call.casm");
    let contract_class: CasmContractClass = serde_json::from_slice(program_data).unwrap();
    let entrypoint_selector = &contract_class.entry_points_by_type.external[0]
        .selector
        .clone();

    // Create state reader with class hash data
    let contract_class_cache = PermanentContractClassCache::default();

    let address = Address(1111.into());
    let class_hash: ClassHash = [1; 32];
    let nonce = Felt252::zero();

    contract_class_cache
        .set_contract_class(class_hash, CompiledClass::Casm(Arc::new(contract_class)));
    let mut state_reader = InMemoryStateReader::default();
    state_reader
        .address_to_class_hash_mut()
        .insert(address.clone(), class_hash);
    state_reader
        .address_to_nonce_mut()
        .insert(address.clone(), nonce);

    // Add send_message_to_l1 contract to the state

    let send_msg_contract_class =
        ContractClass::from_path("starknet_programs/send_message_to_l1.json").unwrap();

    let send_msg_address = Address(1.into()); //Hardcoded in contract
    let send_msg_class_hash: ClassHash = [2; 32];
    let send_msg_nonce = Felt252::zero();

    contract_class_cache.set_contract_class(
        send_msg_class_hash,
        CompiledClass::Deprecated(Arc::new(send_msg_contract_class)),
    );
    state_reader
        .address_to_class_hash_mut()
        .insert(send_msg_address.clone(), send_msg_class_hash);
    state_reader
        .address_to_nonce_mut()
        .insert(send_msg_address, send_msg_nonce);

    // Create state from the state_reader and contract cache.
    let mut state = CachedState::new(Arc::new(state_reader), Arc::new(contract_class_cache));

    // Create an execution entry point
    let calldata = [25.into(), 50.into(), 75.into()].to_vec();
    let caller_address = Address(0000.into());
    let entry_point_type = EntryPointType::External;

    let exec_entry_point = ExecutionEntryPoint::new(
        address.clone(),
        calldata,
        entrypoint_selector.clone().into(),
        caller_address,
        entry_point_type,
        Some(CallType::Delegate),
        Some(class_hash),
        1000000,
    );

    // Execute the entrypoint
    let block_context = BlockContext::default();
    let mut tx_execution_context = TransactionExecutionContext::new(
        Address(0.into()),
        Felt252::zero(),
        Vec::new(),
        0,
        10.into(),
        block_context.invoke_tx_max_n_steps(),
        TRANSACTION_VERSION.clone(),
    );
    let mut resources_manager = ExecutionResourcesManager::default();

    let call_info = exec_entry_point
        .execute(
            &mut state,
            &block_context,
            &mut resources_manager,
            &mut tx_execution_context,
            false,
            block_context.invoke_tx_max_n_steps(),
        )
        .unwrap();
    let l1_to_l2_messages = call_info
        .call_info
        .unwrap()
        .get_sorted_l2_to_l1_messages()
        .unwrap();
    assert_eq!(
        l1_to_l2_messages,
        vec![
            L2toL1MessageInfo::new(
                OrderedL2ToL1Message {
                    order: 0,
                    to_address: Address(25.into()),
                    payload: vec![50.into()]
                },
                address.clone()
            ),
            L2toL1MessageInfo::new(
                OrderedL2ToL1Message {
                    order: 1,
                    to_address: Address(25.into()),
                    payload: vec![75.into()]
                },
                address
            )
        ],
    )
}

#[test]
fn send_messages_to_l1_different_contract_calls_cairo0_to_cairo1() {
    //  Create program and entry point types for contract class
    let contract_class =
        ContractClass::from_path("starknet_programs/send_messages_contract_call.json").unwrap();
    let entrypoint_selector = &contract_class.entry_points_by_type()[&EntryPointType::External][0]
        .selector()
        .to_owned();

    // Create state reader with class hash data
    let contract_class_cache = PermanentContractClassCache::default();

    let address = Address(1111.into());
    let class_hash: ClassHash = [1; 32];
    let nonce = Felt252::zero();

    contract_class_cache.set_contract_class(
        class_hash,
        CompiledClass::Deprecated(Arc::new(contract_class)),
    );
    let mut state_reader = InMemoryStateReader::default();
    state_reader
        .address_to_class_hash_mut()
        .insert(address.clone(), class_hash);
    state_reader
        .address_to_nonce_mut()
        .insert(address.clone(), nonce);

    // Add send_message_to_l1 contract to the state

    #[cfg(not(feature = "cairo_1_tests"))]
    let program_data = include_bytes!("../starknet_programs/cairo2/send_simple_message_to_l1.casm");
    #[cfg(feature = "cairo_1_tests")]
    let program_data = include_bytes!("../starknet_programs/cairo1/send_simple_message_to_l1.casm");
    let send_msg_contract_class: CasmContractClass = serde_json::from_slice(program_data).unwrap();

    let send_msg_address = Address(1.into()); //Hardcoded in contract
    let send_msg_class_hash: ClassHash = [2; 32];
    let send_msg_nonce = Felt252::zero();

    contract_class_cache.set_contract_class(
        send_msg_class_hash,
        CompiledClass::Casm(Arc::new(send_msg_contract_class)),
    );
    state_reader
        .address_to_class_hash_mut()
        .insert(send_msg_address.clone(), send_msg_class_hash);
    state_reader
        .address_to_nonce_mut()
        .insert(send_msg_address, send_msg_nonce);

    // Create state from the state_reader and contract cache.
    let mut state = CachedState::new(Arc::new(state_reader), Arc::new(contract_class_cache));

    // Create an execution entry point
    let calldata = [25.into(), 50.into(), 75.into()].to_vec();
    let caller_address = Address(0000.into());
    let entry_point_type = EntryPointType::External;

    let exec_entry_point = ExecutionEntryPoint::new(
        address.clone(),
        calldata,
        entrypoint_selector.clone(),
        caller_address,
        entry_point_type,
        Some(CallType::Delegate),
        Some(class_hash),
        1000000,
    );

    // Execute the entrypoint
    let block_context = BlockContext::default();
    let mut tx_execution_context = TransactionExecutionContext::new(
        Address(0.into()),
        Felt252::zero(),
        Vec::new(),
        0,
        10.into(),
        block_context.invoke_tx_max_n_steps(),
        TRANSACTION_VERSION.clone(),
    );
    let mut resources_manager = ExecutionResourcesManager::default();

    let call_info = exec_entry_point
        .execute(
            &mut state,
            &block_context,
            &mut resources_manager,
            &mut tx_execution_context,
            false,
            block_context.invoke_tx_max_n_steps(),
        )
        .unwrap();
    let l1_to_l2_messages = call_info
        .call_info
        .unwrap()
        .get_sorted_l2_to_l1_messages()
        .unwrap();
    assert_eq!(
        l1_to_l2_messages,
        vec![
            L2toL1MessageInfo::new(
                OrderedL2ToL1Message {
                    order: 0,
                    to_address: Address(25.into()),
                    payload: vec![50.into()]
                },
                address.clone()
            ),
            L2toL1MessageInfo::new(
                OrderedL2ToL1Message {
                    order: 1,
                    to_address: Address(25.into()),
                    payload: vec![75.into()]
                },
                address
            )
        ],
    )
}

#[test]
#[cfg(not(feature = "cairo_1_tests"))]
fn keccak_syscall() {
    let program_data = include_bytes!("../starknet_programs/keccak/test_cairo_keccak.casm");
    let contract_class: CasmContractClass = serde_json::from_slice(program_data).unwrap();
    let entrypoints = contract_class.clone().entry_points_by_type;
    let read_storage_entrypoint_selector = &entrypoints.external.get(0).unwrap().selector;

    // Create state reader with class hash data
    let contract_class_cache = PermanentContractClassCache::default();

    let address = Address(1111.into());
    let class_hash: ClassHash = [1; 32];
    let nonce = Felt252::zero();

    contract_class_cache
        .set_contract_class(class_hash, CompiledClass::Casm(Arc::new(contract_class)));
    let mut state_reader = InMemoryStateReader::default();
    state_reader
        .address_to_class_hash_mut()
        .insert(address.clone(), class_hash);
    state_reader
        .address_to_nonce_mut()
        .insert(address.clone(), nonce);

    // Create state from the state_reader and contract cache.
    let mut state = CachedState::new(Arc::new(state_reader), Arc::new(contract_class_cache));

    let block_context = BlockContext::default();
    let mut tx_execution_context = TransactionExecutionContext::new(
        Address(0.into()),
        Felt252::zero(),
        Vec::new(),
        0,
        10.into(),
        block_context.invoke_tx_max_n_steps(),
        TRANSACTION_VERSION.clone(),
    );

    let mut resources_manager = ExecutionResourcesManager::default();

    // RUN READ_STORAGE
    // Create an execution entry point
    let calldata = [].to_vec();
    let read_storage_exec_entry_point = create_execute_extrypoint(
        address,
        class_hash,
        read_storage_entrypoint_selector,
        calldata,
        EntryPointType::External,
    );

    // Run read_storage entrypoint
    let call_info = read_storage_exec_entry_point
        .execute(
            &mut state,
            &block_context,
            &mut resources_manager,
            &mut tx_execution_context,
            false,
            block_context.invoke_tx_max_n_steps(),
        )
        .unwrap();

    let retdata = call_info.call_info.unwrap().retdata;

    assert_eq!(retdata[0], Felt252::one());
}

#[test]
fn library_call_recursive_50_calls() {
    //  Create program and entry point types for contract class
    #[cfg(not(feature = "cairo_1_tests"))]
    let program_data = include_bytes!("../starknet_programs/cairo2/square_root_recursive.casm");
    #[cfg(feature = "cairo_1_tests")]
    let program_data = include_bytes!("../starknet_programs/cairo1/square_root_recursive.casm");

    let contract_class: CasmContractClass = serde_json::from_slice(program_data).unwrap();
    let entrypoints = contract_class.clone().entry_points_by_type;
    let entrypoint_selector = &entrypoints.external.get(0).unwrap().selector;

    // Create state reader with class hash data
    let mut contract_class_cache = HashMap::new();

    let address = Address(1111.into());
    let class_hash: ClassHash = [1; 32];
    let nonce = Felt252::zero();

    contract_class_cache.insert(class_hash, CompiledClass::Casm(Arc::new(contract_class)));
    let mut state_reader = InMemoryStateReader::default();
    state_reader
        .address_to_class_hash_mut()
        .insert(address.clone(), class_hash);
    state_reader
        .address_to_nonce_mut()
        .insert(address.clone(), nonce);

    // Add lib contract to the state

    #[cfg(not(feature = "cairo_1_tests"))]
    let lib_program_data = include_bytes!("../starknet_programs/cairo2/math_lib.casm");
    #[cfg(feature = "cairo_1_tests")]
    let lib_program_data = include_bytes!("../starknet_programs/cairo1/math_lib.casm");

    let lib_contract_class: CasmContractClass = serde_json::from_slice(lib_program_data).unwrap();

    let lib_address = Address(1112.into());
    let lib_class_hash: ClassHash = [2; 32];
    let lib_nonce = Felt252::zero();

    contract_class_cache.insert(
        lib_class_hash,
        CompiledClass::Casm(Arc::new(lib_contract_class)),
    );
    state_reader
        .address_to_class_hash_mut()
        .insert(lib_address.clone(), lib_class_hash);
    state_reader
        .address_to_nonce_mut()
        .insert(lib_address, lib_nonce);

    // Create state from the state_reader and contract cache.
    let mut state = CachedState::new(Arc::new(state_reader), contract_class_cache);

    // Create an execution entry point
    let calldata = [
        felt_str!("1125899906842624"),
        Felt252::from_bytes_be(&lib_class_hash),
        Felt252::from(50),
    ]
    .to_vec();
    let caller_address = Address(0000.into());
    let entry_point_type = EntryPointType::External;

    let exec_entry_point = ExecutionEntryPoint::new(
        address,
        calldata,
        Felt252::new(entrypoint_selector.clone()),
        caller_address,
        entry_point_type,
        Some(CallType::Delegate),
        Some(class_hash),
        u128::MAX,
    );

    // Execute the entrypoint
    let block_context = BlockContext::default();
    let mut tx_execution_context = TransactionExecutionContext::new(
        Address(0.into()),
        Felt252::zero(),
        Vec::new(),
        0,
        10.into(),
        block_context.invoke_tx_max_n_steps(),
        TRANSACTION_VERSION.clone(),
    );
    let mut resources_manager = ExecutionResourcesManager::default();
    let expected_execution_resources_internal_call = ExecutionResources {
        #[cfg(not(feature = "cairo_1_tests"))]
        n_steps: 80,
        #[cfg(feature = "cairo_1_tests")]
        n_steps: 85,
        n_memory_holes: 5,
        builtin_instance_counter: HashMap::from([(RANGE_CHECK_BUILTIN_NAME.to_string(), 7)]),
    };

    let call_info = exec_entry_point
        .execute(
            &mut state,
            &block_context,
            &mut resources_manager,
            &mut tx_execution_context,
            false,
            block_context.invoke_tx_max_n_steps(),
        )
        .unwrap()
        .call_info
        .unwrap();

    assert_eq!(call_info.internal_calls.len(), 50);
    assert_eq!(
        call_info.internal_calls[0],
        CallInfo {
            caller_address: Address(0.into()),
            call_type: Some(CallType::Delegate),
            contract_address: Address(1111.into()),
            entry_point_selector: Some(
                Felt252::from_str_radix(
                    "544923964202674311881044083303061611121949089655923191939299897061511784662",
                    10,
                )
                .unwrap(),
            ),
            entry_point_type: Some(EntryPointType::External),
            calldata: vec![felt_str!("1125899906842624")],
            retdata: [felt_str!("33554432")].to_vec(),
            execution_resources: Some(expected_execution_resources_internal_call),
            class_hash: Some(lib_class_hash),
            gas_consumed: 0,
            ..Default::default()
        }
    );
    assert_eq!(call_info.retdata, [1.into()].to_vec());
    assert!(!call_info.failure_flag);
}

#[test]
fn call_contract_storage_write_read_recursive_50_calls() {
    //  Create program and entry point types for contract class
    #[cfg(not(feature = "cairo_1_tests"))]
    let program_data = include_bytes!("../starknet_programs/cairo2/wallet_wrapper.casm");
    #[cfg(feature = "cairo_1_tests")]
    let program_data = include_bytes!("../starknet_programs/cairo1/wallet_wrapper.casm");

    let contract_class: CasmContractClass = serde_json::from_slice(program_data).unwrap();
    let get_balance_entrypoint_selector =
        &BigUint::from_bytes_be(&calculate_sn_keccak("get_balance".as_bytes()));
    let increase_balance_entrypoint_selector = &BigUint::from_bytes_be(&calculate_sn_keccak(
        "increase_balance_recursive".as_bytes(),
    ));

    // Create state reader with class hash data
    let mut contract_class_cache = HashMap::new();

    let address = Address(1111.into());
    let class_hash: ClassHash = [1; 32];
    let nonce = Felt252::zero();

    contract_class_cache.insert(class_hash, CompiledClass::Casm(Arc::new(contract_class)));
    let mut state_reader = InMemoryStateReader::default();
    state_reader
        .address_to_class_hash_mut()
        .insert(address.clone(), class_hash);
    state_reader
        .address_to_nonce_mut()
        .insert(address.clone(), nonce);

    // Add simple_wallet contract to the state
    #[cfg(not(feature = "cairo_1_tests"))]
    let simple_wallet_program_data =
        include_bytes!("../starknet_programs/cairo2/simple_wallet.casm");
    #[cfg(feature = "cairo_1_tests")]
    let simple_wallet_program_data =
        include_bytes!("../starknet_programs/cairo1/simple_wallet.casm");

    let simple_wallet_contract_class: CasmContractClass =
        serde_json::from_slice(simple_wallet_program_data).unwrap();
    let simple_wallet_constructor_entrypoint_selector = simple_wallet_contract_class
        .entry_points_by_type
        .constructor
        .get(0)
        .unwrap()
        .selector
        .clone();

    let simple_wallet_address = Address(1112.into());
    let simple_wallet_class_hash: ClassHash = [2; 32];
    let simple_wallet_nonce = Felt252::zero();

    contract_class_cache.insert(
        simple_wallet_class_hash,
        CompiledClass::Casm(Arc::new(simple_wallet_contract_class)),
    );
    state_reader
        .address_to_class_hash_mut()
        .insert(simple_wallet_address.clone(), simple_wallet_class_hash);
    state_reader
        .address_to_nonce_mut()
        .insert(simple_wallet_address.clone(), simple_wallet_nonce);

    // Create state from the state_reader and contract cache.
    let mut state = CachedState::new(Arc::new(state_reader), contract_class_cache);

    let block_context = BlockContext::default();
    let mut tx_execution_context = TransactionExecutionContext::new(
        Address(0.into()),
        Felt252::zero(),
        Vec::new(),
        0,
        10.into(),
        block_context.invoke_tx_max_n_steps(),
        TRANSACTION_VERSION.clone(),
    );

    let mut resources_manager = ExecutionResourcesManager::default();

    let create_execute_extrypoint = |selector: &BigUint,
                                     calldata: Vec<Felt252>,
                                     entry_point_type: EntryPointType,
                                     class_hash: [u8; 32],
                                     address: Address|
     -> ExecutionEntryPoint {
        ExecutionEntryPoint::new(
            address,
            calldata,
            Felt252::new(selector.clone()),
            Address(0000.into()),
            entry_point_type,
            Some(CallType::Delegate),
            Some(class_hash),
            u64::MAX.into(),
        )
    };

    // RUN SIMPLE_WALLET CONSTRUCTOR
    // Create an execution entry point
    let calldata = [25.into()].to_vec();
    let constructor_exec_entry_point = create_execute_extrypoint(
        &simple_wallet_constructor_entrypoint_selector,
        calldata,
        EntryPointType::Constructor,
        simple_wallet_class_hash,
        simple_wallet_address.clone(),
    );

    // Run constructor entrypoint
    constructor_exec_entry_point
        .execute(
            &mut state,
            &block_context,
            &mut resources_manager,
            &mut tx_execution_context,
            false,
            block_context.invoke_tx_max_n_steps(),
        )
        .unwrap();

    // RUN GET_BALANCE
    // Create an execution entry point
    let calldata = [simple_wallet_address.0.clone()].to_vec();
    let get_balance_exec_entry_point = create_execute_extrypoint(
        get_balance_entrypoint_selector,
        calldata,
        EntryPointType::External,
        class_hash,
        address.clone(),
    );

    // Run get_balance entrypoint
    let call_info = get_balance_exec_entry_point
        .execute(
            &mut state,
            &block_context,
            &mut resources_manager,
            &mut tx_execution_context,
            false,
            block_context.invoke_tx_max_n_steps(),
        )
        .unwrap();
    assert_eq!(call_info.call_info.unwrap().retdata, [25.into()]);

    // RUN INCREASE_BALANCE
    // Create an execution entry point
    let calldata = [50.into(), simple_wallet_address.0.clone()].to_vec();
    let increase_balance_entry_point = create_execute_extrypoint(
        increase_balance_entrypoint_selector,
        calldata,
        EntryPointType::External,
        class_hash,
        address.clone(),
    );

    // Run increase_balance entrypoint
    let call_info = increase_balance_entry_point
        .execute(
            &mut state,
            &block_context,
            &mut resources_manager,
            &mut tx_execution_context,
            false,
            block_context.invoke_tx_max_n_steps(),
        )
        .unwrap()
        .call_info
        .unwrap();
    // Check that the recursive function did in fact call the simple_wallet contract 50 times
    assert_eq!(call_info.internal_calls.len(), 50);
    assert!(!call_info.failure_flag);

    // RUN GET_BALANCE
    // Create an execution entry point
    let calldata = [simple_wallet_address.0].to_vec();
    let get_balance_exec_entry_point = create_execute_extrypoint(
        get_balance_entrypoint_selector,
        calldata,
        EntryPointType::External,
        class_hash,
        address,
    );

    // Run get_balance entrypoint
    let call_info = get_balance_exec_entry_point
        .execute(
            &mut state,
            &block_context,
            &mut resources_manager,
            &mut tx_execution_context,
            false,
            block_context.invoke_tx_max_n_steps(),
        )
        .unwrap();
    assert_eq!(call_info.call_info.unwrap().retdata, [75.into()])
}

#[test]
fn call_contract_storage_write_read_recursive_100_calls() {
    //  Create program and entry point types for contract class
    #[cfg(not(feature = "cairo_1_tests"))]
    let program_data = include_bytes!("../starknet_programs/cairo2/wallet_wrapper.casm");
    #[cfg(feature = "cairo_1_tests")]
    let program_data = include_bytes!("../starknet_programs/cairo1/wallet_wrapper.casm");

    let contract_class: CasmContractClass = serde_json::from_slice(program_data).unwrap();
    let get_balance_entrypoint_selector =
        &BigUint::from_bytes_be(&calculate_sn_keccak("get_balance".as_bytes()));
    let increase_balance_entrypoint_selector = &BigUint::from_bytes_be(&calculate_sn_keccak(
        "increase_balance_recursive".as_bytes(),
    ));

    // Create state reader with class hash data
    let mut contract_class_cache = HashMap::new();

    let address = Address(1111.into());
    let class_hash: ClassHash = [1; 32];
    let nonce = Felt252::zero();

    contract_class_cache.insert(class_hash, CompiledClass::Casm(Arc::new(contract_class)));
    let mut state_reader = InMemoryStateReader::default();
    state_reader
        .address_to_class_hash_mut()
        .insert(address.clone(), class_hash);
    state_reader
        .address_to_nonce_mut()
        .insert(address.clone(), nonce);

    // Add simple_wallet contract to the state
    #[cfg(not(feature = "cairo_1_tests"))]
    let simple_wallet_program_data =
        include_bytes!("../starknet_programs/cairo2/simple_wallet.casm");
    #[cfg(feature = "cairo_1_tests")]
    let simple_wallet_program_data =
        include_bytes!("../starknet_programs/cairo1/simple_wallet.casm");

    let simple_wallet_contract_class: CasmContractClass =
        serde_json::from_slice(simple_wallet_program_data).unwrap();
    let simple_wallet_constructor_entrypoint_selector = simple_wallet_contract_class
        .entry_points_by_type
        .constructor
        .get(0)
        .unwrap()
        .selector
        .clone();

    let simple_wallet_address = Address(1112.into());
    let simple_wallet_class_hash: ClassHash = [2; 32];
    let simple_wallet_nonce = Felt252::zero();

    contract_class_cache.insert(
        simple_wallet_class_hash,
        CompiledClass::Casm(Arc::new(simple_wallet_contract_class)),
    );
    state_reader
        .address_to_class_hash_mut()
        .insert(simple_wallet_address.clone(), simple_wallet_class_hash);
    state_reader
        .address_to_nonce_mut()
        .insert(simple_wallet_address.clone(), simple_wallet_nonce);

    // Create state from the state_reader and contract cache.
    let mut state = CachedState::new(Arc::new(state_reader), contract_class_cache);

    let block_context = BlockContext::default();
    let mut tx_execution_context = TransactionExecutionContext::new(
        Address(0.into()),
        Felt252::zero(),
        Vec::new(),
        0,
        10.into(),
        block_context.invoke_tx_max_n_steps(),
        TRANSACTION_VERSION.clone(),
    );

    let mut resources_manager = ExecutionResourcesManager::default();

    let create_execute_extrypoint = |selector: &BigUint,
                                     calldata: Vec<Felt252>,
                                     entry_point_type: EntryPointType,
                                     class_hash: [u8; 32],
                                     address: Address|
     -> ExecutionEntryPoint {
        ExecutionEntryPoint::new(
            address,
            calldata,
            Felt252::new(selector.clone()),
            Address(0000.into()),
            entry_point_type,
            Some(CallType::Delegate),
            Some(class_hash),
            u64::MAX.into(),
        )
    };

    // RUN SIMPLE_WALLET CONSTRUCTOR
    // Create an execution entry point
    let calldata = [25.into()].to_vec();
    let constructor_exec_entry_point = create_execute_extrypoint(
        &simple_wallet_constructor_entrypoint_selector,
        calldata,
        EntryPointType::Constructor,
        simple_wallet_class_hash,
        simple_wallet_address.clone(),
    );

    // Run constructor entrypoint
    constructor_exec_entry_point
        .execute(
            &mut state,
            &block_context,
            &mut resources_manager,
            &mut tx_execution_context,
            false,
            block_context.invoke_tx_max_n_steps(),
        )
        .unwrap();

    // RUN GET_BALANCE
    // Create an execution entry point
    let calldata = [simple_wallet_address.0.clone()].to_vec();
    let get_balance_exec_entry_point = create_execute_extrypoint(
        get_balance_entrypoint_selector,
        calldata,
        EntryPointType::External,
        class_hash,
        address.clone(),
    );

    // Run get_balance entrypoint
    let call_info = get_balance_exec_entry_point
        .execute(
            &mut state,
            &block_context,
            &mut resources_manager,
            &mut tx_execution_context,
            false,
            block_context.invoke_tx_max_n_steps(),
        )
        .unwrap();
    assert_eq!(call_info.call_info.unwrap().retdata, [25.into()]);

    // RUN INCREASE_BALANCE
    // Create an execution entry point
    let calldata = [100.into(), simple_wallet_address.0.clone()].to_vec();
    let increase_balance_entry_point = create_execute_extrypoint(
        increase_balance_entrypoint_selector,
        calldata,
        EntryPointType::External,
        class_hash,
        address.clone(),
    );

    // Run increase_balance entrypoint
    let call_info = increase_balance_entry_point
        .execute(
            &mut state,
            &block_context,
            &mut resources_manager,
            &mut tx_execution_context,
            false,
            block_context.invoke_tx_max_n_steps(),
        )
        .unwrap()
        .call_info
        .unwrap();
    // Check that the recursive function did in fact call the simple_wallet contract 50 times
    assert_eq!(call_info.internal_calls.len(), 100);
    assert!(!call_info.failure_flag);

    // RUN GET_BALANCE
    // Create an execution entry point
    let calldata = [simple_wallet_address.0].to_vec();
    let get_balance_exec_entry_point = create_execute_extrypoint(
        get_balance_entrypoint_selector,
        calldata,
        EntryPointType::External,
        class_hash,
        address,
    );

    // Run get_balance entrypoint
    let call_info = get_balance_exec_entry_point
        .execute(
            &mut state,
            &block_context,
            &mut resources_manager,
            &mut tx_execution_context,
            false,
            block_context.invoke_tx_max_n_steps(),
        )
        .unwrap();
    assert_eq!(call_info.call_info.unwrap().retdata, [125.into()])
}<|MERGE_RESOLUTION|>--- conflicted
+++ resolved
@@ -5,10 +5,7 @@
 };
 use num_bigint::BigUint;
 use num_traits::{Num, One, Zero};
-<<<<<<< HEAD
 use pretty_assertions_sorted::{assert_eq, assert_eq_sorted};
-=======
->>>>>>> 860ae061
 use starknet_in_rust::{
     definitions::{block_context::BlockContext, constants::TRANSACTION_VERSION},
     execution::{
@@ -28,11 +25,11 @@
     utils::{Address, ClassHash},
     EntryPointType,
 };
+use starknet_in_rust::utils::calculate_sn_keccak;
 use std::{
     collections::{HashMap, HashSet},
     sync::Arc,
 };
-use starknet_in_rust::{utils::calculate_sn_keccak, EntryPointType};
 
 fn create_execute_extrypoint(
     address: Address,
@@ -3088,13 +3085,13 @@
     let entrypoint_selector = &entrypoints.external.get(0).unwrap().selector;
 
     // Create state reader with class hash data
-    let mut contract_class_cache = HashMap::new();
+    let contract_class_cache = PermanentContractClassCache::default();
 
     let address = Address(1111.into());
     let class_hash: ClassHash = [1; 32];
     let nonce = Felt252::zero();
 
-    contract_class_cache.insert(class_hash, CompiledClass::Casm(Arc::new(contract_class)));
+    contract_class_cache.set_contract_class(class_hash, CompiledClass::Casm(Arc::new(contract_class)));
     let mut state_reader = InMemoryStateReader::default();
     state_reader
         .address_to_class_hash_mut()
@@ -3116,7 +3113,7 @@
     let lib_class_hash: ClassHash = [2; 32];
     let lib_nonce = Felt252::zero();
 
-    contract_class_cache.insert(
+    contract_class_cache.set_contract_class(
         lib_class_hash,
         CompiledClass::Casm(Arc::new(lib_contract_class)),
     );
@@ -3128,7 +3125,7 @@
         .insert(lib_address, lib_nonce);
 
     // Create state from the state_reader and contract cache.
-    let mut state = CachedState::new(Arc::new(state_reader), contract_class_cache);
+    let mut state = CachedState::new(Arc::new(state_reader), Arc::new(contract_class_cache));
 
     // Create an execution entry point
     let calldata = [
@@ -3228,13 +3225,13 @@
     ));
 
     // Create state reader with class hash data
-    let mut contract_class_cache = HashMap::new();
+    let contract_class_cache = PermanentContractClassCache::default();
 
     let address = Address(1111.into());
     let class_hash: ClassHash = [1; 32];
     let nonce = Felt252::zero();
 
-    contract_class_cache.insert(class_hash, CompiledClass::Casm(Arc::new(contract_class)));
+    contract_class_cache.set_contract_class(class_hash, CompiledClass::Casm(Arc::new(contract_class)));
     let mut state_reader = InMemoryStateReader::default();
     state_reader
         .address_to_class_hash_mut()
@@ -3265,7 +3262,7 @@
     let simple_wallet_class_hash: ClassHash = [2; 32];
     let simple_wallet_nonce = Felt252::zero();
 
-    contract_class_cache.insert(
+    contract_class_cache.set_contract_class(
         simple_wallet_class_hash,
         CompiledClass::Casm(Arc::new(simple_wallet_contract_class)),
     );
@@ -3277,7 +3274,7 @@
         .insert(simple_wallet_address.clone(), simple_wallet_nonce);
 
     // Create state from the state_reader and contract cache.
-    let mut state = CachedState::new(Arc::new(state_reader), contract_class_cache);
+    let mut state = CachedState::new(Arc::new(state_reader), Arc::new(contract_class_cache));
 
     let block_context = BlockContext::default();
     let mut tx_execution_context = TransactionExecutionContext::new(
@@ -3426,13 +3423,13 @@
     ));
 
     // Create state reader with class hash data
-    let mut contract_class_cache = HashMap::new();
+    let contract_class_cache = PermanentContractClassCache::default();
 
     let address = Address(1111.into());
     let class_hash: ClassHash = [1; 32];
     let nonce = Felt252::zero();
 
-    contract_class_cache.insert(class_hash, CompiledClass::Casm(Arc::new(contract_class)));
+    contract_class_cache.set_contract_class(class_hash, CompiledClass::Casm(Arc::new(contract_class)));
     let mut state_reader = InMemoryStateReader::default();
     state_reader
         .address_to_class_hash_mut()
@@ -3463,7 +3460,7 @@
     let simple_wallet_class_hash: ClassHash = [2; 32];
     let simple_wallet_nonce = Felt252::zero();
 
-    contract_class_cache.insert(
+    contract_class_cache.set_contract_class(
         simple_wallet_class_hash,
         CompiledClass::Casm(Arc::new(simple_wallet_contract_class)),
     );
@@ -3475,7 +3472,7 @@
         .insert(simple_wallet_address.clone(), simple_wallet_nonce);
 
     // Create state from the state_reader and contract cache.
-    let mut state = CachedState::new(Arc::new(state_reader), contract_class_cache);
+    let mut state = CachedState::new(Arc::new(state_reader), Arc::new(contract_class_cache));
 
     let block_context = BlockContext::default();
     let mut tx_execution_context = TransactionExecutionContext::new(
