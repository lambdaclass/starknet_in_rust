use std::{
    collections::{HashMap, HashSet},
    path::{Path, PathBuf},
    vec,
};

use cairo_lang_starknet::casm_contract_class::CasmContractClass;
use cairo_vm::{
    felt::{felt_str, Felt252},
    vm::runners::{builtin_runner::RANGE_CHECK_BUILTIN_NAME, cairo_runner::ExecutionResources},
};
use num_bigint::BigUint;
use num_traits::{Num, One, Zero};
use starknet_contract_class::EntryPointType;
use starknet_rs::{
    business_logic::{
        execution::{
            execution_entry_point::ExecutionEntryPoint, CallInfo, CallType, OrderedEvent,
            OrderedL2ToL1Message, TransactionExecutionContext,
        },
        fact_state::{
            in_memory_state_reader::InMemoryStateReader, state::ExecutionResourcesManager,
        },
        state::{cached_state::CachedState, state_api::StateReader},
    },
    definitions::{constants::TRANSACTION_VERSION, general_config::StarknetGeneralConfig},
    services::api::contract_classes::{
        compiled_class::CompiledClass, deprecated_contract_class::ContractClass,
    },
    utils::{Address, ClassHash},
};

#[test]
fn storage_write_read() {
    //  Create program and entry point types for contract class
    let program_data = include_bytes!("../starknet_programs/cairo1/simple_wallet.casm");
    let contract_class: CasmContractClass = serde_json::from_slice(program_data).unwrap();
    let entrypoints = contract_class.clone().entry_points_by_type;
    let constructor_entrypoint_selector = &entrypoints.constructor.get(0).unwrap().selector;
    let get_balance_entrypoint_selector = &entrypoints.external.get(1).unwrap().selector;
    let increase_balance_entrypoint_selector = &entrypoints.external.get(0).unwrap().selector;

    // Create state reader with class hash data
    let mut contract_class_cache = HashMap::new();

    let address = Address(1111.into());
    let class_hash: ClassHash = [1; 32];
    let nonce = Felt252::zero();

    contract_class_cache.insert(class_hash, contract_class);
    let mut state_reader = InMemoryStateReader::default();
    state_reader
        .address_to_class_hash_mut()
        .insert(address.clone(), class_hash);
    state_reader
        .address_to_nonce_mut()
        .insert(address.clone(), nonce);

    // Create state from the state_reader and contract cache.
    let mut state = CachedState::new(state_reader, None, Some(contract_class_cache));

    let general_config = StarknetGeneralConfig::default();
    let tx_execution_context = TransactionExecutionContext::new(
        Address(0.into()),
        Felt252::zero(),
        Vec::new(),
        0,
        10.into(),
        general_config.invoke_tx_max_n_steps(),
        TRANSACTION_VERSION,
    );

    let mut resources_manager = ExecutionResourcesManager::default();

    let create_execute_extrypoint = |selector: &BigUint,
                                     calldata: Vec<Felt252>,
                                     entry_point_type: EntryPointType|
     -> ExecutionEntryPoint {
        ExecutionEntryPoint::new(
            address.clone(),
            calldata,
            Felt252::new(selector.clone()),
            Address(0000.into()),
            entry_point_type,
            Some(CallType::Delegate),
            Some(class_hash),
            100000,
        )
    };

    // RUN CONSTRUCTOR
    // Create an execution entry point
    let calldata = [25.into()].to_vec();
    let constructor_exec_entry_point = create_execute_extrypoint(
        constructor_entrypoint_selector,
        calldata,
        EntryPointType::Constructor,
    );

    // Run constructor entrypoint
    constructor_exec_entry_point
        .execute(
            &mut state,
            &general_config,
            &mut resources_manager,
            &tx_execution_context,
            false,
        )
        .unwrap();

    // RUN GET_BALANCE
    // Create an execution entry point
    let calldata = [].to_vec();
    let get_balance_exec_entry_point = create_execute_extrypoint(
        get_balance_entrypoint_selector,
        calldata,
        EntryPointType::External,
    );

    // Run get_balance entrypoint
    let call_info = get_balance_exec_entry_point
        .execute(
            &mut state,
            &general_config,
            &mut resources_manager,
            &tx_execution_context,
            false,
        )
        .unwrap();
    assert_eq!(call_info.retdata, [25.into()]);

    // RUN INCREASE_BALANCE
    // Create an execution entry point
    let calldata = [100.into()].to_vec();
    let increase_balance_entry_point = create_execute_extrypoint(
        increase_balance_entrypoint_selector,
        calldata,
        EntryPointType::External,
    );

    // Run increase_balance entrypoint
    increase_balance_entry_point
        .execute(
            &mut state,
            &general_config,
            &mut resources_manager,
            &tx_execution_context,
            false,
        )
        .unwrap();

    // RUN GET_BALANCE
    // Create an execution entry point
    let calldata = [].to_vec();
    let get_balance_exec_entry_point = create_execute_extrypoint(
        get_balance_entrypoint_selector,
        calldata,
        EntryPointType::External,
    );

    // Run get_balance entrypoint
    let call_info = get_balance_exec_entry_point
        .execute(
            &mut state,
            &general_config,
            &mut resources_manager,
            &tx_execution_context,
            false,
        )
        .unwrap();
    assert_eq!(call_info.retdata, [125.into()])
}

#[test]
fn library_call() {
    //  Create program and entry point types for contract class
    let program_data = include_bytes!("../starknet_programs/cairo1/square_root.casm");
    let contract_class: CasmContractClass = serde_json::from_slice(program_data).unwrap();
    let entrypoints = contract_class.clone().entry_points_by_type;
    let entrypoint_selector = &entrypoints.external.get(0).unwrap().selector;

    // Create state reader with class hash data
    let mut contract_class_cache = HashMap::new();

    let address = Address(1111.into());
    let class_hash: ClassHash = [1; 32];
    let nonce = Felt252::zero();

    contract_class_cache.insert(class_hash, contract_class);
    let mut state_reader = InMemoryStateReader::default();
    state_reader
        .address_to_class_hash_mut()
        .insert(address.clone(), class_hash);
    state_reader
        .address_to_nonce_mut()
        .insert(address.clone(), nonce);

    // Add lib contract to the state

    let lib_program_data = include_bytes!("../starknet_programs/cairo1/math_lib.casm");
    let lib_contract_class: CasmContractClass = serde_json::from_slice(lib_program_data).unwrap();

    let lib_address = Address(1112.into());
    let lib_class_hash: ClassHash = [2; 32];
    let lib_nonce = Felt252::zero();

    contract_class_cache.insert(lib_class_hash, lib_contract_class);
    state_reader
        .address_to_class_hash_mut()
        .insert(lib_address.clone(), lib_class_hash);
    state_reader
        .address_to_nonce_mut()
        .insert(lib_address, lib_nonce);

    // Create state from the state_reader and contract cache.
    let mut state = CachedState::new(state_reader, None, Some(contract_class_cache));

    // Create an execution entry point
    let calldata = [25.into(), Felt252::from_bytes_be(&lib_class_hash)].to_vec();
    let caller_address = Address(0000.into());
    let entry_point_type = EntryPointType::External;

    let exec_entry_point = ExecutionEntryPoint::new(
        address,
        calldata.clone(),
        Felt252::new(entrypoint_selector.clone()),
        caller_address,
        entry_point_type,
        Some(CallType::Delegate),
        Some(class_hash),
        100000,
    );

    // Execute the entrypoint
    let general_config = StarknetGeneralConfig::default();
    let tx_execution_context = TransactionExecutionContext::new(
        Address(0.into()),
        Felt252::zero(),
        Vec::new(),
        0,
        10.into(),
        general_config.invoke_tx_max_n_steps(),
        TRANSACTION_VERSION,
    );
    let mut resources_manager = ExecutionResourcesManager::default();
    let mut expected_execution_resources = ExecutionResources::default();
    expected_execution_resources
        .builtin_instance_counter
        .insert(RANGE_CHECK_BUILTIN_NAME.to_string(), 7);
    expected_execution_resources.n_memory_holes = 6;

    // expected results
    let expected_call_info = CallInfo {
        caller_address: Address(0.into()),
        call_type: Some(CallType::Delegate),
        contract_address: Address(1111.into()),
        entry_point_selector: Some(Felt252::new(entrypoint_selector)),
        entry_point_type: Some(EntryPointType::External),
        calldata,
        retdata: [5.into()].to_vec(),
        execution_resources: expected_execution_resources,
        class_hash: Some(class_hash),
        internal_calls: vec![CallInfo {
            caller_address: Address(0.into()),
            call_type: Some(CallType::Delegate),
            contract_address: Address(1111.into()),
            entry_point_selector: Some(
                Felt252::from_str_radix(
                    "544923964202674311881044083303061611121949089655923191939299897061511784662",
                    10,
                )
                .unwrap(),
            ),
            entry_point_type: Some(EntryPointType::External),
            calldata: vec![25.into()],
            retdata: [5.into()].to_vec(),
            execution_resources: ExecutionResources::default(),
            class_hash: Some(lib_class_hash),
            ..Default::default()
        }],
        code_address: None,
        events: vec![],
        l2_to_l1_messages: vec![],
        storage_read_values: vec![],
        accessed_storage_keys: HashSet::new(),
        ..Default::default()
    };

    assert_eq!(
        exec_entry_point
            .execute(
                &mut state,
                &general_config,
                &mut resources_manager,
                &tx_execution_context,
                false,
            )
            .unwrap(),
        expected_call_info
    );
}

#[test]
fn call_contract_storage_write_read() {
    //  Create program and entry point types for contract class
    let program_data = include_bytes!("../starknet_programs/cairo1/wallet_wrapper.casm");
    let contract_class: CasmContractClass = serde_json::from_slice(program_data).unwrap();
    let entrypoints = contract_class.clone().entry_points_by_type;
    let get_balance_entrypoint_selector = &entrypoints.external.get(1).unwrap().selector;
    let increase_balance_entrypoint_selector = &entrypoints.external.get(0).unwrap().selector;

    // Create state reader with class hash data
    let mut contract_class_cache = HashMap::new();

    let address = Address(1111.into());
    let class_hash: ClassHash = [1; 32];
    let nonce = Felt252::zero();

    contract_class_cache.insert(class_hash, contract_class);
    let mut state_reader = InMemoryStateReader::default();
    state_reader
        .address_to_class_hash_mut()
        .insert(address.clone(), class_hash);
    state_reader
        .address_to_nonce_mut()
        .insert(address.clone(), nonce);

    // Add simple_wallet contract to the state

    let simple_wallet_program_data =
        include_bytes!("../starknet_programs/cairo1/simple_wallet.casm");
    let simple_wallet_contract_class: CasmContractClass =
        serde_json::from_slice(simple_wallet_program_data).unwrap();
    let simple_wallet_constructor_entrypoint_selector = simple_wallet_contract_class
        .entry_points_by_type
        .constructor
        .get(0)
        .unwrap()
        .selector
        .clone();

    let simple_wallet_address = Address(1112.into());
    let simple_wallet_class_hash: ClassHash = [2; 32];
    let simple_wallet_nonce = Felt252::zero();

    contract_class_cache.insert(simple_wallet_class_hash, simple_wallet_contract_class);
    state_reader
        .address_to_class_hash_mut()
        .insert(simple_wallet_address.clone(), simple_wallet_class_hash);
    state_reader
        .address_to_nonce_mut()
        .insert(simple_wallet_address.clone(), simple_wallet_nonce);

    // Create state from the state_reader and contract cache.
    let mut state = CachedState::new(state_reader, None, Some(contract_class_cache));

    let general_config = StarknetGeneralConfig::default();
    let tx_execution_context = TransactionExecutionContext::new(
        Address(0.into()),
        Felt252::zero(),
        Vec::new(),
        0,
        10.into(),
        general_config.invoke_tx_max_n_steps(),
        TRANSACTION_VERSION,
    );

    let mut resources_manager = ExecutionResourcesManager::default();

    let create_execute_extrypoint = |selector: &BigUint,
                                     calldata: Vec<Felt252>,
                                     entry_point_type: EntryPointType,
                                     class_hash: [u8; 32],
                                     address: Address|
     -> ExecutionEntryPoint {
        ExecutionEntryPoint::new(
            address,
            calldata,
            Felt252::new(selector.clone()),
            Address(0000.into()),
            entry_point_type,
            Some(CallType::Delegate),
            Some(class_hash),
            u64::MAX.into(),
        )
    };

    // RUN SIMPLE_WALLET CONSTRUCTOR
    // Create an execution entry point
    let calldata = [25.into()].to_vec();
    let constructor_exec_entry_point = create_execute_extrypoint(
        &simple_wallet_constructor_entrypoint_selector,
        calldata,
        EntryPointType::Constructor,
        simple_wallet_class_hash,
        simple_wallet_address.clone(),
    );

    // Run constructor entrypoint
    constructor_exec_entry_point
        .execute(
            &mut state,
            &general_config,
            &mut resources_manager,
            &tx_execution_context,
            false,
        )
        .unwrap();

    // RUN GET_BALANCE
    // Create an execution entry point
    let calldata = [simple_wallet_address.0.clone()].to_vec();
    let get_balance_exec_entry_point = create_execute_extrypoint(
        get_balance_entrypoint_selector,
        calldata,
        EntryPointType::External,
        class_hash,
        address.clone(),
    );

    // Run get_balance entrypoint
    let call_info = get_balance_exec_entry_point
        .execute(
            &mut state,
            &general_config,
            &mut resources_manager,
            &tx_execution_context,
            false,
        )
        .unwrap();
    assert_eq!(call_info.retdata, [25.into()]);

    // RUN INCREASE_BALANCE
    // Create an execution entry point
    let calldata = [100.into(), simple_wallet_address.0.clone()].to_vec();
    let increase_balance_entry_point = create_execute_extrypoint(
        increase_balance_entrypoint_selector,
        calldata,
        EntryPointType::External,
        class_hash,
        address.clone(),
    );

    // Run increase_balance entrypoint
    increase_balance_entry_point
        .execute(
            &mut state,
            &general_config,
            &mut resources_manager,
            &tx_execution_context,
            false,
        )
        .unwrap();

    // RUN GET_BALANCE
    // Create an execution entry point
    let calldata = [simple_wallet_address.0].to_vec();
    let get_balance_exec_entry_point = create_execute_extrypoint(
        get_balance_entrypoint_selector,
        calldata,
        EntryPointType::External,
        class_hash,
        address,
    );

    // Run get_balance entrypoint
    let call_info = get_balance_exec_entry_point
        .execute(
            &mut state,
            &general_config,
            &mut resources_manager,
            &tx_execution_context,
            false,
        )
        .unwrap();
    assert_eq!(call_info.retdata, [125.into()])
}

#[test]
fn emit_event() {
    //  Create program and entry point types for contract class
    let program_data = include_bytes!("../starknet_programs/cairo1/emit_event.casm");
    let contract_class: CasmContractClass = serde_json::from_slice(program_data).unwrap();
    let entrypoints = contract_class.clone().entry_points_by_type;
    let entrypoint_selector = &entrypoints.external.get(0).unwrap().selector;

    // Create state reader with class hash data
    let mut contract_class_cache = HashMap::new();

    let address = Address(1111.into());
    let class_hash: ClassHash = [1; 32];
    let nonce = Felt252::zero();

    contract_class_cache.insert(class_hash, contract_class);
    let mut state_reader = InMemoryStateReader::default();
    state_reader
        .address_to_class_hash_mut()
        .insert(address.clone(), class_hash);
    state_reader
        .address_to_nonce_mut()
        .insert(address.clone(), nonce);

    // Create state from the state_reader and contract cache.
    let mut state = CachedState::new(state_reader, None, Some(contract_class_cache));

    // Create an execution entry point
    let calldata = [].to_vec();
    let caller_address = Address(0000.into());
    let entry_point_type = EntryPointType::External;

    let exec_entry_point = ExecutionEntryPoint::new(
        address,
        calldata,
        Felt252::new(entrypoint_selector.clone()),
        caller_address,
        entry_point_type,
        Some(CallType::Delegate),
        Some(class_hash),
        100000,
    );

    // Execute the entrypoint
    let general_config = StarknetGeneralConfig::default();
    let tx_execution_context = TransactionExecutionContext::new(
        Address(0.into()),
        Felt252::zero(),
        Vec::new(),
        0,
        10.into(),
        general_config.invoke_tx_max_n_steps(),
        TRANSACTION_VERSION,
    );
    let mut resources_manager = ExecutionResourcesManager::default();
    let call_info = exec_entry_point
        .execute(
            &mut state,
            &general_config,
            &mut resources_manager,
            &tx_execution_context,
            false,
        )
        .unwrap();
    assert_eq!(
        call_info.events,
        vec![
            OrderedEvent {
                order: 0,
                keys: vec![Felt252::from_str_radix(
                    "1533133552972353850845856330693290141476612241335297758062928121906575244541",
                    10
                )
                .unwrap()],
                data: vec![1.into()]
            },
            OrderedEvent {
                order: 1,
                keys: vec![Felt252::from_str_radix(
                    "1533133552972353850845856330693290141476612241335297758062928121906575244541",
                    10
                )
                .unwrap()],
                data: vec![2.into()]
            },
            OrderedEvent {
                order: 2,
                keys: vec![Felt252::from_str_radix(
                    "1533133552972353850845856330693290141476612241335297758062928121906575244541",
                    10
                )
                .unwrap()],
                data: vec![3.into()]
            }
        ]
    )
}

#[test]
<<<<<<< HEAD
fn deploy_cairo1_from_cairo1() {
=======
fn deploy() {
>>>>>>> a7b05e59
    // data to deploy
    let test_class_hash: ClassHash = [2; 32];
    let test_felt_hash = Felt252::from_bytes_be(&test_class_hash);
    let salt = Felt252::zero();
    let test_data = include_bytes!("../starknet_programs/cairo1/contract_a.casm");
    let test_contract_class: CasmContractClass = serde_json::from_slice(test_data).unwrap();

    // Create the deploy contract class
    let program_data = include_bytes!("../starknet_programs/cairo1/deploy.casm");
    let contract_class: CasmContractClass = serde_json::from_slice(program_data).unwrap();
    let entrypoints = contract_class.clone().entry_points_by_type;
    let entrypoint_selector = &entrypoints.external.get(0).unwrap().selector;

    // Create state reader with class hash data
    let mut contract_class_cache = HashMap::new();

    let address = Address(1111.into());
    let class_hash: ClassHash = [1; 32];
    let nonce = Felt252::zero();

    contract_class_cache.insert(class_hash, contract_class);
    contract_class_cache.insert(test_class_hash, test_contract_class.clone());

    let mut state_reader = InMemoryStateReader::default();
    state_reader
        .address_to_class_hash_mut()
        .insert(address.clone(), class_hash);
    state_reader
        .address_to_nonce_mut()
        .insert(address.clone(), nonce);

    // Create state from the state_reader and contract cache.
    let mut state = CachedState::new(state_reader, None, Some(contract_class_cache));

    // arguments of deploy contract
    let calldata: Vec<_> = [test_felt_hash, salt].to_vec();

    // set up remaining structures

    let caller_address = Address(0000.into());
    let entry_point_type = EntryPointType::External;

    let exec_entry_point = ExecutionEntryPoint::new(
        address,
        calldata,
        Felt252::new(entrypoint_selector.clone()),
        caller_address,
        entry_point_type,
        Some(CallType::Delegate),
        Some(class_hash),
        100_000_000,
    );

    // Execute the entrypoint
    let general_config = StarknetGeneralConfig::default();
    let tx_execution_context = TransactionExecutionContext::new(
        Address(0.into()),
        Felt252::zero(),
        Vec::new(),
        0,
        10.into(),
        general_config.invoke_tx_max_n_steps(),
        TRANSACTION_VERSION,
    );
<<<<<<< HEAD
    let mut resources_manager = ExecutionResourcesManager::default();

    let call_info = exec_entry_point.execute(
        &mut state,
        &general_config,
        &mut resources_manager,
        &tx_execution_context,
        false,
    );

    assert!(call_info.is_ok());

    let ret_address = Address(felt_str!(
        "619464431559909356793718633071398796109800070568878623926447195121629120356"
    ));

    let ret_class_hash = state.get_class_hash_at(&ret_address).unwrap();
    let ret_casm_class = match state.get_contract_class(&ret_class_hash).unwrap() {
        CompiledClass::Casm(class) => *class,
        CompiledClass::Deprecated(_) => unreachable!(),
    };

    assert_eq!(ret_casm_class, test_contract_class);
}

#[test]
fn deploy_cairo0_from_cairo1_without_constructor() {
    // data to deploy
    let test_class_hash: ClassHash = [2; 32];
    let test_felt_hash = Felt252::from_bytes_be(&test_class_hash);
    let salt = Felt252::zero();
    let contract_path = Path::new("starknet_programs/fibonacci.json");
    let test_contract_class: ContractClass =
        ContractClass::try_from(contract_path.to_path_buf()).unwrap();

    // Create the deploy contract class
    let program_data =
        include_bytes!("../starknet_programs/cairo1/deploy_without_constructor.casm");
    let contract_class: CasmContractClass = serde_json::from_slice(program_data).unwrap();
    let entrypoints = contract_class.clone().entry_points_by_type;
    let entrypoint_selector = &entrypoints.external.get(0).unwrap().selector;

    // Create state reader with class hash data
    let mut casm_contract_class_cache = HashMap::new();
    let mut contract_class_cache = HashMap::new();

    let address = Address(1111.into());
    let class_hash: ClassHash = [1; 32];
    let nonce = Felt252::zero();

    casm_contract_class_cache.insert(class_hash, contract_class);
    contract_class_cache.insert(test_class_hash, test_contract_class.clone());

    let mut state_reader = InMemoryStateReader::default();
    state_reader
        .address_to_class_hash_mut()
        .insert(address.clone(), class_hash);
    state_reader
        .address_to_nonce_mut()
        .insert(address.clone(), nonce);

    // Create state from the state_reader and contract cache.
    let mut state = CachedState::new(
        state_reader,
        Some(contract_class_cache),
        Some(casm_contract_class_cache),
    );

    // arguments of deploy contract
    let calldata: Vec<_> = [test_felt_hash, salt].to_vec();

    // set up remaining structures

    let caller_address = Address(0000.into());
    let entry_point_type = EntryPointType::External;

    let exec_entry_point = ExecutionEntryPoint::new(
        address,
        calldata,
        Felt252::new(entrypoint_selector.clone()),
        caller_address,
        entry_point_type,
        Some(CallType::Delegate),
        Some(class_hash),
        100_000_000,
    );

    // Execute the entrypoint
    let general_config = StarknetGeneralConfig::default();
    let tx_execution_context = TransactionExecutionContext::new(
        Address(0.into()),
        Felt252::zero(),
        Vec::new(),
        0,
        10.into(),
        general_config.invoke_tx_max_n_steps(),
        TRANSACTION_VERSION,
    );
=======
>>>>>>> a7b05e59
    let mut resources_manager = ExecutionResourcesManager::default();

    let call_info = exec_entry_point.execute(
        &mut state,
        &general_config,
        &mut resources_manager,
        &tx_execution_context,
        false,
    );

    assert!(call_info.is_ok());

    let ret_address = Address(felt_str!(
<<<<<<< HEAD
        "3326516449409112130211257005742850249535379011750934837578774621442000311202"
=======
        "619464431559909356793718633071398796109800070568878623926447195121629120356"
>>>>>>> a7b05e59
    ));

    let ret_class_hash = state.get_class_hash_at(&ret_address).unwrap();
    let ret_casm_class = match state.get_contract_class(&ret_class_hash).unwrap() {
<<<<<<< HEAD
        CompiledClass::Deprecated(class) => *class,
        CompiledClass::Casm(_) => unreachable!(),
=======
        CompiledClass::Casm(class) => *class,
        CompiledClass::Deprecated(_) => unreachable!(),
>>>>>>> a7b05e59
    };

    assert_eq!(ret_casm_class, test_contract_class);
}

#[test]
<<<<<<< HEAD
fn deploy_cairo0_from_cairo1_with_constructor() {
    // data to deploy
    let test_class_hash: ClassHash = [2; 32];
    let test_felt_hash = Felt252::from_bytes_be(&test_class_hash);
    let salt = Felt252::zero();
    let contract_path = Path::new("starknet_programs/test_contract.json");
    let test_contract_class: ContractClass =
        ContractClass::try_from(contract_path.to_path_buf()).unwrap();

    // Create the deploy contract class
    let program_data = include_bytes!("../starknet_programs/cairo1/deploy_with_constructor.casm");
    let contract_class: CasmContractClass = serde_json::from_slice(program_data).unwrap();
    let entrypoints = contract_class.clone().entry_points_by_type;
    let entrypoint_selector = &entrypoints.external.get(0).unwrap().selector;

    // Create state reader with class hash data
    let mut casm_contract_class_cache = HashMap::new();
    let mut contract_class_cache = HashMap::new();

    let address = Address(1111.into());
    let class_hash: ClassHash = [1; 32];
    let nonce = Felt252::zero();

    // simulate contract declare
    casm_contract_class_cache.insert(class_hash, contract_class);
    contract_class_cache.insert(test_class_hash, test_contract_class.clone());

    let mut state_reader = InMemoryStateReader::default();
    state_reader
        .address_to_class_hash_mut()
        .insert(address.clone(), class_hash);
    state_reader
        .address_to_nonce_mut()
        .insert(address.clone(), nonce);

    // Create state from the state_reader and contract cache.
    let mut state = CachedState::new(
        state_reader,
        Some(contract_class_cache),
        Some(casm_contract_class_cache),
    );

    // arguments of deploy contract
    let calldata: Vec<_> = [test_felt_hash, salt, address.0.clone(), Felt252::zero()].to_vec();

    // set up remaining structures

    let caller_address = Address(0000.into());
    let entry_point_type = EntryPointType::External;

    let exec_entry_point = ExecutionEntryPoint::new(
        address,
        calldata,
        Felt252::new(entrypoint_selector.clone()),
        caller_address,
        entry_point_type,
        Some(CallType::Delegate),
        Some(class_hash),
        100_000_000,
    );

    // Execute the entrypoint
    let general_config = StarknetGeneralConfig::default();
    let tx_execution_context = TransactionExecutionContext::new(
        Address(0.into()),
        Felt252::zero(),
        Vec::new(),
        0,
        10.into(),
        general_config.invoke_tx_max_n_steps(),
        TRANSACTION_VERSION,
    );
    let mut resources_manager = ExecutionResourcesManager::default();

    let call_info = exec_entry_point.execute(
        &mut state,
        &general_config,
        &mut resources_manager,
        &tx_execution_context,
        false,
    );

    assert!(call_info.is_ok());

    let ret_address = Address(felt_str!(
        "2981367321579044137695643605491580626686793431687828656373743652416610344312"
    ));

    let ret_class_hash = state.get_class_hash_at(&ret_address).unwrap();
    let ret_casm_class = match state.get_contract_class(&ret_class_hash).unwrap() {
        CompiledClass::Deprecated(class) => *class,
        CompiledClass::Casm(_) => unreachable!(),
    };

    assert_eq!(ret_casm_class, test_contract_class);
}
#[test]
=======
>>>>>>> a7b05e59
fn test_send_message_to_l1_syscall() {
    //  Create program and entry point types for contract class
    let program_data = include_bytes!("../starknet_programs/cairo1/send_message_to_l1.casm");
    let contract_class: CasmContractClass = serde_json::from_slice(program_data).unwrap();
    let entrypoints = contract_class.clone().entry_points_by_type;
    let external_entrypoint_selector = &entrypoints.external.get(0).unwrap().selector;

    // Create state reader with class hash data
    let mut contract_class_cache = HashMap::new();

    let address = Address(1111.into());
    let class_hash: ClassHash = [1; 32];
    let nonce = Felt252::zero();

    contract_class_cache.insert(class_hash, contract_class);

    let mut state_reader = InMemoryStateReader::default();
    state_reader
        .address_to_class_hash_mut()
        .insert(address.clone(), class_hash);
    state_reader
        .address_to_nonce_mut()
        .insert(address.clone(), nonce);

    // Create state from the state_reader and contract cache.
    let mut state = CachedState::new(state_reader, None, Some(contract_class_cache));

    let create_execute_extrypoint = |selector: &BigUint,
                                     calldata: Vec<Felt252>,
                                     entry_point_type: EntryPointType|
     -> ExecutionEntryPoint {
        ExecutionEntryPoint::new(
            address.clone(),
            calldata,
            Felt252::new(selector.clone()),
            Address(0000.into()),
            entry_point_type,
            Some(CallType::Delegate),
            Some(class_hash),
            100000,
        )
    };

    // RUN SEND_MSG
    // Create an execution entry point
    let send_message_exec_entry_point = create_execute_extrypoint(
        external_entrypoint_selector,
        vec![],
        EntryPointType::External,
    );

    // Execute the entrypoint
    let general_config = StarknetGeneralConfig::default();
    let tx_execution_context = TransactionExecutionContext::new(
        Address(0.into()),
        Felt252::zero(),
        Vec::new(),
        0,
        10.into(),
        general_config.invoke_tx_max_n_steps(),
        TRANSACTION_VERSION,
    );
    let mut resources_manager = ExecutionResourcesManager::default();

    // Run send_msg entrypoint
    let call_info = send_message_exec_entry_point
        .execute(
            &mut state,
            &general_config,
            &mut resources_manager,
            &tx_execution_context,
            false,
        )
        .unwrap();

    let l2_to_l1_messages = vec![OrderedL2ToL1Message {
        order: 0,
        to_address: Address(444.into()),
        payload: vec![555.into(), 666.into()],
    }];

    let expected_call_info = CallInfo {
        caller_address: Address(0.into()),
        call_type: Some(CallType::Delegate),
        contract_address: address.clone(),
        class_hash: Some(class_hash),
        entry_point_selector: Some(external_entrypoint_selector.into()),
        entry_point_type: Some(EntryPointType::External),
        l2_to_l1_messages,
        ..Default::default()
    };

    assert_eq!(call_info, expected_call_info);
}

#[test]
fn replace_class_internal() {
    // This test only checks that the contract is updated in the storage, see `replace_class_contract_call`
    //  Create program and entry point types for contract class
    let program_data_a = include_bytes!("../starknet_programs/cairo1/get_number_a.casm");
    let contract_class_a: CasmContractClass = serde_json::from_slice(program_data_a).unwrap();
    let entrypoints_a = contract_class_a.clone().entry_points_by_type;
    let upgrade_selector = &entrypoints_a.external.get(0).unwrap().selector;

    // Create state reader with class hash data
    let mut contract_class_cache = HashMap::new();

    let address = Address(1111.into());
    let class_hash_a: ClassHash = [1; 32];
    let nonce = Felt252::zero();

    contract_class_cache.insert(class_hash_a, contract_class_a);
    let mut state_reader = InMemoryStateReader::default();
    state_reader
        .address_to_class_hash_mut()
        .insert(address.clone(), class_hash_a);
    state_reader
        .address_to_nonce_mut()
        .insert(address.clone(), nonce);

    // Add get_number_b contract to the state (only its contract_class)

    let program_data_b = include_bytes!("../starknet_programs/cairo1/get_number_b.casm");
    let contract_class_b: CasmContractClass = serde_json::from_slice(program_data_b).unwrap();

    let class_hash_b: ClassHash = [2; 32];

    contract_class_cache.insert(class_hash_b, contract_class_b.clone());

    // Create state from the state_reader and contract cache.
    let mut state = CachedState::new(state_reader, None, Some(contract_class_cache));

    // Run upgrade entrypoint and check that the storage was updated with the new contract class
    // Create an execution entry point
    let calldata = [Felt252::from_bytes_be(&class_hash_b)].to_vec();
    let caller_address = Address(0000.into());
    let entry_point_type = EntryPointType::External;

    let exec_entry_point = ExecutionEntryPoint::new(
        address.clone(),
        calldata,
        Felt252::new(upgrade_selector.clone()),
        caller_address,
        entry_point_type,
        Some(CallType::Delegate),
        Some(class_hash_a),
        100000,
    );

    // Execute the entrypoint
    let general_config = StarknetGeneralConfig::default();
    let tx_execution_context = TransactionExecutionContext::new(
        Address(0.into()),
        Felt252::zero(),
        Vec::new(),
        0,
        10.into(),
        general_config.invoke_tx_max_n_steps(),
        TRANSACTION_VERSION,
    );
    let mut resources_manager = ExecutionResourcesManager::default();

    exec_entry_point
        .execute(
            &mut state,
            &general_config,
            &mut resources_manager,
            &tx_execution_context,
            false,
        )
        .unwrap();
    // Check that the class was indeed replaced in storage
    assert_eq!(state.get_class_hash_at(&address).unwrap(), class_hash_b);
    // Check that the class_hash_b leads to contract_class_b for soundness
    assert_eq!(
        state.get_contract_class(&class_hash_b).unwrap(),
        CompiledClass::Casm(Box::new(contract_class_b))
    );
}

#[test]
fn replace_class_contract_call() {
    /* Test Outline:
       - Add `get_number_a.cairo` contract at address 2 and `get_number_b.cairo` contract without an address
       - Call `get_number` function of `get_number_wrapper.cairo` and expect to get an answer from `get_number_a` (25)
       - Call `upgrade` function of `get_number_wrapper.cairo` with `get_number_b.cairo`'s class_hash
       - Call `get_number` function of `get_number_wrapper.cairo` and expect to get an answer from `get_number_b` (17)
    */

    // SET GET_NUMBER_A
    // Add get_number_a.cairo to storage
    let program_data = include_bytes!("../starknet_programs/cairo1/get_number_a.casm");
    let contract_class_a: CasmContractClass = serde_json::from_slice(program_data).unwrap();

    // Create state reader with class hash data
    let mut contract_class_cache = HashMap::new();

    let address = Address(Felt252::one());
    let class_hash_a: ClassHash = [1; 32];
    let nonce = Felt252::zero();

    contract_class_cache.insert(class_hash_a, contract_class_a);
    let mut state_reader = InMemoryStateReader::default();
    state_reader
        .address_to_class_hash_mut()
        .insert(address.clone(), class_hash_a);
    state_reader
        .address_to_nonce_mut()
        .insert(address.clone(), nonce.clone());

    // SET GET_NUMBER_B

    // Add get_number_b contract to the state (only its contract_class)

    let program_data = include_bytes!("../starknet_programs/cairo1/get_number_b.casm");
    let contract_class_b: CasmContractClass = serde_json::from_slice(program_data).unwrap();

    let class_hash_b: ClassHash = [2; 32];

    contract_class_cache.insert(class_hash_b, contract_class_b);

    // SET GET_NUMBER_WRAPPER

    //  Create program and entry point types for contract class
    let program_data = include_bytes!("../starknet_programs/cairo1/get_number_wrapper.casm");
    let wrapper_contract_class: CasmContractClass = serde_json::from_slice(program_data).unwrap();
    let entrypoints = wrapper_contract_class.clone().entry_points_by_type;
    let get_number_entrypoint_selector = &entrypoints.external.get(1).unwrap().selector;
    let upgrade_entrypoint_selector = &entrypoints.external.get(0).unwrap().selector;

    let wrapper_address = Address(Felt252::from(2));
    let wrapper_class_hash: ClassHash = [3; 32];

    contract_class_cache.insert(wrapper_class_hash, wrapper_contract_class);
    state_reader
        .address_to_class_hash_mut()
        .insert(wrapper_address.clone(), wrapper_class_hash);
    state_reader
        .address_to_nonce_mut()
        .insert(wrapper_address, nonce);

    // Create state from the state_reader and contract cache.
    let mut state = CachedState::new(state_reader, None, Some(contract_class_cache));

    // INITIALIZE STARKNET CONFIG
    let general_config = StarknetGeneralConfig::default();
    let tx_execution_context = TransactionExecutionContext::new(
        Address(0.into()),
        Felt252::zero(),
        Vec::new(),
        0,
        10.into(),
        general_config.invoke_tx_max_n_steps(),
        TRANSACTION_VERSION,
    );
    let mut resources_manager = ExecutionResourcesManager::default();

    // CALL GET_NUMBER BEFORE REPLACE_CLASS

    let calldata = [].to_vec();
    let caller_address = Address(0000.into());
    let entry_point_type = EntryPointType::External;

    let exec_entry_point = ExecutionEntryPoint::new(
        address.clone(),
        calldata,
        Felt252::new(get_number_entrypoint_selector.clone()),
        caller_address.clone(),
        entry_point_type,
        Some(CallType::Delegate),
        Some(wrapper_class_hash),
        100000,
    );

    let result = exec_entry_point
        .execute(
            &mut state,
            &general_config,
            &mut resources_manager,
            &tx_execution_context,
            false,
        )
        .unwrap();
    assert_eq!(result.retdata, vec![25.into()]);

    // REPLACE_CLASS

    let calldata = [Felt252::from_bytes_be(&class_hash_b)].to_vec();

    let exec_entry_point = ExecutionEntryPoint::new(
        address.clone(),
        calldata,
        Felt252::new(upgrade_entrypoint_selector.clone()),
        caller_address.clone(),
        entry_point_type,
        Some(CallType::Delegate),
        Some(wrapper_class_hash),
        100000,
    );

    exec_entry_point
        .execute(
            &mut state,
            &general_config,
            &mut resources_manager,
            &tx_execution_context,
            false,
        )
        .unwrap();

    // CALL GET_NUMBER AFTER REPLACE_CLASS

    let calldata = [].to_vec();

    let exec_entry_point = ExecutionEntryPoint::new(
        address,
        calldata,
        Felt252::new(get_number_entrypoint_selector.clone()),
        caller_address,
        entry_point_type,
        Some(CallType::Delegate),
        Some(wrapper_class_hash),
        100000,
    );

    let result = exec_entry_point
        .execute(
            &mut state,
            &general_config,
            &mut resources_manager,
            &tx_execution_context,
            false,
        )
        .unwrap();
    assert_eq!(result.retdata, vec![17.into()]);
}

#[test]
fn replace_class_contract_call_same_transaction() {
    /* Test Outline:
       - Add `get_number_a.cairo` contract at address 2 and `get_number_b.cairo` contract without an address
       - Call `get_numbers_old_new` function of `get_number_wrapper.cairo` and expect to get both answers from `get_number_a`, and 'get_number_b' (25, 17)
    */

    // SET GET_NUMBER_A
    // Add get_number_a.cairo to storage
    let program_data = include_bytes!("../starknet_programs/cairo1/get_number_a.casm");
    let contract_class_a: CasmContractClass = serde_json::from_slice(program_data).unwrap();

    // Create state reader with class hash data
    let mut contract_class_cache = HashMap::new();

    let address = Address(Felt252::one());
    let class_hash_a: ClassHash = [1; 32];
    let nonce = Felt252::zero();

    contract_class_cache.insert(class_hash_a, contract_class_a);
    let mut state_reader = InMemoryStateReader::default();
    state_reader
        .address_to_class_hash_mut()
        .insert(address.clone(), class_hash_a);
    state_reader
        .address_to_nonce_mut()
        .insert(address.clone(), nonce.clone());

    // SET GET_NUMBER_B

    // Add get_number_b contract to the state (only its contract_class)

    let program_data = include_bytes!("../starknet_programs/cairo1/get_number_b.casm");
    let contract_class_b: CasmContractClass = serde_json::from_slice(program_data).unwrap();

    let class_hash_b: ClassHash = [2; 32];

    contract_class_cache.insert(class_hash_b, contract_class_b);

    // SET GET_NUMBER_WRAPPER

    //  Create program and entry point types for contract class
    let program_data = include_bytes!("../starknet_programs/cairo1/get_number_wrapper.casm");
    let wrapper_contract_class: CasmContractClass = serde_json::from_slice(program_data).unwrap();
    let entrypoints = wrapper_contract_class.clone().entry_points_by_type;
    let get_numbers_entrypoint_selector = &entrypoints.external.get(2).unwrap().selector;

    let wrapper_address = Address(Felt252::from(2));
    let wrapper_class_hash: ClassHash = [3; 32];

    contract_class_cache.insert(wrapper_class_hash, wrapper_contract_class);
    state_reader
        .address_to_class_hash_mut()
        .insert(wrapper_address.clone(), wrapper_class_hash);
    state_reader
        .address_to_nonce_mut()
        .insert(wrapper_address, nonce);

    // Create state from the state_reader and contract cache.
    let mut state = CachedState::new(state_reader, None, Some(contract_class_cache));

    // INITIALIZE STARKNET CONFIG
    let general_config = StarknetGeneralConfig::default();
    let tx_execution_context = TransactionExecutionContext::new(
        Address(0.into()),
        Felt252::zero(),
        Vec::new(),
        0,
        10.into(),
        general_config.invoke_tx_max_n_steps(),
        TRANSACTION_VERSION,
    );
    let mut resources_manager = ExecutionResourcesManager::default();

    // CALL GET_NUMBERS_OLD_NEW

    let calldata = [Felt252::from_bytes_be(&class_hash_b)].to_vec();
    let caller_address = Address(0000.into());
    let entry_point_type = EntryPointType::External;

    let exec_entry_point = ExecutionEntryPoint::new(
        address,
        calldata,
        Felt252::new(get_numbers_entrypoint_selector.clone()),
        caller_address,
        entry_point_type,
        Some(CallType::Delegate),
        Some(wrapper_class_hash),
        u64::MAX.into(),
    );

    let result = exec_entry_point
        .execute(
            &mut state,
            &general_config,
            &mut resources_manager,
            &tx_execution_context,
            false,
        )
        .unwrap();
    assert_eq!(result.retdata, vec![25.into(), 17.into()]);
}

#[test]
fn call_contract_upgrade_cairo_0_to_cairo_1_same_transaction() {
    /* Test Outline:
       - Add `get_number_c.cairo` contract at address 2 and `get_number_b.cairo` contract without an address
       - Call `get_numbers_old_new` function of `get_number_wrapper.cairo` and expect to get both answers from `get_number_c`, and 'get_number_b' (33, 17)
    */

    // SET GET_NUMBER_C

    // Add get_number_a.cairo to storage

    let path = PathBuf::from("starknet_programs/get_number_c.json");
    let contract_class_c = ContractClass::try_from(path).unwrap();

    // Create state reader with class hash data
    let mut casm_contract_class_cache = HashMap::new();
    let mut deprecated_contract_class_cache = HashMap::new();

    let address = Address(Felt252::one());
    let class_hash_c: ClassHash = Felt252::one().to_be_bytes();
    let nonce = Felt252::zero();

    deprecated_contract_class_cache.insert(class_hash_c, contract_class_c);
    let mut state_reader = InMemoryStateReader::default();
    state_reader
        .address_to_class_hash_mut()
        .insert(address.clone(), class_hash_c);
    state_reader
        .address_to_nonce_mut()
        .insert(address.clone(), nonce.clone());

    // SET GET_NUMBER_B

    // Add get_number_b contract to the state (only its contract_class)

    let program_data = include_bytes!("../starknet_programs/cairo1/get_number_b.casm");
    let contract_class_b: CasmContractClass = serde_json::from_slice(program_data).unwrap();

    let class_hash_b: ClassHash = Felt252::from(2).to_be_bytes();

    casm_contract_class_cache.insert(class_hash_b, contract_class_b);

    // SET GET_NUMBER_WRAPPER

    //  Create program and entry point types for contract class
    let program_data = include_bytes!("../starknet_programs/cairo1/get_number_wrapper.casm");
    let wrapper_contract_class: CasmContractClass = serde_json::from_slice(program_data).unwrap();
    let entrypoints = wrapper_contract_class.clone().entry_points_by_type;
    let get_numbers_entrypoint_selector = &entrypoints.external.get(2).unwrap().selector;

    let wrapper_address = Address(Felt252::from(2));
    let wrapper_class_hash: ClassHash = [3; 32];

    casm_contract_class_cache.insert(wrapper_class_hash, wrapper_contract_class);
    state_reader
        .address_to_class_hash_mut()
        .insert(wrapper_address.clone(), wrapper_class_hash);
    state_reader
        .address_to_nonce_mut()
        .insert(wrapper_address, nonce);

    // Create state from the state_reader and contract cache.
    let mut state = CachedState::new(
        state_reader,
        Some(deprecated_contract_class_cache),
        Some(casm_contract_class_cache),
    );

    // INITIALIZE STARKNET CONFIG
    let general_config = StarknetGeneralConfig::default();
    let tx_execution_context = TransactionExecutionContext::new(
        Address(0.into()),
        Felt252::zero(),
        Vec::new(),
        0,
        10.into(),
        general_config.invoke_tx_max_n_steps(),
        TRANSACTION_VERSION,
    );
    let mut resources_manager = ExecutionResourcesManager::default();

    // CALL GET_NUMBERS_OLD_NEW

    let calldata = [Felt252::from_bytes_be(&class_hash_b)].to_vec();
    let caller_address = Address(0000.into());
    let entry_point_type = EntryPointType::External;

    let exec_entry_point = ExecutionEntryPoint::new(
        address,
        calldata,
        Felt252::new(get_numbers_entrypoint_selector.clone()),
        caller_address,
        entry_point_type,
        Some(CallType::Delegate),
        Some(wrapper_class_hash),
        u64::MAX.into(),
    );

    let result = exec_entry_point
        .execute(
            &mut state,
            &general_config,
            &mut resources_manager,
            &tx_execution_context,
            false,
        )
        .unwrap();
    assert_eq!(result.retdata, vec![33.into(), 17.into()]);
}

#[test]
fn call_contract_downgrade_cairo_1_to_cairo_0_same_transaction() {
    /* Test Outline:
       - Add `get_number_b.cairo` contract at address 2 and `get_number_c.cairo` contract without an address
       - Call `get_numbers_old_new` function of `get_number_wrapper.cairo` and expect to get both answers from `get_number_b`, and 'get_number_c' (17, 33)
    */

    // SET GET_NUMBER_C
    // Add get_number_a.cairo to the state (only its contract_class)
    let path = PathBuf::from("starknet_programs/get_number_c.json");
    let contract_class_c = ContractClass::try_from(path).unwrap();

    // Create state reader with class hash data
    let mut casm_contract_class_cache = HashMap::new();
    let mut deprecated_contract_class_cache = HashMap::new();

    let address = Address(Felt252::one());
    let class_hash_c: ClassHash = Felt252::one().to_be_bytes();
    let nonce = Felt252::zero();

    deprecated_contract_class_cache.insert(class_hash_c, contract_class_c);

    // SET GET_NUMBER_B

    // Add get_number_b contract to the state

    let program_data = include_bytes!("../starknet_programs/cairo1/get_number_b.casm");
    let contract_class_b: CasmContractClass = serde_json::from_slice(program_data).unwrap();

    let class_hash_b: ClassHash = Felt252::from(2).to_be_bytes();

    casm_contract_class_cache.insert(class_hash_b, contract_class_b);
    let mut state_reader = InMemoryStateReader::default();
    state_reader
        .address_to_class_hash_mut()
        .insert(address.clone(), class_hash_b);
    state_reader
        .address_to_nonce_mut()
        .insert(address.clone(), nonce.clone());

    // SET GET_NUMBER_WRAPPER

    //  Create program and entry point types for contract class
    let program_data = include_bytes!("../starknet_programs/cairo1/get_number_wrapper.casm");
    let wrapper_contract_class: CasmContractClass = serde_json::from_slice(program_data).unwrap();
    let entrypoints = wrapper_contract_class.clone().entry_points_by_type;
    let get_numbers_entrypoint_selector = &entrypoints.external.get(2).unwrap().selector;

    let wrapper_address = Address(Felt252::from(2));
    let wrapper_class_hash: ClassHash = [3; 32];

    casm_contract_class_cache.insert(wrapper_class_hash, wrapper_contract_class);
    state_reader
        .address_to_class_hash_mut()
        .insert(wrapper_address.clone(), wrapper_class_hash);
    state_reader
        .address_to_nonce_mut()
        .insert(wrapper_address, nonce);

    // Create state from the state_reader and contract cache.
    let mut state = CachedState::new(
        state_reader,
        Some(deprecated_contract_class_cache),
        Some(casm_contract_class_cache),
    );

    // INITIALIZE STARKNET CONFIG
    let general_config = StarknetGeneralConfig::default();
    let tx_execution_context = TransactionExecutionContext::new(
        Address(0.into()),
        Felt252::zero(),
        Vec::new(),
        0,
        10.into(),
        general_config.invoke_tx_max_n_steps(),
        TRANSACTION_VERSION,
    );
    let mut resources_manager = ExecutionResourcesManager::default();

    // CALL GET_NUMBERS_OLD_NEW

    let calldata = [Felt252::from_bytes_be(&class_hash_c)].to_vec();
    let caller_address = Address(0000.into());
    let entry_point_type = EntryPointType::External;

    let exec_entry_point = ExecutionEntryPoint::new(
        address,
        calldata,
        Felt252::new(get_numbers_entrypoint_selector.clone()),
        caller_address,
        entry_point_type,
        Some(CallType::Delegate),
        Some(wrapper_class_hash),
        u64::MAX.into(),
    );

    let result = exec_entry_point
        .execute(
            &mut state,
            &general_config,
            &mut resources_manager,
            &tx_execution_context,
            false,
        )
        .unwrap();
    assert_eq!(result.retdata, vec![17.into(), 33.into()]);
}

#[test]
fn call_contract_replace_class_cairo_0() {
    /* Test Outline:
       - Add `get_number_d.cairo` contract at address 2 and `get_number_c.cairo` contract without an address
       - Call `get_numbers_old_new` function of `get_number_wrapper.cairo` and expect to get both answers from `get_number_d`, and 'get_number_c' (64, 33)
    */

    // SET GET_NUMBER_C
    // Add get_number_a.cairo to the state (only its contract_class)
    let path = PathBuf::from("starknet_programs/get_number_c.json");
    let contract_class_c = ContractClass::try_from(path).unwrap();

    // Create state reader with class hash data
    let mut casm_contract_class_cache = HashMap::new();
    let mut deprecated_contract_class_cache = HashMap::new();

    let address = Address(Felt252::one());
    let class_hash_c: ClassHash = Felt252::one().to_be_bytes();
    let nonce = Felt252::zero();

    deprecated_contract_class_cache.insert(class_hash_c, contract_class_c);

    // SET GET_NUMBER_B

    // Add get_number_b contract to the state

    let path = PathBuf::from("starknet_programs/get_number_d.json");
    let contract_class_d = ContractClass::try_from(path).unwrap();

    let class_hash_d: ClassHash = Felt252::from(2).to_be_bytes();

    deprecated_contract_class_cache.insert(class_hash_d, contract_class_d);
    let mut state_reader = InMemoryStateReader::default();
    state_reader
        .address_to_class_hash_mut()
        .insert(address.clone(), class_hash_d);
    state_reader
        .address_to_nonce_mut()
        .insert(address.clone(), nonce.clone());

    // SET GET_NUMBER_WRAPPER

    //  Create program and entry point types for contract class
    let program_data = include_bytes!("../starknet_programs/cairo1/get_number_wrapper.casm");
    let wrapper_contract_class: CasmContractClass = serde_json::from_slice(program_data).unwrap();
    let entrypoints = wrapper_contract_class.clone().entry_points_by_type;
    let get_numbers_entrypoint_selector = &entrypoints.external.get(2).unwrap().selector;

    let wrapper_address = Address(Felt252::from(2));
    let wrapper_class_hash: ClassHash = [3; 32];

    casm_contract_class_cache.insert(wrapper_class_hash, wrapper_contract_class);
    state_reader
        .address_to_class_hash_mut()
        .insert(wrapper_address.clone(), wrapper_class_hash);
    state_reader
        .address_to_nonce_mut()
        .insert(wrapper_address, nonce);

    // Create state from the state_reader and contract cache.
    let mut state = CachedState::new(
        state_reader,
        Some(deprecated_contract_class_cache),
        Some(casm_contract_class_cache),
    );

    // INITIALIZE STARKNET CONFIG
    let general_config = StarknetGeneralConfig::default();
    let tx_execution_context = TransactionExecutionContext::new(
        Address(0.into()),
        Felt252::zero(),
        Vec::new(),
        0,
        10.into(),
        general_config.invoke_tx_max_n_steps(),
        TRANSACTION_VERSION,
    );
    let mut resources_manager = ExecutionResourcesManager::default();

    // CALL GET_NUMBERS_OLD_NEW

    let calldata = [Felt252::from_bytes_be(&class_hash_c)].to_vec();
    let caller_address = Address(0000.into());
    let entry_point_type = EntryPointType::External;

    let exec_entry_point = ExecutionEntryPoint::new(
        address,
        calldata,
        Felt252::new(get_numbers_entrypoint_selector.clone()),
        caller_address,
        entry_point_type,
        Some(CallType::Delegate),
        Some(wrapper_class_hash),
        u64::MAX.into(),
    );

    let result = exec_entry_point
        .execute(
            &mut state,
            &general_config,
            &mut resources_manager,
            &tx_execution_context,
            false,
        )
        .unwrap();
    assert_eq!(result.retdata, vec![64.into(), 33.into()]);
}

#[test]
fn test_out_of_gas_failure() {
    //  Create program and entry point types for contract class
    let program_data = include_bytes!("../starknet_programs/cairo1/emit_event.casm");
    let contract_class: CasmContractClass = serde_json::from_slice(program_data).unwrap();
    let entrypoints = contract_class.clone().entry_points_by_type;
    let entrypoint_selector = &entrypoints.external.get(0).unwrap().selector;

    // Create state reader with class hash data
    let mut contract_class_cache = HashMap::new();

    let address = Address(1111.into());
    let class_hash: ClassHash = [1; 32];
    let nonce = Felt252::zero();

    contract_class_cache.insert(class_hash, contract_class);
    let mut state_reader = InMemoryStateReader::default();
    state_reader
        .address_to_class_hash_mut()
        .insert(address.clone(), class_hash);
    state_reader
        .address_to_nonce_mut()
        .insert(address.clone(), nonce);

    // Create state from the state_reader and contract cache.
    let mut state = CachedState::new(state_reader, None, Some(contract_class_cache));

    // Create an execution entry point
    let calldata = [].to_vec();
    let caller_address = Address(0000.into());
    let entry_point_type = EntryPointType::External;

    // Purposefully set initial gas to 0 so that the syscall fails
    let exec_entry_point = ExecutionEntryPoint::new(
        address,
        calldata,
        Felt252::new(entrypoint_selector.clone()),
        caller_address,
        entry_point_type,
        Some(CallType::Delegate),
        Some(class_hash),
        0,
    );

    // Execute the entrypoint
    let general_config = StarknetGeneralConfig::default();
    let tx_execution_context = TransactionExecutionContext::new(
        Address(0.into()),
        Felt252::zero(),
        Vec::new(),
        0,
        10.into(),
        general_config.invoke_tx_max_n_steps(),
        TRANSACTION_VERSION,
    );
    let mut resources_manager = ExecutionResourcesManager::default();
    let call_info = exec_entry_point
        .execute(
            &mut state,
            &general_config,
            &mut resources_manager,
            &tx_execution_context,
            false,
        )
        .unwrap();
    assert_eq!(
        call_info.retdata,
        vec![Felt252::from_bytes_be("Out of gas".as_bytes())]
    )
}<|MERGE_RESOLUTION|>--- conflicted
+++ resolved
@@ -575,11 +575,7 @@
 }
 
 #[test]
-<<<<<<< HEAD
 fn deploy_cairo1_from_cairo1() {
-=======
-fn deploy() {
->>>>>>> a7b05e59
     // data to deploy
     let test_class_hash: ClassHash = [2; 32];
     let test_felt_hash = Felt252::from_bytes_be(&test_class_hash);
@@ -644,7 +640,6 @@
         general_config.invoke_tx_max_n_steps(),
         TRANSACTION_VERSION,
     );
-<<<<<<< HEAD
     let mut resources_manager = ExecutionResourcesManager::default();
 
     let call_info = exec_entry_point.execute(
@@ -743,8 +738,6 @@
         general_config.invoke_tx_max_n_steps(),
         TRANSACTION_VERSION,
     );
-=======
->>>>>>> a7b05e59
     let mut resources_manager = ExecutionResourcesManager::default();
 
     let call_info = exec_entry_point.execute(
@@ -758,29 +751,19 @@
     assert!(call_info.is_ok());
 
     let ret_address = Address(felt_str!(
-<<<<<<< HEAD
         "3326516449409112130211257005742850249535379011750934837578774621442000311202"
-=======
-        "619464431559909356793718633071398796109800070568878623926447195121629120356"
->>>>>>> a7b05e59
     ));
 
     let ret_class_hash = state.get_class_hash_at(&ret_address).unwrap();
     let ret_casm_class = match state.get_contract_class(&ret_class_hash).unwrap() {
-<<<<<<< HEAD
         CompiledClass::Deprecated(class) => *class,
         CompiledClass::Casm(_) => unreachable!(),
-=======
-        CompiledClass::Casm(class) => *class,
-        CompiledClass::Deprecated(_) => unreachable!(),
->>>>>>> a7b05e59
     };
 
     assert_eq!(ret_casm_class, test_contract_class);
 }
 
 #[test]
-<<<<<<< HEAD
 fn deploy_cairo0_from_cairo1_with_constructor() {
     // data to deploy
     let test_class_hash: ClassHash = [2; 32];
@@ -877,9 +860,8 @@
 
     assert_eq!(ret_casm_class, test_contract_class);
 }
+
 #[test]
-=======
->>>>>>> a7b05e59
 fn test_send_message_to_l1_syscall() {
     //  Create program and entry point types for contract class
     let program_data = include_bytes!("../starknet_programs/cairo1/send_message_to_l1.casm");
