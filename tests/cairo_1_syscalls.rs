--- conflicted
+++ resolved
@@ -2311,13 +2311,8 @@
     let f_c_program_data = include_bytes!("../starknet_programs/cairo1/failing_constructor.casm");
     let f_c_contract_class: CasmContractClass = serde_json::from_slice(f_c_program_data).unwrap();
     let f_c_class_hash = Felt252::one();
-<<<<<<< HEAD
     contract_class_cache.set_contract_class(
-        f_c_class_hash.to_be_bytes(),
-=======
-    contract_class_cache.insert(
         ClassHash::from(f_c_class_hash.clone()),
->>>>>>> f4dfa02e
         CompiledClass::Casm(Arc::new(f_c_contract_class)),
     );
 
