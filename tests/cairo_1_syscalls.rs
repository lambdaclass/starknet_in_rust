use std::{
    collections::{HashMap, HashSet},
    path::PathBuf,
    vec,
};

use cairo_lang_starknet::casm_contract_class::CasmContractClass;
use cairo_vm::{
    felt::{felt_str, Felt252},
    vm::runners::{builtin_runner::RANGE_CHECK_BUILTIN_NAME, cairo_runner::ExecutionResources},
};
use num_bigint::BigUint;
use num_traits::{Num, One, Zero};
use starknet_contract_class::EntryPointType;
use starknet_rs::{
    business_logic::{
        execution::{
            execution_entry_point::ExecutionEntryPoint, CallInfo, CallType, OrderedEvent,
            OrderedL2ToL1Message, TransactionExecutionContext,
        },
        fact_state::{
            in_memory_state_reader::InMemoryStateReader, state::ExecutionResourcesManager,
        },
        state::{cached_state::CachedState, state_api::StateReader},
    },
    core::errors::state_errors::StateError,
    definitions::{constants::TRANSACTION_VERSION, general_config::StarknetGeneralConfig},
    services::api::contract_classes::{
        compiled_class::CompiledClass, deprecated_contract_class::ContractClass,
    },
    utils::{Address, ClassHash},
};

#[test]
fn storage_write_read() {
    //  Create program and entry point types for contract class
    let program_data = include_bytes!("../starknet_programs/cairo1/simple_wallet.casm");
    let contract_class: CasmContractClass = serde_json::from_slice(program_data).unwrap();
    let entrypoints = contract_class.clone().entry_points_by_type;
    let constructor_entrypoint_selector = &entrypoints.constructor.get(0).unwrap().selector;
    let get_balance_entrypoint_selector = &entrypoints.external.get(1).unwrap().selector;
    let increase_balance_entrypoint_selector = &entrypoints.external.get(0).unwrap().selector;

    // Create state reader with class hash data
    let mut contract_class_cache = HashMap::new();

    let address = Address(1111.into());
    let class_hash: ClassHash = [1; 32];
    let nonce = Felt252::zero();

    contract_class_cache.insert(class_hash, contract_class);
    let mut state_reader = InMemoryStateReader::default();
    state_reader
        .address_to_class_hash_mut()
        .insert(address.clone(), class_hash);
    state_reader
        .address_to_nonce_mut()
        .insert(address.clone(), nonce);

    // Create state from the state_reader and contract cache.
    let mut state = CachedState::new(state_reader, None, Some(contract_class_cache));

    let general_config = StarknetGeneralConfig::default();
    let tx_execution_context = TransactionExecutionContext::new(
        Address(0.into()),
        Felt252::zero(),
        Vec::new(),
        0,
        10.into(),
        general_config.invoke_tx_max_n_steps(),
        TRANSACTION_VERSION,
    );

    let mut resources_manager = ExecutionResourcesManager::default();

    let create_execute_extrypoint = |selector: &BigUint,
                                     calldata: Vec<Felt252>,
                                     entry_point_type: EntryPointType|
     -> ExecutionEntryPoint {
        ExecutionEntryPoint::new(
            address.clone(),
            calldata,
            Felt252::new(selector.clone()),
            Address(0000.into()),
            entry_point_type,
            Some(CallType::Delegate),
            Some(class_hash),
            100000,
        )
    };

    // RUN CONSTRUCTOR
    // Create an execution entry point
    let calldata = [25.into()].to_vec();
    let constructor_exec_entry_point = create_execute_extrypoint(
        constructor_entrypoint_selector,
        calldata,
        EntryPointType::Constructor,
    );

    // Run constructor entrypoint
    constructor_exec_entry_point
        .execute(
            &mut state,
            &general_config,
            &mut resources_manager,
            &tx_execution_context,
            false,
        )
        .unwrap();

    // RUN GET_BALANCE
    // Create an execution entry point
    let calldata = [].to_vec();
    let get_balance_exec_entry_point = create_execute_extrypoint(
        get_balance_entrypoint_selector,
        calldata,
        EntryPointType::External,
    );

    // Run get_balance entrypoint
    let call_info = get_balance_exec_entry_point
        .execute(
            &mut state,
            &general_config,
            &mut resources_manager,
            &tx_execution_context,
            false,
        )
        .unwrap();
    assert_eq!(call_info.retdata, [25.into()]);

    // RUN INCREASE_BALANCE
    // Create an execution entry point
    let calldata = [100.into()].to_vec();
    let increase_balance_entry_point = create_execute_extrypoint(
        increase_balance_entrypoint_selector,
        calldata,
        EntryPointType::External,
    );

    // Run increase_balance entrypoint
    increase_balance_entry_point
        .execute(
            &mut state,
            &general_config,
            &mut resources_manager,
            &tx_execution_context,
            false,
        )
        .unwrap();

    // RUN GET_BALANCE
    // Create an execution entry point
    let calldata = [].to_vec();
    let get_balance_exec_entry_point = create_execute_extrypoint(
        get_balance_entrypoint_selector,
        calldata,
        EntryPointType::External,
    );

    // Run get_balance entrypoint
    let call_info = get_balance_exec_entry_point
        .execute(
            &mut state,
            &general_config,
            &mut resources_manager,
            &tx_execution_context,
            false,
        )
        .unwrap();
    assert_eq!(call_info.retdata, [125.into()])
}

#[test]
fn library_call() {
    //  Create program and entry point types for contract class
    let program_data = include_bytes!("../starknet_programs/cairo1/square_root.casm");
    let contract_class: CasmContractClass = serde_json::from_slice(program_data).unwrap();
    let entrypoints = contract_class.clone().entry_points_by_type;
    let entrypoint_selector = &entrypoints.external.get(0).unwrap().selector;

    // Create state reader with class hash data
    let mut contract_class_cache = HashMap::new();

    let address = Address(1111.into());
    let class_hash: ClassHash = [1; 32];
    let nonce = Felt252::zero();

    contract_class_cache.insert(class_hash, contract_class);
    let mut state_reader = InMemoryStateReader::default();
    state_reader
        .address_to_class_hash_mut()
        .insert(address.clone(), class_hash);
    state_reader
        .address_to_nonce_mut()
        .insert(address.clone(), nonce);

    // Add lib contract to the state

    let lib_program_data = include_bytes!("../starknet_programs/cairo1/math_lib.casm");
    let lib_contract_class: CasmContractClass = serde_json::from_slice(lib_program_data).unwrap();

    let lib_address = Address(1112.into());
    let lib_class_hash: ClassHash = [2; 32];
    let lib_nonce = Felt252::zero();

    contract_class_cache.insert(lib_class_hash, lib_contract_class);
    state_reader
        .address_to_class_hash_mut()
        .insert(lib_address.clone(), lib_class_hash);
    state_reader
        .address_to_nonce_mut()
        .insert(lib_address, lib_nonce);

    // Create state from the state_reader and contract cache.
    let mut state = CachedState::new(state_reader, None, Some(contract_class_cache));

    // Create an execution entry point
    let calldata = [25.into(), Felt252::from_bytes_be(&lib_class_hash)].to_vec();
    let caller_address = Address(0000.into());
    let entry_point_type = EntryPointType::External;

    let exec_entry_point = ExecutionEntryPoint::new(
        address,
        calldata.clone(),
        Felt252::new(entrypoint_selector.clone()),
        caller_address,
        entry_point_type,
        Some(CallType::Delegate),
        Some(class_hash),
        100000,
    );

    // Execute the entrypoint
    let general_config = StarknetGeneralConfig::default();
    let tx_execution_context = TransactionExecutionContext::new(
        Address(0.into()),
        Felt252::zero(),
        Vec::new(),
        0,
        10.into(),
        general_config.invoke_tx_max_n_steps(),
        TRANSACTION_VERSION,
    );
    let mut resources_manager = ExecutionResourcesManager::default();
    let expected_execution_resources = ExecutionResources {
        n_steps: 259,
        n_memory_holes: 10,
        builtin_instance_counter: HashMap::from([(RANGE_CHECK_BUILTIN_NAME.to_string(), 12)]),
    };
    let expected_execution_resources_internal_call = ExecutionResources {
        n_steps: 85,
        n_memory_holes: 6,
        builtin_instance_counter: HashMap::from([(RANGE_CHECK_BUILTIN_NAME.to_string(), 7)]),
    };

    // expected results
    let expected_call_info = CallInfo {
        caller_address: Address(0.into()),
        call_type: Some(CallType::Delegate),
        contract_address: Address(1111.into()),
        entry_point_selector: Some(Felt252::new(entrypoint_selector)),
        entry_point_type: Some(EntryPointType::External),
        calldata,
        retdata: [5.into()].to_vec(),
        execution_resources: expected_execution_resources,
        class_hash: Some(class_hash),
        internal_calls: vec![CallInfo {
            caller_address: Address(0.into()),
            call_type: Some(CallType::Delegate),
            contract_address: Address(1111.into()),
            entry_point_selector: Some(
                Felt252::from_str_radix(
                    "544923964202674311881044083303061611121949089655923191939299897061511784662",
                    10,
                )
                .unwrap(),
            ),
            entry_point_type: Some(EntryPointType::External),
            calldata: vec![25.into()],
            retdata: [5.into()].to_vec(),
            execution_resources: expected_execution_resources_internal_call,
            class_hash: Some(lib_class_hash),
            gas_consumed: 0,
            ..Default::default()
        }],
        code_address: None,
        events: vec![],
        l2_to_l1_messages: vec![],
        storage_read_values: vec![],
        accessed_storage_keys: HashSet::new(),
        gas_consumed: 78980,
        ..Default::default()
    };

    assert_eq!(
        exec_entry_point
            .execute(
                &mut state,
                &general_config,
                &mut resources_manager,
                &tx_execution_context,
                false,
            )
            .unwrap(),
        expected_call_info
    );
}

#[test]
fn call_contract_storage_write_read() {
    //  Create program and entry point types for contract class
    let program_data = include_bytes!("../starknet_programs/cairo1/wallet_wrapper.casm");
    let contract_class: CasmContractClass = serde_json::from_slice(program_data).unwrap();
    let entrypoints = contract_class.clone().entry_points_by_type;
    let get_balance_entrypoint_selector = &entrypoints.external.get(1).unwrap().selector;
    let increase_balance_entrypoint_selector = &entrypoints.external.get(0).unwrap().selector;

    // Create state reader with class hash data
    let mut contract_class_cache = HashMap::new();

    let address = Address(1111.into());
    let class_hash: ClassHash = [1; 32];
    let nonce = Felt252::zero();

    contract_class_cache.insert(class_hash, contract_class);
    let mut state_reader = InMemoryStateReader::default();
    state_reader
        .address_to_class_hash_mut()
        .insert(address.clone(), class_hash);
    state_reader
        .address_to_nonce_mut()
        .insert(address.clone(), nonce);

    // Add simple_wallet contract to the state

    let simple_wallet_program_data =
        include_bytes!("../starknet_programs/cairo1/simple_wallet.casm");
    let simple_wallet_contract_class: CasmContractClass =
        serde_json::from_slice(simple_wallet_program_data).unwrap();
    let simple_wallet_constructor_entrypoint_selector = simple_wallet_contract_class
        .entry_points_by_type
        .constructor
        .get(0)
        .unwrap()
        .selector
        .clone();

    let simple_wallet_address = Address(1112.into());
    let simple_wallet_class_hash: ClassHash = [2; 32];
    let simple_wallet_nonce = Felt252::zero();

    contract_class_cache.insert(simple_wallet_class_hash, simple_wallet_contract_class);
    state_reader
        .address_to_class_hash_mut()
        .insert(simple_wallet_address.clone(), simple_wallet_class_hash);
    state_reader
        .address_to_nonce_mut()
        .insert(simple_wallet_address.clone(), simple_wallet_nonce);

    // Create state from the state_reader and contract cache.
    let mut state = CachedState::new(state_reader, None, Some(contract_class_cache));

    let general_config = StarknetGeneralConfig::default();
    let tx_execution_context = TransactionExecutionContext::new(
        Address(0.into()),
        Felt252::zero(),
        Vec::new(),
        0,
        10.into(),
        general_config.invoke_tx_max_n_steps(),
        TRANSACTION_VERSION,
    );

    let mut resources_manager = ExecutionResourcesManager::default();

    let create_execute_extrypoint = |selector: &BigUint,
                                     calldata: Vec<Felt252>,
                                     entry_point_type: EntryPointType,
                                     class_hash: [u8; 32],
                                     address: Address|
     -> ExecutionEntryPoint {
        ExecutionEntryPoint::new(
            address,
            calldata,
            Felt252::new(selector.clone()),
            Address(0000.into()),
            entry_point_type,
            Some(CallType::Delegate),
            Some(class_hash),
            u64::MAX.into(),
        )
    };

    // RUN SIMPLE_WALLET CONSTRUCTOR
    // Create an execution entry point
    let calldata = [25.into()].to_vec();
    let constructor_exec_entry_point = create_execute_extrypoint(
        &simple_wallet_constructor_entrypoint_selector,
        calldata,
        EntryPointType::Constructor,
        simple_wallet_class_hash,
        simple_wallet_address.clone(),
    );

    // Run constructor entrypoint
    constructor_exec_entry_point
        .execute(
            &mut state,
            &general_config,
            &mut resources_manager,
            &tx_execution_context,
            false,
        )
        .unwrap();

    // RUN GET_BALANCE
    // Create an execution entry point
    let calldata = [simple_wallet_address.0.clone()].to_vec();
    let get_balance_exec_entry_point = create_execute_extrypoint(
        get_balance_entrypoint_selector,
        calldata,
        EntryPointType::External,
        class_hash,
        address.clone(),
    );

    // Run get_balance entrypoint
    let call_info = get_balance_exec_entry_point
        .execute(
            &mut state,
            &general_config,
            &mut resources_manager,
            &tx_execution_context,
            false,
        )
        .unwrap();
    assert_eq!(call_info.retdata, [25.into()]);

    // RUN INCREASE_BALANCE
    // Create an execution entry point
    let calldata = [100.into(), simple_wallet_address.0.clone()].to_vec();
    let increase_balance_entry_point = create_execute_extrypoint(
        increase_balance_entrypoint_selector,
        calldata,
        EntryPointType::External,
        class_hash,
        address.clone(),
    );

    // Run increase_balance entrypoint
    increase_balance_entry_point
        .execute(
            &mut state,
            &general_config,
            &mut resources_manager,
            &tx_execution_context,
            false,
        )
        .unwrap();

    // RUN GET_BALANCE
    // Create an execution entry point
    let calldata = [simple_wallet_address.0].to_vec();
    let get_balance_exec_entry_point = create_execute_extrypoint(
        get_balance_entrypoint_selector,
        calldata,
        EntryPointType::External,
        class_hash,
        address,
    );

    // Run get_balance entrypoint
    let call_info = get_balance_exec_entry_point
        .execute(
            &mut state,
            &general_config,
            &mut resources_manager,
            &tx_execution_context,
            false,
        )
        .unwrap();
    assert_eq!(call_info.retdata, [125.into()])
}

#[test]
fn emit_event() {
    //  Create program and entry point types for contract class
    let program_data = include_bytes!("../starknet_programs/cairo1/emit_event.casm");
    let contract_class: CasmContractClass = serde_json::from_slice(program_data).unwrap();
    let entrypoints = contract_class.clone().entry_points_by_type;
    let entrypoint_selector = &entrypoints.external.get(0).unwrap().selector;

    // Create state reader with class hash data
    let mut contract_class_cache = HashMap::new();

    let address = Address(1111.into());
    let class_hash: ClassHash = [1; 32];
    let nonce = Felt252::zero();

    contract_class_cache.insert(class_hash, contract_class);
    let mut state_reader = InMemoryStateReader::default();
    state_reader
        .address_to_class_hash_mut()
        .insert(address.clone(), class_hash);
    state_reader
        .address_to_nonce_mut()
        .insert(address.clone(), nonce);

    // Create state from the state_reader and contract cache.
    let mut state = CachedState::new(state_reader, None, Some(contract_class_cache));

    // Create an execution entry point
    let calldata = [].to_vec();
    let caller_address = Address(0000.into());
    let entry_point_type = EntryPointType::External;

    let exec_entry_point = ExecutionEntryPoint::new(
        address,
        calldata,
        Felt252::new(entrypoint_selector.clone()),
        caller_address,
        entry_point_type,
        Some(CallType::Delegate),
        Some(class_hash),
        100000,
    );

    // Execute the entrypoint
    let general_config = StarknetGeneralConfig::default();
    let tx_execution_context = TransactionExecutionContext::new(
        Address(0.into()),
        Felt252::zero(),
        Vec::new(),
        0,
        10.into(),
        general_config.invoke_tx_max_n_steps(),
        TRANSACTION_VERSION,
    );
    let mut resources_manager = ExecutionResourcesManager::default();
    let call_info = exec_entry_point
        .execute(
            &mut state,
            &general_config,
            &mut resources_manager,
            &tx_execution_context,
            false,
        )
        .unwrap();
    assert_eq!(
        call_info.events,
        vec![
            OrderedEvent {
                order: 0,
                keys: vec![Felt252::from_str_radix(
                    "1533133552972353850845856330693290141476612241335297758062928121906575244541",
                    10
                )
                .unwrap()],
                data: vec![1.into()]
            },
            OrderedEvent {
                order: 1,
                keys: vec![Felt252::from_str_radix(
                    "1533133552972353850845856330693290141476612241335297758062928121906575244541",
                    10
                )
                .unwrap()],
                data: vec![2.into()]
            },
            OrderedEvent {
                order: 2,
                keys: vec![Felt252::from_str_radix(
                    "1533133552972353850845856330693290141476612241335297758062928121906575244541",
                    10
                )
                .unwrap()],
                data: vec![3.into()]
            }
        ]
    )
}

#[test]
fn deploy() {
    // data to deploy
    let test_class_hash: ClassHash = [2; 32];
    let test_felt_hash = Felt252::from_bytes_be(&test_class_hash);
    let salt = Felt252::zero();
    let test_data = include_bytes!("../starknet_programs/cairo1/contract_a.casm");
    let test_contract_class: CasmContractClass = serde_json::from_slice(test_data).unwrap();

    // Create the deploy contract class
    let program_data = include_bytes!("../starknet_programs/cairo1/deploy.casm");
    let contract_class: CasmContractClass = serde_json::from_slice(program_data).unwrap();
    let entrypoints = contract_class.clone().entry_points_by_type;
    let entrypoint_selector = &entrypoints.external.get(0).unwrap().selector;

    // Create state reader with class hash data
    let mut contract_class_cache = HashMap::new();

    let address = Address(1111.into());
    let class_hash: ClassHash = [1; 32];
    let nonce = Felt252::zero();

    contract_class_cache.insert(class_hash, contract_class);
    contract_class_cache.insert(test_class_hash, test_contract_class.clone());

    let mut state_reader = InMemoryStateReader::default();
    state_reader
        .address_to_class_hash_mut()
        .insert(address.clone(), class_hash);
    state_reader
        .address_to_nonce_mut()
        .insert(address.clone(), nonce);

    // Create state from the state_reader and contract cache.
    let mut state = CachedState::new(state_reader, None, Some(contract_class_cache));

    // arguments of deploy contract
    let calldata: Vec<_> = [test_felt_hash, salt].to_vec();

    // set up remaining structures

    let caller_address = Address(0000.into());
    let entry_point_type = EntryPointType::External;

    let exec_entry_point = ExecutionEntryPoint::new(
        address,
        calldata,
        Felt252::new(entrypoint_selector.clone()),
        caller_address,
        entry_point_type,
        Some(CallType::Delegate),
        Some(class_hash),
        100_000_000,
    );

    // Execute the entrypoint
    let general_config = StarknetGeneralConfig::default();
    let tx_execution_context = TransactionExecutionContext::new(
        Address(0.into()),
        Felt252::zero(),
        Vec::new(),
        0,
        10.into(),
        general_config.invoke_tx_max_n_steps(),
        TRANSACTION_VERSION,
    );
    let mut resources_manager = ExecutionResourcesManager::default();

    let call_info = exec_entry_point.execute(
        &mut state,
        &general_config,
        &mut resources_manager,
        &tx_execution_context,
        false,
    );

    assert!(call_info.is_ok());

    let ret_address = Address(felt_str!(
        "619464431559909356793718633071398796109800070568878623926447195121629120356"
    ));

    let ret_class_hash = state.get_class_hash_at(&ret_address).unwrap();
    let ret_casm_class = match state.get_contract_class(&ret_class_hash).unwrap() {
        CompiledClass::Casm(class) => *class,
        CompiledClass::Deprecated(_) => unreachable!(),
    };

    assert_eq!(ret_casm_class, test_contract_class);
}

#[test]
fn test_send_message_to_l1_syscall() {
    //  Create program and entry point types for contract class
    let program_data = include_bytes!("../starknet_programs/cairo1/send_message_to_l1.casm");
    let contract_class: CasmContractClass = serde_json::from_slice(program_data).unwrap();
    let entrypoints = contract_class.clone().entry_points_by_type;
    let external_entrypoint_selector = &entrypoints.external.get(0).unwrap().selector;

    // Create state reader with class hash data
    let mut contract_class_cache = HashMap::new();

    let address = Address(1111.into());
    let class_hash: ClassHash = [1; 32];
    let nonce = Felt252::zero();

    contract_class_cache.insert(class_hash, contract_class);

    let mut state_reader = InMemoryStateReader::default();
    state_reader
        .address_to_class_hash_mut()
        .insert(address.clone(), class_hash);
    state_reader
        .address_to_nonce_mut()
        .insert(address.clone(), nonce);

    // Create state from the state_reader and contract cache.
    let mut state = CachedState::new(state_reader, None, Some(contract_class_cache));

    let create_execute_extrypoint = |selector: &BigUint,
                                     calldata: Vec<Felt252>,
                                     entry_point_type: EntryPointType|
     -> ExecutionEntryPoint {
        ExecutionEntryPoint::new(
            address.clone(),
            calldata,
            Felt252::new(selector.clone()),
            Address(0000.into()),
            entry_point_type,
            Some(CallType::Delegate),
            Some(class_hash),
            100000,
        )
    };

    // RUN SEND_MSG
    // Create an execution entry point
    let send_message_exec_entry_point = create_execute_extrypoint(
        external_entrypoint_selector,
        vec![],
        EntryPointType::External,
    );

    // Execute the entrypoint
    let general_config = StarknetGeneralConfig::default();
    let tx_execution_context = TransactionExecutionContext::new(
        Address(0.into()),
        Felt252::zero(),
        Vec::new(),
        0,
        10.into(),
        general_config.invoke_tx_max_n_steps(),
        TRANSACTION_VERSION,
    );
    let mut resources_manager = ExecutionResourcesManager::default();

    // Run send_msg entrypoint
    let call_info = send_message_exec_entry_point
        .execute(
            &mut state,
            &general_config,
            &mut resources_manager,
            &tx_execution_context,
            false,
        )
        .unwrap();

    let l2_to_l1_messages = vec![OrderedL2ToL1Message {
        order: 0,
        to_address: Address(444.into()),
        payload: vec![555.into(), 666.into()],
    }];

    let expected_execution_resources = ExecutionResources {
        n_steps: 50,
        n_memory_holes: 1,
        builtin_instance_counter: HashMap::from([(RANGE_CHECK_BUILTIN_NAME.to_string(), 2)]),
    };

    let expected_call_info = CallInfo {
        caller_address: Address(0.into()),
        call_type: Some(CallType::Delegate),
        contract_address: address.clone(),
        class_hash: Some(class_hash),
        entry_point_selector: Some(external_entrypoint_selector.into()),
        entry_point_type: Some(EntryPointType::External),
        l2_to_l1_messages,
<<<<<<< HEAD
        execution_resources: expected_execution_resources,
=======
        gas_consumed: 10040,
>>>>>>> 590cf6b8
        ..Default::default()
    };

    assert_eq!(call_info, expected_call_info);
}

#[test]
fn test_get_execution_info() {
    //  Create program and entry point types for contract class
    let program_data = include_bytes!("../starknet_programs/cairo1/get_execution_info.casm");
    let contract_class: CasmContractClass = serde_json::from_slice(program_data).unwrap();
    let entrypoints = contract_class.clone().entry_points_by_type;
    let external_entrypoint_selector = &entrypoints.external.get(0).unwrap().selector;

    // Create state reader with class hash data
    let mut contract_class_cache = HashMap::new();

    let address = Address(1111.into());
    let class_hash: ClassHash = [1; 32];
    let nonce = Felt252::zero();

    contract_class_cache.insert(class_hash, contract_class);
    let mut state_reader = InMemoryStateReader::default();
    state_reader
        .address_to_class_hash_mut()
        .insert(address.clone(), class_hash);
    state_reader
        .address_to_nonce_mut()
        .insert(address.clone(), nonce);

    // Create state from the state_reader and contract cache.
    let mut state = CachedState::new(state_reader, None, Some(contract_class_cache));

    let general_config = StarknetGeneralConfig::default();
    let tx_execution_context = TransactionExecutionContext::new(
        Address(0.into()),
        Felt252::zero(),
        vec![22.into(), 33.into()],
        0,
        10.into(),
        general_config.invoke_tx_max_n_steps(),
        TRANSACTION_VERSION,
    );

    let mut resources_manager = ExecutionResourcesManager::default();

    let create_execute_extrypoint = |selector: &BigUint,
                                     calldata: Vec<Felt252>,
                                     entry_point_type: EntryPointType|
     -> ExecutionEntryPoint {
        ExecutionEntryPoint::new(
            address.clone(),
            calldata,
            Felt252::new(selector.clone()),
            Address(0000.into()),
            entry_point_type,
            Some(CallType::Delegate),
            Some(class_hash),
            100000,
        )
    };

    // RUN GET_INFO
    // Create an execution entry point
    let get_info_exec_entry_point = create_execute_extrypoint(
        external_entrypoint_selector,
        vec![],
        EntryPointType::External,
    );

    // Run send_msg entrypoint
    let call_info = get_info_exec_entry_point
        .execute(
            &mut state,
            &general_config,
            &mut resources_manager,
            &tx_execution_context,
            false,
        )
        .unwrap();

    let expected_ret_data = vec![
        general_config.block_info().sequencer_address.0.clone(),
        0.into(),
        0.into(),
        address.0.clone(),
    ];

    let expected_execution_resources = ExecutionResources {
        n_steps: 355,
        n_memory_holes: 14,
        builtin_instance_counter: HashMap::from([(RANGE_CHECK_BUILTIN_NAME.to_string(), 4)]),
    };

    let expected_call_info = CallInfo {
        caller_address: Address(0.into()),
        call_type: Some(CallType::Delegate),
        contract_address: address.clone(),
        class_hash: Some(class_hash),
        entry_point_selector: Some(external_entrypoint_selector.into()),
        entry_point_type: Some(EntryPointType::External),
        retdata: expected_ret_data,
<<<<<<< HEAD
        execution_resources: expected_execution_resources,
=======
        gas_consumed: 38180,
>>>>>>> 590cf6b8
        ..Default::default()
    };

    assert_eq!(call_info, expected_call_info);
}

#[test]
fn replace_class_internal() {
    // This test only checks that the contract is updated in the storage, see `replace_class_contract_call`
    //  Create program and entry point types for contract class
    let program_data_a = include_bytes!("../starknet_programs/cairo1/get_number_a.casm");
    let contract_class_a: CasmContractClass = serde_json::from_slice(program_data_a).unwrap();
    let entrypoints_a = contract_class_a.clone().entry_points_by_type;
    let upgrade_selector = &entrypoints_a.external.get(0).unwrap().selector;

    // Create state reader with class hash data
    let mut contract_class_cache = HashMap::new();

    let address = Address(1111.into());
    let class_hash_a: ClassHash = [1; 32];
    let nonce = Felt252::zero();

    contract_class_cache.insert(class_hash_a, contract_class_a);
    let mut state_reader = InMemoryStateReader::default();
    state_reader
        .address_to_class_hash_mut()
        .insert(address.clone(), class_hash_a);
    state_reader
        .address_to_nonce_mut()
        .insert(address.clone(), nonce);

    // Add get_number_b contract to the state (only its contract_class)

    let program_data_b = include_bytes!("../starknet_programs/cairo1/get_number_b.casm");
    let contract_class_b: CasmContractClass = serde_json::from_slice(program_data_b).unwrap();

    let class_hash_b: ClassHash = [2; 32];

    contract_class_cache.insert(class_hash_b, contract_class_b.clone());

    // Create state from the state_reader and contract cache.
    let mut state = CachedState::new(state_reader, None, Some(contract_class_cache));

    // Run upgrade entrypoint and check that the storage was updated with the new contract class
    // Create an execution entry point
    let calldata = [Felt252::from_bytes_be(&class_hash_b)].to_vec();
    let caller_address = Address(0000.into());
    let entry_point_type = EntryPointType::External;

    let exec_entry_point = ExecutionEntryPoint::new(
        address.clone(),
        calldata,
        Felt252::new(upgrade_selector.clone()),
        caller_address,
        entry_point_type,
        Some(CallType::Delegate),
        Some(class_hash_a),
        100000,
    );

    // Execute the entrypoint
    let general_config = StarknetGeneralConfig::default();
    let tx_execution_context = TransactionExecutionContext::new(
        Address(0.into()),
        Felt252::zero(),
        Vec::new(),
        0,
        10.into(),
        general_config.invoke_tx_max_n_steps(),
        TRANSACTION_VERSION,
    );
    let mut resources_manager = ExecutionResourcesManager::default();

    exec_entry_point
        .execute(
            &mut state,
            &general_config,
            &mut resources_manager,
            &tx_execution_context,
            false,
        )
        .unwrap();
    // Check that the class was indeed replaced in storage
    assert_eq!(state.get_class_hash_at(&address).unwrap(), class_hash_b);
    // Check that the class_hash_b leads to contract_class_b for soundness
    assert_eq!(
        state.get_contract_class(&class_hash_b).unwrap(),
        CompiledClass::Casm(Box::new(contract_class_b))
    );
}

#[test]
fn replace_class_contract_call() {
    /* Test Outline:
       - Add `get_number_a.cairo` contract at address 2 and `get_number_b.cairo` contract without an address
       - Call `get_number` function of `get_number_wrapper.cairo` and expect to get an answer from `get_number_a` (25)
       - Call `upgrade` function of `get_number_wrapper.cairo` with `get_number_b.cairo`'s class_hash
       - Call `get_number` function of `get_number_wrapper.cairo` and expect to get an answer from `get_number_b` (17)
    */

    // SET GET_NUMBER_A
    // Add get_number_a.cairo to storage
    let program_data = include_bytes!("../starknet_programs/cairo1/get_number_a.casm");
    let contract_class_a: CasmContractClass = serde_json::from_slice(program_data).unwrap();

    // Create state reader with class hash data
    let mut contract_class_cache = HashMap::new();

    let address = Address(Felt252::one());
    let class_hash_a: ClassHash = [1; 32];
    let nonce = Felt252::zero();

    contract_class_cache.insert(class_hash_a, contract_class_a);
    let mut state_reader = InMemoryStateReader::default();
    state_reader
        .address_to_class_hash_mut()
        .insert(address.clone(), class_hash_a);
    state_reader
        .address_to_nonce_mut()
        .insert(address.clone(), nonce.clone());

    // SET GET_NUMBER_B

    // Add get_number_b contract to the state (only its contract_class)

    let program_data = include_bytes!("../starknet_programs/cairo1/get_number_b.casm");
    let contract_class_b: CasmContractClass = serde_json::from_slice(program_data).unwrap();

    let class_hash_b: ClassHash = [2; 32];

    contract_class_cache.insert(class_hash_b, contract_class_b);

    // SET GET_NUMBER_WRAPPER

    //  Create program and entry point types for contract class
    let program_data = include_bytes!("../starknet_programs/cairo1/get_number_wrapper.casm");
    let wrapper_contract_class: CasmContractClass = serde_json::from_slice(program_data).unwrap();
    let entrypoints = wrapper_contract_class.clone().entry_points_by_type;
    let get_number_entrypoint_selector = &entrypoints.external.get(1).unwrap().selector;
    let upgrade_entrypoint_selector = &entrypoints.external.get(0).unwrap().selector;

    let wrapper_address = Address(Felt252::from(2));
    let wrapper_class_hash: ClassHash = [3; 32];

    contract_class_cache.insert(wrapper_class_hash, wrapper_contract_class);
    state_reader
        .address_to_class_hash_mut()
        .insert(wrapper_address.clone(), wrapper_class_hash);
    state_reader
        .address_to_nonce_mut()
        .insert(wrapper_address, nonce);

    // Create state from the state_reader and contract cache.
    let mut state = CachedState::new(state_reader, None, Some(contract_class_cache));

    // INITIALIZE STARKNET CONFIG
    let general_config = StarknetGeneralConfig::default();
    let tx_execution_context = TransactionExecutionContext::new(
        Address(0.into()),
        Felt252::zero(),
        Vec::new(),
        0,
        10.into(),
        general_config.invoke_tx_max_n_steps(),
        TRANSACTION_VERSION,
    );
    let mut resources_manager = ExecutionResourcesManager::default();

    // CALL GET_NUMBER BEFORE REPLACE_CLASS

    let calldata = [].to_vec();
    let caller_address = Address(0000.into());
    let entry_point_type = EntryPointType::External;

    let exec_entry_point = ExecutionEntryPoint::new(
        address.clone(),
        calldata,
        Felt252::new(get_number_entrypoint_selector.clone()),
        caller_address.clone(),
        entry_point_type,
        Some(CallType::Delegate),
        Some(wrapper_class_hash),
        100000,
    );

    let result = exec_entry_point
        .execute(
            &mut state,
            &general_config,
            &mut resources_manager,
            &tx_execution_context,
            false,
        )
        .unwrap();
    assert_eq!(result.retdata, vec![25.into()]);

    // REPLACE_CLASS

    let calldata = [Felt252::from_bytes_be(&class_hash_b)].to_vec();

    let exec_entry_point = ExecutionEntryPoint::new(
        address.clone(),
        calldata,
        Felt252::new(upgrade_entrypoint_selector.clone()),
        caller_address.clone(),
        entry_point_type,
        Some(CallType::Delegate),
        Some(wrapper_class_hash),
        100000,
    );

    exec_entry_point
        .execute(
            &mut state,
            &general_config,
            &mut resources_manager,
            &tx_execution_context,
            false,
        )
        .unwrap();

    // CALL GET_NUMBER AFTER REPLACE_CLASS

    let calldata = [].to_vec();

    let exec_entry_point = ExecutionEntryPoint::new(
        address,
        calldata,
        Felt252::new(get_number_entrypoint_selector.clone()),
        caller_address,
        entry_point_type,
        Some(CallType::Delegate),
        Some(wrapper_class_hash),
        100000,
    );

    let result = exec_entry_point
        .execute(
            &mut state,
            &general_config,
            &mut resources_manager,
            &tx_execution_context,
            false,
        )
        .unwrap();
    assert_eq!(result.retdata, vec![17.into()]);
}

#[test]
fn replace_class_contract_call_same_transaction() {
    /* Test Outline:
       - Add `get_number_a.cairo` contract at address 2 and `get_number_b.cairo` contract without an address
       - Call `get_numbers_old_new` function of `get_number_wrapper.cairo` and expect to get both answers from `get_number_a`, and 'get_number_b' (25, 17)
    */

    // SET GET_NUMBER_A
    // Add get_number_a.cairo to storage
    let program_data = include_bytes!("../starknet_programs/cairo1/get_number_a.casm");
    let contract_class_a: CasmContractClass = serde_json::from_slice(program_data).unwrap();

    // Create state reader with class hash data
    let mut contract_class_cache = HashMap::new();

    let address = Address(Felt252::one());
    let class_hash_a: ClassHash = [1; 32];
    let nonce = Felt252::zero();

    contract_class_cache.insert(class_hash_a, contract_class_a);
    let mut state_reader = InMemoryStateReader::default();
    state_reader
        .address_to_class_hash_mut()
        .insert(address.clone(), class_hash_a);
    state_reader
        .address_to_nonce_mut()
        .insert(address.clone(), nonce.clone());

    // SET GET_NUMBER_B

    // Add get_number_b contract to the state (only its contract_class)

    let program_data = include_bytes!("../starknet_programs/cairo1/get_number_b.casm");
    let contract_class_b: CasmContractClass = serde_json::from_slice(program_data).unwrap();

    let class_hash_b: ClassHash = [2; 32];

    contract_class_cache.insert(class_hash_b, contract_class_b);

    // SET GET_NUMBER_WRAPPER

    //  Create program and entry point types for contract class
    let program_data = include_bytes!("../starknet_programs/cairo1/get_number_wrapper.casm");
    let wrapper_contract_class: CasmContractClass = serde_json::from_slice(program_data).unwrap();
    let entrypoints = wrapper_contract_class.clone().entry_points_by_type;
    let get_numbers_entrypoint_selector = &entrypoints.external.get(2).unwrap().selector;

    let wrapper_address = Address(Felt252::from(2));
    let wrapper_class_hash: ClassHash = [3; 32];

    contract_class_cache.insert(wrapper_class_hash, wrapper_contract_class);
    state_reader
        .address_to_class_hash_mut()
        .insert(wrapper_address.clone(), wrapper_class_hash);
    state_reader
        .address_to_nonce_mut()
        .insert(wrapper_address, nonce);

    // Create state from the state_reader and contract cache.
    let mut state = CachedState::new(state_reader, None, Some(contract_class_cache));

    // INITIALIZE STARKNET CONFIG
    let general_config = StarknetGeneralConfig::default();
    let tx_execution_context = TransactionExecutionContext::new(
        Address(0.into()),
        Felt252::zero(),
        Vec::new(),
        0,
        10.into(),
        general_config.invoke_tx_max_n_steps(),
        TRANSACTION_VERSION,
    );
    let mut resources_manager = ExecutionResourcesManager::default();

    // CALL GET_NUMBERS_OLD_NEW

    let calldata = [Felt252::from_bytes_be(&class_hash_b)].to_vec();
    let caller_address = Address(0000.into());
    let entry_point_type = EntryPointType::External;

    let exec_entry_point = ExecutionEntryPoint::new(
        address,
        calldata,
        Felt252::new(get_numbers_entrypoint_selector.clone()),
        caller_address,
        entry_point_type,
        Some(CallType::Delegate),
        Some(wrapper_class_hash),
        u64::MAX.into(),
    );

    let result = exec_entry_point
        .execute(
            &mut state,
            &general_config,
            &mut resources_manager,
            &tx_execution_context,
            false,
        )
        .unwrap();
    assert_eq!(result.retdata, vec![25.into(), 17.into()]);
}

#[test]
fn call_contract_upgrade_cairo_0_to_cairo_1_same_transaction() {
    /* Test Outline:
       - Add `get_number_c.cairo` contract at address 2 and `get_number_b.cairo` contract without an address
       - Call `get_numbers_old_new` function of `get_number_wrapper.cairo` and expect to get both answers from `get_number_c`, and 'get_number_b' (33, 17)
    */

    // SET GET_NUMBER_C

    // Add get_number_a.cairo to storage

    let path = PathBuf::from("starknet_programs/get_number_c.json");
    let contract_class_c = ContractClass::try_from(path).unwrap();

    // Create state reader with class hash data
    let mut casm_contract_class_cache = HashMap::new();
    let mut deprecated_contract_class_cache = HashMap::new();

    let address = Address(Felt252::one());
    let class_hash_c: ClassHash = Felt252::one().to_be_bytes();
    let nonce = Felt252::zero();

    deprecated_contract_class_cache.insert(class_hash_c, contract_class_c);
    let mut state_reader = InMemoryStateReader::default();
    state_reader
        .address_to_class_hash_mut()
        .insert(address.clone(), class_hash_c);
    state_reader
        .address_to_nonce_mut()
        .insert(address.clone(), nonce.clone());

    // SET GET_NUMBER_B

    // Add get_number_b contract to the state (only its contract_class)

    let program_data = include_bytes!("../starknet_programs/cairo1/get_number_b.casm");
    let contract_class_b: CasmContractClass = serde_json::from_slice(program_data).unwrap();

    let class_hash_b: ClassHash = Felt252::from(2).to_be_bytes();

    casm_contract_class_cache.insert(class_hash_b, contract_class_b);

    // SET GET_NUMBER_WRAPPER

    //  Create program and entry point types for contract class
    let program_data = include_bytes!("../starknet_programs/cairo1/get_number_wrapper.casm");
    let wrapper_contract_class: CasmContractClass = serde_json::from_slice(program_data).unwrap();
    let entrypoints = wrapper_contract_class.clone().entry_points_by_type;
    let get_numbers_entrypoint_selector = &entrypoints.external.get(2).unwrap().selector;

    let wrapper_address = Address(Felt252::from(2));
    let wrapper_class_hash: ClassHash = [3; 32];

    casm_contract_class_cache.insert(wrapper_class_hash, wrapper_contract_class);
    state_reader
        .address_to_class_hash_mut()
        .insert(wrapper_address.clone(), wrapper_class_hash);
    state_reader
        .address_to_nonce_mut()
        .insert(wrapper_address, nonce);

    // Create state from the state_reader and contract cache.
    let mut state = CachedState::new(
        state_reader,
        Some(deprecated_contract_class_cache),
        Some(casm_contract_class_cache),
    );

    // INITIALIZE STARKNET CONFIG
    let general_config = StarknetGeneralConfig::default();
    let tx_execution_context = TransactionExecutionContext::new(
        Address(0.into()),
        Felt252::zero(),
        Vec::new(),
        0,
        10.into(),
        general_config.invoke_tx_max_n_steps(),
        TRANSACTION_VERSION,
    );
    let mut resources_manager = ExecutionResourcesManager::default();

    // CALL GET_NUMBERS_OLD_NEW

    let calldata = [Felt252::from_bytes_be(&class_hash_b)].to_vec();
    let caller_address = Address(0000.into());
    let entry_point_type = EntryPointType::External;

    let exec_entry_point = ExecutionEntryPoint::new(
        address,
        calldata,
        Felt252::new(get_numbers_entrypoint_selector.clone()),
        caller_address,
        entry_point_type,
        Some(CallType::Delegate),
        Some(wrapper_class_hash),
        u64::MAX.into(),
    );

    let result = exec_entry_point
        .execute(
            &mut state,
            &general_config,
            &mut resources_manager,
            &tx_execution_context,
            false,
        )
        .unwrap();
    assert_eq!(result.retdata, vec![33.into(), 17.into()]);
}

#[test]
fn call_contract_downgrade_cairo_1_to_cairo_0_same_transaction() {
    /* Test Outline:
       - Add `get_number_b.cairo` contract at address 2 and `get_number_c.cairo` contract without an address
       - Call `get_numbers_old_new` function of `get_number_wrapper.cairo` and expect to get both answers from `get_number_b`, and 'get_number_c' (17, 33)
    */

    // SET GET_NUMBER_C
    // Add get_number_a.cairo to the state (only its contract_class)
    let path = PathBuf::from("starknet_programs/get_number_c.json");
    let contract_class_c = ContractClass::try_from(path).unwrap();

    // Create state reader with class hash data
    let mut casm_contract_class_cache = HashMap::new();
    let mut deprecated_contract_class_cache = HashMap::new();

    let address = Address(Felt252::one());
    let class_hash_c: ClassHash = Felt252::one().to_be_bytes();
    let nonce = Felt252::zero();

    deprecated_contract_class_cache.insert(class_hash_c, contract_class_c);

    // SET GET_NUMBER_B

    // Add get_number_b contract to the state

    let program_data = include_bytes!("../starknet_programs/cairo1/get_number_b.casm");
    let contract_class_b: CasmContractClass = serde_json::from_slice(program_data).unwrap();

    let class_hash_b: ClassHash = Felt252::from(2).to_be_bytes();

    casm_contract_class_cache.insert(class_hash_b, contract_class_b);
    let mut state_reader = InMemoryStateReader::default();
    state_reader
        .address_to_class_hash_mut()
        .insert(address.clone(), class_hash_b);
    state_reader
        .address_to_nonce_mut()
        .insert(address.clone(), nonce.clone());

    // SET GET_NUMBER_WRAPPER

    //  Create program and entry point types for contract class
    let program_data = include_bytes!("../starknet_programs/cairo1/get_number_wrapper.casm");
    let wrapper_contract_class: CasmContractClass = serde_json::from_slice(program_data).unwrap();
    let entrypoints = wrapper_contract_class.clone().entry_points_by_type;
    let get_numbers_entrypoint_selector = &entrypoints.external.get(2).unwrap().selector;

    let wrapper_address = Address(Felt252::from(2));
    let wrapper_class_hash: ClassHash = [3; 32];

    casm_contract_class_cache.insert(wrapper_class_hash, wrapper_contract_class);
    state_reader
        .address_to_class_hash_mut()
        .insert(wrapper_address.clone(), wrapper_class_hash);
    state_reader
        .address_to_nonce_mut()
        .insert(wrapper_address, nonce);

    // Create state from the state_reader and contract cache.
    let mut state = CachedState::new(
        state_reader,
        Some(deprecated_contract_class_cache),
        Some(casm_contract_class_cache),
    );

    // INITIALIZE STARKNET CONFIG
    let general_config = StarknetGeneralConfig::default();
    let tx_execution_context = TransactionExecutionContext::new(
        Address(0.into()),
        Felt252::zero(),
        Vec::new(),
        0,
        10.into(),
        general_config.invoke_tx_max_n_steps(),
        TRANSACTION_VERSION,
    );
    let mut resources_manager = ExecutionResourcesManager::default();

    // CALL GET_NUMBERS_OLD_NEW

    let calldata = [Felt252::from_bytes_be(&class_hash_c)].to_vec();
    let caller_address = Address(0000.into());
    let entry_point_type = EntryPointType::External;

    let exec_entry_point = ExecutionEntryPoint::new(
        address,
        calldata,
        Felt252::new(get_numbers_entrypoint_selector.clone()),
        caller_address,
        entry_point_type,
        Some(CallType::Delegate),
        Some(wrapper_class_hash),
        u64::MAX.into(),
    );

    let result = exec_entry_point
        .execute(
            &mut state,
            &general_config,
            &mut resources_manager,
            &tx_execution_context,
            false,
        )
        .unwrap();
    assert_eq!(result.retdata, vec![17.into(), 33.into()]);
}

#[test]
fn call_contract_replace_class_cairo_0() {
    /* Test Outline:
       - Add `get_number_d.cairo` contract at address 2 and `get_number_c.cairo` contract without an address
       - Call `get_numbers_old_new` function of `get_number_wrapper.cairo` and expect to get both answers from `get_number_d`, and 'get_number_c' (64, 33)
    */

    // SET GET_NUMBER_C
    // Add get_number_a.cairo to the state (only its contract_class)
    let path = PathBuf::from("starknet_programs/get_number_c.json");
    let contract_class_c = ContractClass::try_from(path).unwrap();

    // Create state reader with class hash data
    let mut casm_contract_class_cache = HashMap::new();
    let mut deprecated_contract_class_cache = HashMap::new();

    let address = Address(Felt252::one());
    let class_hash_c: ClassHash = Felt252::one().to_be_bytes();
    let nonce = Felt252::zero();

    deprecated_contract_class_cache.insert(class_hash_c, contract_class_c);

    // SET GET_NUMBER_B

    // Add get_number_b contract to the state

    let path = PathBuf::from("starknet_programs/get_number_d.json");
    let contract_class_d = ContractClass::try_from(path).unwrap();

    let class_hash_d: ClassHash = Felt252::from(2).to_be_bytes();

    deprecated_contract_class_cache.insert(class_hash_d, contract_class_d);
    let mut state_reader = InMemoryStateReader::default();
    state_reader
        .address_to_class_hash_mut()
        .insert(address.clone(), class_hash_d);
    state_reader
        .address_to_nonce_mut()
        .insert(address.clone(), nonce.clone());

    // SET GET_NUMBER_WRAPPER

    //  Create program and entry point types for contract class
    let program_data = include_bytes!("../starknet_programs/cairo1/get_number_wrapper.casm");
    let wrapper_contract_class: CasmContractClass = serde_json::from_slice(program_data).unwrap();
    let entrypoints = wrapper_contract_class.clone().entry_points_by_type;
    let get_numbers_entrypoint_selector = &entrypoints.external.get(2).unwrap().selector;

    let wrapper_address = Address(Felt252::from(2));
    let wrapper_class_hash: ClassHash = [3; 32];

    casm_contract_class_cache.insert(wrapper_class_hash, wrapper_contract_class);
    state_reader
        .address_to_class_hash_mut()
        .insert(wrapper_address.clone(), wrapper_class_hash);
    state_reader
        .address_to_nonce_mut()
        .insert(wrapper_address, nonce);

    // Create state from the state_reader and contract cache.
    let mut state = CachedState::new(
        state_reader,
        Some(deprecated_contract_class_cache),
        Some(casm_contract_class_cache),
    );

    // INITIALIZE STARKNET CONFIG
    let general_config = StarknetGeneralConfig::default();
    let tx_execution_context = TransactionExecutionContext::new(
        Address(0.into()),
        Felt252::zero(),
        Vec::new(),
        0,
        10.into(),
        general_config.invoke_tx_max_n_steps(),
        TRANSACTION_VERSION,
    );
    let mut resources_manager = ExecutionResourcesManager::default();

    // CALL GET_NUMBERS_OLD_NEW

    let calldata = [Felt252::from_bytes_be(&class_hash_c)].to_vec();
    let caller_address = Address(0000.into());
    let entry_point_type = EntryPointType::External;

    let exec_entry_point = ExecutionEntryPoint::new(
        address,
        calldata,
        Felt252::new(get_numbers_entrypoint_selector.clone()),
        caller_address,
        entry_point_type,
        Some(CallType::Delegate),
        Some(wrapper_class_hash),
        u64::MAX.into(),
    );

    let result = exec_entry_point
        .execute(
            &mut state,
            &general_config,
            &mut resources_manager,
            &tx_execution_context,
            false,
        )
        .unwrap();
    assert_eq!(result.retdata, vec![64.into(), 33.into()]);
}

#[test]
fn test_out_of_gas_failure() {
    //  Create program and entry point types for contract class
    let program_data = include_bytes!("../starknet_programs/cairo1/emit_event.casm");
    let contract_class: CasmContractClass = serde_json::from_slice(program_data).unwrap();
    let entrypoints = contract_class.clone().entry_points_by_type;
    let entrypoint_selector = &entrypoints.external.get(0).unwrap().selector;

    // Create state reader with class hash data
    let mut contract_class_cache = HashMap::new();

    let address = Address(1111.into());
    let class_hash: ClassHash = [1; 32];
    let nonce = Felt252::zero();

    contract_class_cache.insert(class_hash, contract_class);
    let mut state_reader = InMemoryStateReader::default();
    state_reader
        .address_to_class_hash_mut()
        .insert(address.clone(), class_hash);
    state_reader
        .address_to_nonce_mut()
        .insert(address.clone(), nonce);

    // Create state from the state_reader and contract cache.
    let mut state = CachedState::new(state_reader, None, Some(contract_class_cache));

    // Create an execution entry point
    let calldata = [].to_vec();
    let caller_address = Address(0000.into());
    let entry_point_type = EntryPointType::External;

    // Purposefully set initial gas to 0 so that the syscall fails
    let exec_entry_point = ExecutionEntryPoint::new(
        address,
        calldata,
        Felt252::new(entrypoint_selector.clone()),
        caller_address,
        entry_point_type,
        Some(CallType::Delegate),
        Some(class_hash),
        0,
    );

    // Execute the entrypoint
    let general_config = StarknetGeneralConfig::default();
    let tx_execution_context = TransactionExecutionContext::new(
        Address(0.into()),
        Felt252::zero(),
        Vec::new(),
        0,
        10.into(),
        general_config.invoke_tx_max_n_steps(),
        TRANSACTION_VERSION,
    );
    let mut resources_manager = ExecutionResourcesManager::default();
    let call_info = exec_entry_point
        .execute(
            &mut state,
            &general_config,
            &mut resources_manager,
            &tx_execution_context,
            false,
        )
        .unwrap();
    assert_eq!(
        call_info.retdata,
        vec![Felt252::from_bytes_be("Out of gas".as_bytes())]
    );
    assert!(call_info.failure_flag)
}

#[test]
fn deploy_syscall_failure_uninitialized_class_hash() {
    //  Create program and entry point types for contract class
    let program_data = include_bytes!("../starknet_programs/cairo1/deploy_contract_no_args.casm");
    let contract_class: CasmContractClass = serde_json::from_slice(program_data).unwrap();
    let entrypoints = contract_class.clone().entry_points_by_type;
    let entrypoint_selector = &entrypoints.external.get(0).unwrap().selector;

    // Create state reader with class hash data
    let mut contract_class_cache = HashMap::new();

    let address = Address(1111.into());
    let class_hash: ClassHash = [1; 32];
    let nonce = Felt252::zero();

    contract_class_cache.insert(class_hash, contract_class);
    let mut state_reader = InMemoryStateReader::default();
    state_reader
        .address_to_class_hash_mut()
        .insert(address.clone(), class_hash);
    state_reader
        .address_to_nonce_mut()
        .insert(address.clone(), nonce);

    // Create state from the state_reader and contract cache.
    let mut state = CachedState::new(state_reader, None, Some(contract_class_cache));

    // Create an execution entry point
    let calldata = [Felt252::zero()].to_vec();
    let caller_address = Address(0000.into());
    let entry_point_type = EntryPointType::External;

    let exec_entry_point = ExecutionEntryPoint::new(
        address,
        calldata,
        Felt252::new(entrypoint_selector.clone()),
        caller_address,
        entry_point_type,
        Some(CallType::Delegate),
        Some(class_hash),
        100000,
    );

    // Execute the entrypoint
    let general_config = StarknetGeneralConfig::default();
    let tx_execution_context = TransactionExecutionContext::new(
        Address(0.into()),
        Felt252::zero(),
        Vec::new(),
        0,
        10.into(),
        general_config.invoke_tx_max_n_steps(),
        TRANSACTION_VERSION,
    );
    let mut resources_manager = ExecutionResourcesManager::default();
    let expected_error_string = StateError::UninitiaizedClassHash.to_string();
    assert!(exec_entry_point
        .execute(
            &mut state,
            &general_config,
            &mut resources_manager,
            &tx_execution_context,
            false,
        )
        .unwrap_err()
        .to_string()
        .contains(&expected_error_string));
}

#[test]
fn deploy_syscall_failure_in_constructor() {
    //  Create program and entry point types for contract class
    let program_data = include_bytes!("../starknet_programs/cairo1/deploy_contract_no_args.casm");
    let contract_class: CasmContractClass = serde_json::from_slice(program_data).unwrap();
    let entrypoints = contract_class.clone().entry_points_by_type;
    let entrypoint_selector = &entrypoints.external.get(0).unwrap().selector;

    // Create state reader with class hash data
    let mut contract_class_cache = HashMap::new();

    let address = Address(1111.into());
    let class_hash: ClassHash = [1; 32];
    let nonce = Felt252::zero();

    contract_class_cache.insert(class_hash, contract_class);
    let mut state_reader = InMemoryStateReader::default();
    state_reader
        .address_to_class_hash_mut()
        .insert(address.clone(), class_hash);
    state_reader
        .address_to_nonce_mut()
        .insert(address.clone(), nonce);

    // Add failing constructor contract
    let f_c_program_data = include_bytes!("../starknet_programs/cairo1/failing_constructor.casm");
    let f_c_contract_class: CasmContractClass = serde_json::from_slice(f_c_program_data).unwrap();
    let f_c_class_hash = Felt252::one();
    contract_class_cache.insert(f_c_class_hash.to_be_bytes(), f_c_contract_class);

    // Create state from the state_reader and contract cache.
    let mut state = CachedState::new(state_reader, None, Some(contract_class_cache));

    // Create an execution entry point
    let calldata = [f_c_class_hash].to_vec();
    let caller_address = Address(0000.into());
    let entry_point_type = EntryPointType::External;

    let exec_entry_point = ExecutionEntryPoint::new(
        address,
        calldata,
        Felt252::new(entrypoint_selector.clone()),
        caller_address,
        entry_point_type,
        Some(CallType::Delegate),
        Some(class_hash),
        100000,
    );

    // Execute the entrypoint
    let general_config = StarknetGeneralConfig::default();
    let tx_execution_context = TransactionExecutionContext::new(
        Address(0.into()),
        Felt252::zero(),
        Vec::new(),
        0,
        10.into(),
        general_config.invoke_tx_max_n_steps(),
        TRANSACTION_VERSION,
    );
    let mut resources_manager = ExecutionResourcesManager::default();
    let call_info = exec_entry_point
        .execute(
            &mut state,
            &general_config,
            &mut resources_manager,
            &tx_execution_context,
            false,
        )
        .unwrap();
    // Check that we get the error from the constructor
    // assert( 1 == 0 , 'Oops');
    assert_eq!(
        std::str::from_utf8(&call_info.retdata[0].to_be_bytes())
            .unwrap()
            .trim_start_matches('\0'),
        "Oops"
    )
}

#[test]
fn storage_read_no_value() {
    //  Create program and entry point types for contract class
    let program_data = include_bytes!("../starknet_programs/cairo1/simple_wallet.casm");
    let contract_class: CasmContractClass = serde_json::from_slice(program_data).unwrap();
    let entrypoints = contract_class.clone().entry_points_by_type;
    let get_balance_entrypoint_selector = &entrypoints.external.get(1).unwrap().selector;

    // Create state reader with class hash data
    let mut contract_class_cache = HashMap::new();

    let address = Address(1111.into());
    let class_hash: ClassHash = [1; 32];
    let nonce = Felt252::zero();

    contract_class_cache.insert(class_hash, contract_class);
    let mut state_reader = InMemoryStateReader::default();
    state_reader
        .address_to_class_hash_mut()
        .insert(address.clone(), class_hash);
    state_reader
        .address_to_nonce_mut()
        .insert(address.clone(), nonce);

    // Create state from the state_reader and contract cache.
    let mut state = CachedState::new(state_reader, None, Some(contract_class_cache));

    let general_config = StarknetGeneralConfig::default();
    let tx_execution_context = TransactionExecutionContext::new(
        Address(0.into()),
        Felt252::zero(),
        Vec::new(),
        0,
        10.into(),
        general_config.invoke_tx_max_n_steps(),
        TRANSACTION_VERSION,
    );

    let mut resources_manager = ExecutionResourcesManager::default();

    let create_execute_extrypoint = |selector: &BigUint,
                                     calldata: Vec<Felt252>,
                                     entry_point_type: EntryPointType|
     -> ExecutionEntryPoint {
        ExecutionEntryPoint::new(
            address.clone(),
            calldata,
            Felt252::new(selector.clone()),
            Address(0000.into()),
            entry_point_type,
            Some(CallType::Delegate),
            Some(class_hash),
            100000,
        )
    };

    // RUN GET_BALANCE
    // Create an execution entry point
    let calldata = [].to_vec();
    let get_balance_exec_entry_point = create_execute_extrypoint(
        get_balance_entrypoint_selector,
        calldata,
        EntryPointType::External,
    );

    // Run get_balance entrypoint
    let call_info = get_balance_exec_entry_point
        .execute(
            &mut state,
            &general_config,
            &mut resources_manager,
            &tx_execution_context,
            false,
        )
        .unwrap();
    // As the value doesn't exist in storage, it's value will be 0
    assert_eq!(call_info.retdata, [0.into()]);
}<|MERGE_RESOLUTION|>--- conflicted
+++ resolved
@@ -769,11 +769,8 @@
         entry_point_selector: Some(external_entrypoint_selector.into()),
         entry_point_type: Some(EntryPointType::External),
         l2_to_l1_messages,
-<<<<<<< HEAD
         execution_resources: expected_execution_resources,
-=======
         gas_consumed: 10040,
->>>>>>> 590cf6b8
         ..Default::default()
     };
 
@@ -876,11 +873,8 @@
         entry_point_selector: Some(external_entrypoint_selector.into()),
         entry_point_type: Some(EntryPointType::External),
         retdata: expected_ret_data,
-<<<<<<< HEAD
         execution_resources: expected_execution_resources,
-=======
         gas_consumed: 38180,
->>>>>>> 590cf6b8
         ..Default::default()
     };
 
