--- conflicted
+++ resolved
@@ -1342,15 +1342,9 @@
 }
 
 #[test]
-<<<<<<< HEAD
-fn deploy_syscall_failure_uninitialized_class_hash() {
-    //  Create program and entry point types for contract class
-    let program_data = include_bytes!("../starknet_programs/cairo1/deploy_contract_no_args.casm");
-=======
 fn test_out_of_gas_failure() {
     //  Create program and entry point types for contract class
     let program_data = include_bytes!("../starknet_programs/cairo1/emit_event.casm");
->>>>>>> b794ac14
     let contract_class: CasmContractClass = serde_json::from_slice(program_data).unwrap();
     let entrypoints = contract_class.clone().entry_points_by_type;
     let entrypoint_selector = &entrypoints.external.get(0).unwrap().selector;
@@ -1375,18 +1369,11 @@
     let mut state = CachedState::new(state_reader, None, Some(contract_class_cache));
 
     // Create an execution entry point
-<<<<<<< HEAD
-    let calldata = [Felt252::zero()].to_vec();
-    let caller_address = Address(0000.into());
-    let entry_point_type = EntryPointType::External;
-
-=======
     let calldata = [].to_vec();
     let caller_address = Address(0000.into());
     let entry_point_type = EntryPointType::External;
 
     // Purposefully set initial gas to 0 so that the syscall fails
->>>>>>> b794ac14
     let exec_entry_point = ExecutionEntryPoint::new(
         address,
         calldata,
@@ -1395,8 +1382,7 @@
         entry_point_type,
         Some(CallType::Delegate),
         Some(class_hash),
-<<<<<<< HEAD
-        100000,
+        0,
     );
 
     // Execute the entrypoint
@@ -1411,22 +1397,23 @@
         TRANSACTION_VERSION,
     );
     let mut resources_manager = ExecutionResourcesManager::default();
-    let expected_error_string = StateError::UninitiaizedClassHash.to_string();
-    assert!(exec_entry_point
-        .execute(
-            &mut state,
-            &general_config,
-            &mut resources_manager,
-            &tx_execution_context,
-            false,
-        )
-        .unwrap_err()
-        .to_string()
-        .contains(&expected_error_string));
+    let call_info = exec_entry_point
+        .execute(
+            &mut state,
+            &general_config,
+            &mut resources_manager,
+            &tx_execution_context,
+            false,
+        )
+        .unwrap();
+    assert_eq!(
+        call_info.retdata,
+        vec![Felt252::from_bytes_be("Out of gas".as_bytes())]
+    )
 }
 
 #[test]
-fn deploy_syscall_failure_in_constructor() {
+fn deploy_syscall_failure_uninitialized_class_hash() {
     //  Create program and entry point types for contract class
     let program_data = include_bytes!("../starknet_programs/cairo1/deploy_contract_no_args.casm");
     let contract_class: CasmContractClass = serde_json::from_slice(program_data).unwrap();
@@ -1449,17 +1436,11 @@
         .address_to_nonce_mut()
         .insert(address.clone(), nonce);
 
-    // Add failing constructor contract
-    let f_c_program_data = include_bytes!("../starknet_programs/cairo1/failing_constructor.casm");
-    let f_c_contract_class: CasmContractClass = serde_json::from_slice(f_c_program_data).unwrap();
-    let f_c_class_hash = Felt252::one();
-    contract_class_cache.insert(f_c_class_hash.to_be_bytes(), f_c_contract_class);
-
     // Create state from the state_reader and contract cache.
     let mut state = CachedState::new(state_reader, None, Some(contract_class_cache));
 
     // Create an execution entry point
-    let calldata = [f_c_class_hash].to_vec();
+    let calldata = [Felt252::zero()].to_vec();
     let caller_address = Address(0000.into());
     let entry_point_type = EntryPointType::External;
 
@@ -1472,9 +1453,6 @@
         Some(CallType::Delegate),
         Some(class_hash),
         100000,
-=======
-        0,
->>>>>>> b794ac14
     );
 
     // Execute the entrypoint
@@ -1489,6 +1467,81 @@
         TRANSACTION_VERSION,
     );
     let mut resources_manager = ExecutionResourcesManager::default();
+    let expected_error_string = StateError::UninitiaizedClassHash.to_string();
+    assert!(exec_entry_point
+        .execute(
+            &mut state,
+            &general_config,
+            &mut resources_manager,
+            &tx_execution_context,
+            false,
+        )
+        .unwrap_err()
+        .to_string()
+        .contains(&expected_error_string));
+}
+
+#[test]
+fn deploy_syscall_failure_in_constructor() {
+    //  Create program and entry point types for contract class
+    let program_data = include_bytes!("../starknet_programs/cairo1/deploy_contract_no_args.casm");
+    let contract_class: CasmContractClass = serde_json::from_slice(program_data).unwrap();
+    let entrypoints = contract_class.clone().entry_points_by_type;
+    let entrypoint_selector = &entrypoints.external.get(0).unwrap().selector;
+
+    // Create state reader with class hash data
+    let mut contract_class_cache = HashMap::new();
+
+    let address = Address(1111.into());
+    let class_hash: ClassHash = [1; 32];
+    let nonce = Felt252::zero();
+
+    contract_class_cache.insert(class_hash, contract_class);
+    let mut state_reader = InMemoryStateReader::default();
+    state_reader
+        .address_to_class_hash_mut()
+        .insert(address.clone(), class_hash);
+    state_reader
+        .address_to_nonce_mut()
+        .insert(address.clone(), nonce);
+
+    // Add failing constructor contract
+    let f_c_program_data = include_bytes!("../starknet_programs/cairo1/failing_constructor.casm");
+    let f_c_contract_class: CasmContractClass = serde_json::from_slice(f_c_program_data).unwrap();
+    let f_c_class_hash = Felt252::one();
+    contract_class_cache.insert(f_c_class_hash.to_be_bytes(), f_c_contract_class);
+
+    // Create state from the state_reader and contract cache.
+    let mut state = CachedState::new(state_reader, None, Some(contract_class_cache));
+
+    // Create an execution entry point
+    let calldata = [f_c_class_hash].to_vec();
+    let caller_address = Address(0000.into());
+    let entry_point_type = EntryPointType::External;
+
+    let exec_entry_point = ExecutionEntryPoint::new(
+        address,
+        calldata,
+        Felt252::new(entrypoint_selector.clone()),
+        caller_address,
+        entry_point_type,
+        Some(CallType::Delegate),
+        Some(class_hash),
+        100000,
+    );
+
+    // Execute the entrypoint
+    let general_config = StarknetGeneralConfig::default();
+    let tx_execution_context = TransactionExecutionContext::new(
+        Address(0.into()),
+        Felt252::zero(),
+        Vec::new(),
+        0,
+        10.into(),
+        general_config.invoke_tx_max_n_steps(),
+        TRANSACTION_VERSION,
+    );
+    let mut resources_manager = ExecutionResourcesManager::default();
     let call_info = exec_entry_point
         .execute(
             &mut state,
@@ -1498,7 +1551,6 @@
             false,
         )
         .unwrap();
-<<<<<<< HEAD
     // Check that we get the error from the constructor
     // assert( 1 == 0 , 'Oops');
     assert_eq!(
@@ -1506,10 +1558,5 @@
             .unwrap()
             .trim_start_matches("\0"),
         "Oops"
-=======
-    assert_eq!(
-        call_info.retdata,
-        vec![Felt252::from_bytes_be("Out of gas".as_bytes())]
->>>>>>> b794ac14
     )
 }