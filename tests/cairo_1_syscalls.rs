--- conflicted
+++ resolved
@@ -64,13 +64,8 @@
         Vec::new(),
         0,
         10.into(),
-<<<<<<< HEAD
         block_context.invoke_tx_max_n_steps(),
-        TRANSACTION_VERSION,
-=======
-        general_config.invoke_tx_max_n_steps(),
         TRANSACTION_VERSION.clone(),
->>>>>>> 9593c1b4
     );
 
     let mut resources_manager = ExecutionResourcesManager::default();
@@ -242,13 +237,8 @@
         Vec::new(),
         0,
         10.into(),
-<<<<<<< HEAD
         block_context.invoke_tx_max_n_steps(),
-        TRANSACTION_VERSION,
-=======
-        general_config.invoke_tx_max_n_steps(),
         TRANSACTION_VERSION.clone(),
->>>>>>> 9593c1b4
     );
     let mut resources_manager = ExecutionResourcesManager::default();
     let expected_execution_resources = ExecutionResources {
@@ -376,13 +366,8 @@
         Vec::new(),
         0,
         10.into(),
-<<<<<<< HEAD
         block_context.invoke_tx_max_n_steps(),
-        TRANSACTION_VERSION,
-=======
-        general_config.invoke_tx_max_n_steps(),
         TRANSACTION_VERSION.clone(),
->>>>>>> 9593c1b4
     );
 
     let mut resources_manager = ExecutionResourcesManager::default();
@@ -547,13 +532,8 @@
         Vec::new(),
         0,
         10.into(),
-<<<<<<< HEAD
         block_context.invoke_tx_max_n_steps(),
-        TRANSACTION_VERSION,
-=======
-        general_config.invoke_tx_max_n_steps(),
         TRANSACTION_VERSION.clone(),
->>>>>>> 9593c1b4
     );
     let mut resources_manager = ExecutionResourcesManager::default();
     let call_info = exec_entry_point
@@ -662,13 +642,8 @@
         Vec::new(),
         0,
         10.into(),
-<<<<<<< HEAD
         block_context.invoke_tx_max_n_steps(),
-        TRANSACTION_VERSION,
-=======
-        general_config.invoke_tx_max_n_steps(),
         TRANSACTION_VERSION.clone(),
->>>>>>> 9593c1b4
     );
     let mut resources_manager = ExecutionResourcesManager::default();
 
@@ -765,13 +740,8 @@
         Vec::new(),
         0,
         10.into(),
-<<<<<<< HEAD
         block_context.invoke_tx_max_n_steps(),
-        TRANSACTION_VERSION,
-=======
-        general_config.invoke_tx_max_n_steps(),
         TRANSACTION_VERSION.clone(),
->>>>>>> 9593c1b4
     );
     let mut resources_manager = ExecutionResourcesManager::default();
 
@@ -868,13 +838,8 @@
         Vec::new(),
         0,
         10.into(),
-<<<<<<< HEAD
         block_context.invoke_tx_max_n_steps(),
-        TRANSACTION_VERSION,
-=======
-        general_config.invoke_tx_max_n_steps(),
         TRANSACTION_VERSION.clone(),
->>>>>>> 9593c1b4
     );
     let mut resources_manager = ExecutionResourcesManager::default();
 
@@ -971,13 +936,8 @@
         Vec::new(),
         0,
         10.into(),
-<<<<<<< HEAD
         block_context.invoke_tx_max_n_steps(),
-        TRANSACTION_VERSION,
-=======
-        general_config.invoke_tx_max_n_steps(),
         TRANSACTION_VERSION.clone(),
->>>>>>> 9593c1b4
     );
     let mut resources_manager = ExecutionResourcesManager::default();
 
@@ -1096,13 +1056,8 @@
         Vec::new(),
         0,
         10.into(),
-<<<<<<< HEAD
         block_context.invoke_tx_max_n_steps(),
-        TRANSACTION_VERSION,
-=======
-        general_config.invoke_tx_max_n_steps(),
         TRANSACTION_VERSION.clone(),
->>>>>>> 9593c1b4
     );
     let mut resources_manager = ExecutionResourcesManager::default();
 
@@ -1179,13 +1134,8 @@
         vec![22.into(), 33.into()],
         0,
         10.into(),
-<<<<<<< HEAD
         block_context.invoke_tx_max_n_steps(),
-        TRANSACTION_VERSION,
-=======
-        general_config.invoke_tx_max_n_steps(),
         TRANSACTION_VERSION.clone(),
->>>>>>> 9593c1b4
     );
 
     let mut resources_manager = ExecutionResourcesManager::default();
@@ -1316,13 +1266,8 @@
         Vec::new(),
         0,
         10.into(),
-<<<<<<< HEAD
         block_context.invoke_tx_max_n_steps(),
-        TRANSACTION_VERSION,
-=======
-        general_config.invoke_tx_max_n_steps(),
         TRANSACTION_VERSION.clone(),
->>>>>>> 9593c1b4
     );
     let mut resources_manager = ExecutionResourcesManager::default();
 
@@ -1416,13 +1361,8 @@
         Vec::new(),
         0,
         10.into(),
-<<<<<<< HEAD
         block_context.invoke_tx_max_n_steps(),
-        TRANSACTION_VERSION,
-=======
-        general_config.invoke_tx_max_n_steps(),
         TRANSACTION_VERSION.clone(),
->>>>>>> 9593c1b4
     );
     let mut resources_manager = ExecutionResourcesManager::default();
 
@@ -1575,13 +1515,8 @@
         Vec::new(),
         0,
         10.into(),
-<<<<<<< HEAD
         block_context.invoke_tx_max_n_steps(),
-        TRANSACTION_VERSION,
-=======
-        general_config.invoke_tx_max_n_steps(),
         TRANSACTION_VERSION.clone(),
->>>>>>> 9593c1b4
     );
     let mut resources_manager = ExecutionResourcesManager::default();
 
@@ -1690,13 +1625,8 @@
         Vec::new(),
         0,
         10.into(),
-<<<<<<< HEAD
         block_context.invoke_tx_max_n_steps(),
-        TRANSACTION_VERSION,
-=======
-        general_config.invoke_tx_max_n_steps(),
         TRANSACTION_VERSION.clone(),
->>>>>>> 9593c1b4
     );
     let mut resources_manager = ExecutionResourcesManager::default();
 
@@ -1803,13 +1733,8 @@
         Vec::new(),
         0,
         10.into(),
-<<<<<<< HEAD
         block_context.invoke_tx_max_n_steps(),
-        TRANSACTION_VERSION,
-=======
-        general_config.invoke_tx_max_n_steps(),
         TRANSACTION_VERSION.clone(),
->>>>>>> 9593c1b4
     );
     let mut resources_manager = ExecutionResourcesManager::default();
 
@@ -1916,13 +1841,8 @@
         Vec::new(),
         0,
         10.into(),
-<<<<<<< HEAD
         block_context.invoke_tx_max_n_steps(),
-        TRANSACTION_VERSION,
-=======
-        general_config.invoke_tx_max_n_steps(),
         TRANSACTION_VERSION.clone(),
->>>>>>> 9593c1b4
     );
     let mut resources_manager = ExecutionResourcesManager::default();
 
@@ -2007,13 +1927,8 @@
         Vec::new(),
         0,
         10.into(),
-<<<<<<< HEAD
         block_context.invoke_tx_max_n_steps(),
-        TRANSACTION_VERSION,
-=======
-        general_config.invoke_tx_max_n_steps(),
         TRANSACTION_VERSION.clone(),
->>>>>>> 9593c1b4
     );
     let mut resources_manager = ExecutionResourcesManager::default();
     let call_info = exec_entry_point
@@ -2083,13 +1998,8 @@
         Vec::new(),
         0,
         10.into(),
-<<<<<<< HEAD
         block_context.invoke_tx_max_n_steps(),
-        TRANSACTION_VERSION,
-=======
-        general_config.invoke_tx_max_n_steps(),
         TRANSACTION_VERSION.clone(),
->>>>>>> 9593c1b4
     );
     let mut resources_manager = ExecutionResourcesManager::default();
     let call_info = exec_entry_point
@@ -2166,13 +2076,8 @@
         Vec::new(),
         0,
         10.into(),
-<<<<<<< HEAD
         block_context.invoke_tx_max_n_steps(),
-        TRANSACTION_VERSION,
-=======
-        general_config.invoke_tx_max_n_steps(),
         TRANSACTION_VERSION.clone(),
->>>>>>> 9593c1b4
     );
     let mut resources_manager = ExecutionResourcesManager::default();
     let call_info = exec_entry_point
@@ -2228,13 +2133,8 @@
         Vec::new(),
         0,
         10.into(),
-<<<<<<< HEAD
         block_context.invoke_tx_max_n_steps(),
-        TRANSACTION_VERSION,
-=======
-        general_config.invoke_tx_max_n_steps(),
         TRANSACTION_VERSION.clone(),
->>>>>>> 9593c1b4
     );
 
     let mut resources_manager = ExecutionResourcesManager::default();
@@ -2313,13 +2213,8 @@
         Vec::new(),
         0,
         10.into(),
-<<<<<<< HEAD
         block_context.invoke_tx_max_n_steps(),
-        TRANSACTION_VERSION,
-=======
-        general_config.invoke_tx_max_n_steps(),
         TRANSACTION_VERSION.clone(),
->>>>>>> 9593c1b4
     );
 
     let mut resources_manager = ExecutionResourcesManager::default();
@@ -2401,13 +2296,8 @@
         Vec::new(),
         0,
         10.into(),
-<<<<<<< HEAD
         block_context.invoke_tx_max_n_steps(),
-        TRANSACTION_VERSION,
-=======
-        general_config.invoke_tx_max_n_steps(),
         TRANSACTION_VERSION.clone(),
->>>>>>> 9593c1b4
     );
 
     let mut resources_manager = ExecutionResourcesManager::default();
@@ -2522,13 +2412,8 @@
         Vec::new(),
         0,
         10.into(),
-<<<<<<< HEAD
         block_context.invoke_tx_max_n_steps(),
-        TRANSACTION_VERSION,
-=======
-        general_config.invoke_tx_max_n_steps(),
         TRANSACTION_VERSION.clone(),
->>>>>>> 9593c1b4
     );
     let mut resources_manager = ExecutionResourcesManager::default();
     let mut expected_execution_resources = ExecutionResources::default();
