--- conflicted
+++ resolved
@@ -731,11 +731,7 @@
     );
 
     // Execute the entrypoint
-<<<<<<< HEAD
-    let general_config = StarknetGeneralConfig::default();
-=======
     let general_config = TransactionContext::default();
->>>>>>> 6a1abe64
     let tx_execution_context = TransactionExecutionContext::new(
         Address(0.into()),
         Felt252::zero(),
@@ -833,11 +829,7 @@
     );
 
     // Execute the entrypoint
-<<<<<<< HEAD
-    let general_config = StarknetGeneralConfig::default();
-=======
     let general_config = TransactionContext::default();
->>>>>>> 6a1abe64
     let tx_execution_context = TransactionExecutionContext::new(
         Address(0.into()),
         Felt252::zero(),
@@ -873,7 +865,6 @@
 }
 
 #[test]
-<<<<<<< HEAD
 fn deploy_cairo0_and_invoke() {
     // data to deploy
     let test_class_hash: ClassHash = [2; 32];
@@ -936,7 +927,7 @@
     );
 
     // Execute the entrypoint
-    let general_config = StarknetGeneralConfig::default();
+    let general_config = TransactionContext::default();
     let tx_execution_context = TransactionExecutionContext::new(
         Address(0.into()),
         Felt252::zero(),
@@ -1004,8 +995,6 @@
 }
 
 #[test]
-=======
->>>>>>> 6a1abe64
 fn test_send_message_to_l1_syscall() {
     //  Create program and entry point types for contract class
     let program_data = include_bytes!("../starknet_programs/cairo1/send_message_to_l1.casm");
