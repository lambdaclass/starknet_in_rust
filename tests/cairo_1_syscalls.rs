--- conflicted
+++ resolved
@@ -1755,22 +1755,12 @@
 }
 
 #[test]
-<<<<<<< HEAD
-fn storage_read_unavailable_address_domain() {
-    //  Create program and entry point types for contract class
-    let program_data =
-        include_bytes!("../starknet_programs/cairo1/faulty_low_level_storage_read.casm");
-    let contract_class: CasmContractClass = serde_json::from_slice(program_data).unwrap();
-    let entrypoints = contract_class.clone().entry_points_by_type;
-    let read_storage_entrypoint_selector = &entrypoints.external.get(0).unwrap().selector;
-=======
 fn storage_read_no_value() {
     //  Create program and entry point types for contract class
     let program_data = include_bytes!("../starknet_programs/cairo1/simple_wallet.casm");
     let contract_class: CasmContractClass = serde_json::from_slice(program_data).unwrap();
     let entrypoints = contract_class.clone().entry_points_by_type;
     let get_balance_entrypoint_selector = &entrypoints.external.get(1).unwrap().selector;
->>>>>>> 733e1532
 
     // Create state reader with class hash data
     let mut contract_class_cache = HashMap::new();
@@ -1791,11 +1781,7 @@
     // Create state from the state_reader and contract cache.
     let mut state = CachedState::new(state_reader, None, Some(contract_class_cache));
 
-<<<<<<< HEAD
-    let general_config = StarknetGeneralConfig::default();
-=======
     let general_config = TransactionContext::default();
->>>>>>> 733e1532
     let tx_execution_context = TransactionExecutionContext::new(
         Address(0.into()),
         Felt252::zero(),
@@ -1824,46 +1810,108 @@
         )
     };
 
-<<<<<<< HEAD
+    // RUN GET_BALANCE
+    // Create an execution entry point
+    let calldata = [].to_vec();
+    let get_balance_exec_entry_point = create_execute_extrypoint(
+        get_balance_entrypoint_selector,
+        calldata,
+        EntryPointType::External,
+    );
+
+    // Run get_balance entrypoint
+    let call_info = get_balance_exec_entry_point
+        .execute(
+            &mut state,
+            &general_config,
+            &mut resources_manager,
+            &tx_execution_context,
+            false,
+        )
+        .unwrap();
+    // As the value doesn't exist in storage, it's value will be 0
+    assert_eq!(call_info.retdata, [0.into()]);
+}
+
+#[test]
+fn storage_read_unavailable_address_domain() {
+    //  Create program and entry point types for contract class
+    let program_data =
+        include_bytes!("../starknet_programs/cairo1/faulty_low_level_storage_read.casm");
+    let contract_class: CasmContractClass = serde_json::from_slice(program_data).unwrap();
+    let entrypoints = contract_class.clone().entry_points_by_type;
+    let read_storage_entrypoint_selector = &entrypoints.external.get(0).unwrap().selector;
+
+    // Create state reader with class hash data
+    let mut contract_class_cache = HashMap::new();
+
+    let address = Address(1111.into());
+    let class_hash: ClassHash = [1; 32];
+    let nonce = Felt252::zero();
+
+    contract_class_cache.insert(class_hash, contract_class);
+    let mut state_reader = InMemoryStateReader::default();
+    state_reader
+        .address_to_class_hash_mut()
+        .insert(address.clone(), class_hash);
+    state_reader
+        .address_to_nonce_mut()
+        .insert(address.clone(), nonce);
+
+    // Create state from the state_reader and contract cache.
+    let mut state = CachedState::new(state_reader, None, Some(contract_class_cache));
+
+    let general_config = TransactionContext::default();
+    let tx_execution_context = TransactionExecutionContext::new(
+        Address(0.into()),
+        Felt252::zero(),
+        Vec::new(),
+        0,
+        10.into(),
+        general_config.invoke_tx_max_n_steps(),
+        TRANSACTION_VERSION,
+    );
+
+    let mut resources_manager = ExecutionResourcesManager::default();
+
+    let create_execute_extrypoint = |selector: &BigUint,
+                                     calldata: Vec<Felt252>,
+                                     entry_point_type: EntryPointType|
+     -> ExecutionEntryPoint {
+        ExecutionEntryPoint::new(
+            address.clone(),
+            calldata,
+            Felt252::new(selector.clone()),
+            Address(0000.into()),
+            entry_point_type,
+            Some(CallType::Delegate),
+            Some(class_hash),
+            100000,
+        )
+    };
+
     // RUN READ_STORAGE
     // Create an execution entry point
     let calldata = [].to_vec();
     let read_storage_exec_entry_point = create_execute_extrypoint(
         read_storage_entrypoint_selector,
-=======
-    // RUN GET_BALANCE
-    // Create an execution entry point
-    let calldata = [].to_vec();
-    let get_balance_exec_entry_point = create_execute_extrypoint(
-        get_balance_entrypoint_selector,
->>>>>>> 733e1532
         calldata,
         EntryPointType::External,
     );
 
-<<<<<<< HEAD
     // Run read_storage entrypoint
     let call_info = read_storage_exec_entry_point
-=======
-    // Run get_balance entrypoint
-    let call_info = get_balance_exec_entry_point
->>>>>>> 733e1532
-        .execute(
-            &mut state,
-            &general_config,
-            &mut resources_manager,
-            &tx_execution_context,
-            false,
-        )
-        .unwrap();
-<<<<<<< HEAD
+        .execute(
+            &mut state,
+            &general_config,
+            &mut resources_manager,
+            &tx_execution_context,
+            false,
+        )
+        .unwrap();
 
     assert_eq!(
         call_info.retdata[0],
         Felt252::from_bytes_be(b"Unsupported address domain")
     );
-=======
-    // As the value doesn't exist in storage, it's value will be 0
-    assert_eq!(call_info.retdata, [0.into()]);
->>>>>>> 733e1532
 }