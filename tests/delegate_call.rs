--- conflicted
+++ resolved
@@ -2,20 +2,15 @@
 
 use cairo_vm::felt::Felt252;
 use num_traits::{One, Zero};
-<<<<<<< HEAD
-=======
 use starknet_in_rust::services::api::contract_classes::compiled_class::CompiledClass;
 use starknet_in_rust::utils::ClassHash;
 use starknet_in_rust::EntryPointType;
->>>>>>> f4dfa02e
 use starknet_in_rust::{
     definitions::{block_context::BlockContext, constants::TRANSACTION_VERSION},
     execution::{
         execution_entry_point::ExecutionEntryPoint, CallType, TransactionExecutionContext,
     },
-    services::api::contract_classes::{
-        compiled_class::CompiledClass, deprecated_contract_class::ContractClass,
-    },
+    services::api::contract_classes::deprecated_contract_class::ContractClass,
     state::{
         cached_state::CachedState,
         contract_class_cache::{ContractClassCache, PermanentContractClassCache},
@@ -23,7 +18,6 @@
         ExecutionResourcesManager,
     },
     utils::Address,
-    EntryPointType,
 };
 use std::{path::PathBuf, sync::Arc};
 
