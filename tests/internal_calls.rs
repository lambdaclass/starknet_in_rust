--- conflicted
+++ resolved
@@ -28,13 +28,8 @@
         Address(0.into()),
         10,
         0.into(),
-<<<<<<< HEAD
         block_context.invoke_tx_max_n_steps(),
-        TRANSACTION_VERSION,
-=======
-        general_config.invoke_tx_max_n_steps(),
         TRANSACTION_VERSION.clone(),
->>>>>>> 9593c1b4
     );
 
     let address = Address(1111.into());
