--- conflicted
+++ resolved
@@ -22,12 +22,8 @@
 dotenv = "0.15.0"
 cairo-vm = "0.8.5"
 blockifier = "0.2.0-rc0"
-<<<<<<< HEAD
-starknet_in_rust = { path = "../", version = "0.3.1" }
-=======
 starknet_in_rust = { path = "../", version = "0.3.1" }
 
 [dev-dependencies]
 pretty_assertions_sorted = "1.2.3"
-test-case = "3.1.0"
->>>>>>> 6327d2c8
+test-case = "3.1.0"