--- conflicted
+++ resolved
@@ -23,7 +23,6 @@
 use std::fmt::Display;
 use std::sync::Arc;
 use thiserror::Error;
-use utils::deserialize_transaction_json;
 
 /// Starknet chains supported in Infura.
 #[derive(Debug, Clone, Copy)]
@@ -306,33 +305,6 @@
     }
 }
 
-<<<<<<< HEAD
-impl<'de> Deserialize<'de> for TransactionTrace {
-    fn deserialize<D>(deserializer: D) -> Result<Self, D::Error>
-    where
-        D: Deserializer<'de>,
-    {
-        let value: serde_json::Value = Deserialize::deserialize(deserializer)?;
-
-        let validate_invocation = value["validate_invocation"].clone();
-        let function_invocation = value["function_invocation"].clone();
-        let fee_transfer_invocation = value["fee_transfer_invocation"].clone();
-        let signature_value = value["signature"].clone();
-
-        Ok(TransactionTrace {
-            validate_invocation: serde_json::from_value(validate_invocation)
-                .map_err(serde::de::Error::custom)?,
-            function_invocation: serde_json::from_value(function_invocation)
-                .map_err(serde::de::Error::custom)?,
-            fee_transfer_invocation: serde_json::from_value(fee_transfer_invocation)
-                .map_err(serde::de::Error::custom)?,
-            signature: serde_json::from_value(signature_value).map_err(serde::de::Error::custom)?,
-        })
-    }
-}
-
-=======
->>>>>>> f530c45b
 impl RpcState {
     /// Requests the transaction trace to the Feeder Gateway API.
     /// It's useful for testing the transaction outputs like:
@@ -362,12 +334,7 @@
             "id": 1
         });
         let result = self.rpc_call::<serde_json::Value>(&params).unwrap()["result"].clone();
-<<<<<<< HEAD
-
-        deserialize_transaction_json(result).unwrap()
-=======
         utils::deserialize_transaction_json(result).unwrap()
->>>>>>> f530c45b
     }
 
     /// Gets the gas price of a given block.
@@ -785,17 +752,12 @@
             tx_trace.function_invocation.as_ref().unwrap().retdata,
             Some(vec![0u128.into()])
         );
-<<<<<<< HEAD
         assert_eq_sorted!(
-            tx_trace.function_invocation.execution_resources,
-=======
-        assert_eq!(
             tx_trace
                 .function_invocation
                 .as_ref()
                 .unwrap()
                 .execution_resources,
->>>>>>> f530c45b
             VmExecutionResources {
                 n_steps: 2808,
                 n_memory_holes: 136,
@@ -1091,9 +1053,6 @@
                 ..
             } = execute_call_info.unwrap();
 
-<<<<<<< HEAD
-            assert_eq_sorted!(vm_resources, trace.function_invocation.execution_resources);
-=======
             assert_eq!(actual_fee.0, receipt.actual_fee);
             assert_eq!(
                 vm_resources,
@@ -1103,7 +1062,6 @@
                     .unwrap()
                     .execution_resources
             );
->>>>>>> f530c45b
             assert_eq!(
                 inner_calls.len(),
                 trace
@@ -1113,508 +1071,6 @@
                     .internal_calls
                     .len()
             );
-        }
-    }
-}
-
-mod starknet_in_rust_transaction_tests {
-    use cairo_vm::felt::{felt_str, Felt252};
-    use starknet_api::{core::PatriciaKey, stark_felt, transaction::TransactionHash};
-    use starknet_in_rust::{
-        core::errors::state_errors::StateError,
-        definitions::{
-            block_context::{BlockContext, StarknetChainId, StarknetOsConfig},
-            constants::{
-                DEFAULT_CAIRO_RESOURCE_FEE_WEIGHTS,
-                DEFAULT_CONTRACT_STORAGE_COMMITMENT_TREE_HEIGHT,
-                DEFAULT_GLOBAL_STATE_COMMITMENT_TREE_HEIGHT, DEFAULT_INVOKE_TX_MAX_N_STEPS,
-                DEFAULT_VALIDATE_MAX_N_STEPS,
-            },
-        },
-        execution::TransactionExecutionInfo,
-        services::api::contract_classes::compiled_class::CompiledClass,
-        state::{
-            cached_state::{CachedState, ContractClassCache},
-            state_api::StateReader,
-            state_cache::StorageEntry,
-            BlockInfo,
-        },
-        transaction::{InvokeFunction, Transaction},
-        utils::{Address, ClassHash},
-    };
-
-    use super::*;
-
-    pub struct RpcStateReader(RpcState);
-
-    impl StateReader for RpcStateReader {
-        fn get_contract_class(&self, class_hash: &ClassHash) -> Result<CompiledClass, StateError> {
-            let hash = ClassHash(StarkHash::new(*class_hash).unwrap());
-            Ok(CompiledClass::from(self.0.get_contract_class(&hash)))
-        }
-
-        fn get_class_hash_at(&self, contract_address: &Address) -> Result<ClassHash, StateError> {
-            let address = ContractAddress(
-                PatriciaKey::try_from(
-                    StarkHash::new(contract_address.clone().0.to_be_bytes()).unwrap(),
-                )
-                .unwrap(),
-            );
-            let mut bytes = [0u8; 32];
-            bytes.copy_from_slice(self.0.get_class_hash_at(&address).0.bytes());
-            Ok(bytes)
-        }
-
-        fn get_nonce_at(&self, contract_address: &Address) -> Result<Felt252, StateError> {
-            let address = ContractAddress(
-                PatriciaKey::try_from(
-                    StarkHash::new(contract_address.clone().0.to_be_bytes()).unwrap(),
-                )
-                .unwrap(),
-            );
-            let nonce = self.0.get_nonce_at(&address);
-            Ok(Felt252::from_bytes_be(nonce.bytes()))
-        }
-        fn get_storage_at(&self, storage_entry: &StorageEntry) -> Result<Felt252, StateError> {
-            let (contract_address, key) = storage_entry;
-            let address = ContractAddress(
-                PatriciaKey::try_from(
-                    StarkHash::new(contract_address.clone().0.to_be_bytes()).unwrap(),
-                )
-                .unwrap(),
-            );
-            let key = StorageKey(PatriciaKey::try_from(StarkHash::new(*key).unwrap()).unwrap());
-            let value = self.0.get_storage_at(&address, &key);
-            Ok(Felt252::from_bytes_be(value.bytes()))
-        }
-        fn get_compiled_class_hash(&self, class_hash: &ClassHash) -> Result<[u8; 32], StateError> {
-            let address = ContractAddress(
-                PatriciaKey::try_from(StarkHash::new(*class_hash).unwrap()).unwrap(),
-            );
-            let mut bytes = [0u8; 32];
-            bytes.copy_from_slice(self.0.get_class_hash_at(&address).0.bytes());
-            Ok(bytes)
-        }
-    }
-
-    #[allow(unused)]
-    pub fn execute_tx(
-        tx_hash: &str,
-        network: RpcChain,
-        block_number: BlockNumber,
-    ) -> (
-        TransactionExecutionInfo,
-        TransactionTrace,
-        RpcTransactionReceipt,
-    ) {
-        let fee_token_address = Address(felt_str!(
-            "049d36570d4e46f48e99674bd3fcc84644ddd6b96f7c741b1562b82f9e004dc7",
-            16
-        ));
-
-        let tx_hash = tx_hash.strip_prefix("0x").unwrap();
-
-        // Instantiate the RPC StateReader and the CachedState
-        let rpc_reader = RpcStateReader(RpcState::new(network, block_number.into()));
-        let gas_price = rpc_reader.0.get_gas_price(block_number.0).unwrap();
-
-        // Get values for block context before giving ownership of the reader
-        let chain_id = match rpc_reader.0.chain {
-            RpcChain::MainNet => StarknetChainId::MainNet,
-            RpcChain::TestNet => StarknetChainId::TestNet,
-            RpcChain::TestNet2 => StarknetChainId::TestNet2,
-        };
-        let starknet_os_config =
-            StarknetOsConfig::new(chain_id.to_felt(), fee_token_address, gas_price);
-        let block_info = {
-            let RpcBlockInfo {
-                block_number,
-                block_timestamp,
-                sequencer_address,
-                ..
-            } = rpc_reader.0.get_block_info();
-
-            let block_number = block_number.0;
-            let block_timestamp = block_timestamp.0;
-            let sequencer_address =
-                Address(Felt252::from_bytes_be(sequencer_address.0.key().bytes()));
-
-            BlockInfo {
-                block_number,
-                block_timestamp,
-                gas_price,
-                sequencer_address,
-            }
-        };
-
-        // Get transaction before giving ownership of the reader
-        let tx_hash = TransactionHash(stark_felt!(tx_hash));
-        let tx = match rpc_reader.0.get_transaction(&tx_hash) {
-            SNTransaction::Invoke(tx) => Transaction::InvokeFunction(
-                InvokeFunction::from_invoke_transaction(tx, chain_id).unwrap(),
-            ),
-            _ => unimplemented!(),
-        };
-
-        let trace = rpc_reader.0.get_transaction_trace(&tx_hash);
-        let receipt = rpc_reader.0.get_transaction_receipt(&tx_hash);
-
-        let class_cache = ContractClassCache::default();
-        let mut state = CachedState::new(Arc::new(rpc_reader), class_cache);
-
-        let block_context = BlockContext::new(
-            starknet_os_config,
-            DEFAULT_CONTRACT_STORAGE_COMMITMENT_TREE_HEIGHT,
-            DEFAULT_GLOBAL_STATE_COMMITMENT_TREE_HEIGHT,
-            DEFAULT_CAIRO_RESOURCE_FEE_WEIGHTS.clone(),
-            DEFAULT_INVOKE_TX_MAX_N_STEPS,
-            DEFAULT_VALIDATE_MAX_N_STEPS,
-            block_info,
-            Default::default(),
-            true,
-        );
-
-        (
-            tx.execute(&mut state, &block_context, u128::MAX).unwrap(),
-            trace,
-            receipt,
-        )
-    }
-
-    #[cfg(test)]
-    mod test {
-        use starknet_in_rust::execution::CallInfo;
-
-        use super::*;
-
-        #[test]
-        fn test_get_gas_price() {
-            let block = BlockValue::Number(BlockNumber(169928));
-            let rpc_state = RpcState::new(RpcChain::MainNet, block);
-
-            let price = rpc_state.get_gas_price(169928).unwrap();
-            assert_eq!(price, 22804578690);
-        }
-
-        #[test]
-        #[ignore = "working on fixes"]
-        fn test_recent_tx() {
-            let (tx_info, trace, receipt) = execute_tx(
-                "0x05d200ef175ba15d676a68b36f7a7b72c17c17604eda4c1efc2ed5e4973e2c91",
-                RpcChain::MainNet,
-                BlockNumber(169928),
-            );
-
-            let TransactionExecutionInfo {
-                call_info,
-                actual_fee,
-                ..
-            } = tx_info;
-
-            let CallInfo {
-                execution_resources,
-                internal_calls,
-                ..
-            } = call_info.unwrap();
-
-            assert_eq!(
-                execution_resources,
-                trace
-                    .function_invocation
-                    .as_ref()
-                    .unwrap()
-                    .execution_resources
-            );
-            assert_eq!(
-                internal_calls.len(),
-                trace
-                    .function_invocation
-                    .as_ref()
-                    .unwrap()
-                    .internal_calls
-                    .len()
-            );
-
-            assert_eq!(actual_fee, receipt.actual_fee);
-        }
-
-        #[test_case(
-            "0x05d200ef175ba15d676a68b36f7a7b72c17c17604eda4c1efc2ed5e4973e2c91",
-            169928, // real block 169929
-            RpcChain::MainNet
-        )]
-        #[test_case(
-            "0x0528ec457cf8757f3eefdf3f0728ed09feeecc50fd97b1e4c5da94e27e9aa1d6",
-            169928, // real block 169929
-            RpcChain::MainNet
-        )]
-        #[test_case(
-            "0x0737677385a30ec4cbf9f6d23e74479926975b74db3d55dc5e46f4f8efee41cf",
-            169928, // real block 169929
-            RpcChain::MainNet
-            => ignore["execution resources mismatch in blockifier"]
-        )]
-        #[test_case(
-            "0x026c17728b9cd08a061b1f17f08034eb70df58c1a96421e73ee6738ad258a94c",
-            169928, // real block 169929
-            RpcChain::MainNet
-        )]
-        #[test_case(
-            // fails: review later
-            "0x0743092843086fa6d7f4a296a226ee23766b8acf16728aef7195ce5414dc4d84",
-            186548, // real block     186549
-            RpcChain::MainNet
-            => ignore["review later"]
-        )]
-        #[test_case(
-            "0x00724fc4a84f489ed032ebccebfc9541eb8dc64b0e76b933ed6fc30cd6000bd1",
-            186551, // real block     186552
-            RpcChain::MainNet
-        )]
-        fn test_case_tx(hash: &str, block_number: u64, chain: RpcChain) {
-            let (tx_info, trace, receipt) = execute_tx(hash, chain, BlockNumber(block_number));
-
-            let TransactionExecutionInfo {
-                execute_call_info,
-                actual_fee,
-                ..
-            } = tx_info;
-
-            let CallInfo {
-                vm_resources,
-                inner_calls,
-                ..
-            } = execute_call_info.unwrap();
-
-            assert_eq_sorted!(
-                vm_resources,
-                trace.function_invocation.execution_resources,
-                "execution resources mismatch"
-            );
-            assert_eq!(
-                inner_calls.len(),
-                trace.function_invocation.internal_calls.len(),
-                "internal calls length mismatch"
-            );
-
-            let actual_fee = actual_fee.0;
-            let diff = receipt.actual_fee.abs_diff(actual_fee);
-
-            if diff > 0 {
-                let upper_value = receipt.actual_fee.max(diff);
-                let lower_value = receipt.actual_fee.min(diff);
-                let diff_percent = (100 * lower_value + upper_value / 2) / upper_value;
-
-                if diff_percent > 5 {
-                    assert_eq!(
-                        actual_fee, receipt.actual_fee,
-                        "actual_fee mismatch: diff = {diff} {diff_percent}%",
-                    );
-                }
-            }
-        }
-    }
-}
-
-mod starknet_in_rust_transaction_tests {
-    use cairo_vm::felt::{felt_str, Felt252};
-    use starknet_api::{core::PatriciaKey, stark_felt, transaction::TransactionHash};
-    use starknet_in_rust::{
-        core::errors::state_errors::StateError,
-        definitions::{
-            block_context::{BlockContext, StarknetChainId, StarknetOsConfig},
-            constants::{
-                DEFAULT_CAIRO_RESOURCE_FEE_WEIGHTS,
-                DEFAULT_CONTRACT_STORAGE_COMMITMENT_TREE_HEIGHT,
-                DEFAULT_GLOBAL_STATE_COMMITMENT_TREE_HEIGHT, DEFAULT_INVOKE_TX_MAX_N_STEPS,
-                DEFAULT_VALIDATE_MAX_N_STEPS,
-            },
-        },
-        execution::TransactionExecutionInfo,
-        services::api::contract_classes::compiled_class::CompiledClass,
-        state::{
-            cached_state::{CachedState, ContractClassCache},
-            state_api::StateReader,
-            state_cache::StorageEntry,
-            BlockInfo,
-        },
-        transaction::{InvokeFunction, Transaction},
-        utils::{Address, ClassHash},
-    };
-
-    use super::*;
-
-    pub struct RpcStateReader(RpcState);
-
-    impl StateReader for RpcStateReader {
-        fn get_contract_class(&self, class_hash: &ClassHash) -> Result<CompiledClass, StateError> {
-            let hash = ClassHash(StarkHash::new(*class_hash).unwrap());
-            Ok(CompiledClass::from(self.0.get_contract_class(&hash)))
-        }
-
-        fn get_class_hash_at(&self, contract_address: &Address) -> Result<ClassHash, StateError> {
-            let address = ContractAddress(
-                PatriciaKey::try_from(
-                    StarkHash::new(contract_address.clone().0.to_be_bytes()).unwrap(),
-                )
-                .unwrap(),
-            );
-            let mut bytes = [0u8; 32];
-            bytes.copy_from_slice(self.0.get_class_hash_at(&address).0.bytes());
-            Ok(bytes)
-        }
-
-        fn get_nonce_at(&self, contract_address: &Address) -> Result<Felt252, StateError> {
-            let address = ContractAddress(
-                PatriciaKey::try_from(
-                    StarkHash::new(contract_address.clone().0.to_be_bytes()).unwrap(),
-                )
-                .unwrap(),
-            );
-            let nonce = self.0.get_nonce_at(&address);
-            Ok(Felt252::from_bytes_be(nonce.bytes()))
-        }
-        fn get_storage_at(&self, storage_entry: &StorageEntry) -> Result<Felt252, StateError> {
-            let (contract_address, key) = storage_entry;
-            let address = ContractAddress(
-                PatriciaKey::try_from(
-                    StarkHash::new(contract_address.clone().0.to_be_bytes()).unwrap(),
-                )
-                .unwrap(),
-            );
-            let key = StorageKey(PatriciaKey::try_from(StarkHash::new(*key).unwrap()).unwrap());
-            let value = self.0.get_storage_at(&address, &key);
-            Ok(Felt252::from_bytes_be(value.bytes()))
-        }
-        fn get_compiled_class_hash(&self, class_hash: &ClassHash) -> Result<[u8; 32], StateError> {
-            let address = ContractAddress(
-                PatriciaKey::try_from(StarkHash::new(*class_hash).unwrap()).unwrap(),
-            );
-            let mut bytes = [0u8; 32];
-            bytes.copy_from_slice(self.0.get_class_hash_at(&address).0.bytes());
-            Ok(bytes)
-        }
-    }
-
-    #[allow(unused)]
-    pub fn execute_tx(
-        tx_hash: &str,
-        network: RpcChain,
-        block_number: BlockNumber,
-    ) -> (
-        TransactionExecutionInfo,
-        TransactionTrace,
-        RpcTransactionReceipt,
-    ) {
-        let fee_token_address = Address(felt_str!(
-            "049d36570d4e46f48e99674bd3fcc84644ddd6b96f7c741b1562b82f9e004dc7",
-            16
-        ));
-
-        let tx_hash = tx_hash.strip_prefix("0x").unwrap();
-
-        // Instantiate the RPC StateReader and the CachedState
-        let rpc_reader = RpcStateReader(RpcState::new(network, block_number.into()));
-        let gas_price = rpc_reader.0.get_gas_price(block_number.0).unwrap();
-
-        // Get values for block context before giving ownership of the reader
-        let chain_id = match rpc_reader.0.chain {
-            RpcChain::MainNet => StarknetChainId::MainNet,
-            RpcChain::TestNet => StarknetChainId::TestNet,
-            RpcChain::TestNet2 => StarknetChainId::TestNet2,
-        };
-        let starknet_os_config =
-            StarknetOsConfig::new(chain_id.to_felt(), fee_token_address, gas_price);
-        let block_info = {
-            let RpcBlockInfo {
-                block_number,
-                block_timestamp,
-                sequencer_address,
-                ..
-            } = rpc_reader.0.get_block_info();
-
-            let block_number = block_number.0;
-            let block_timestamp = block_timestamp.0;
-            let sequencer_address =
-                Address(Felt252::from_bytes_be(sequencer_address.0.key().bytes()));
-
-            BlockInfo {
-                block_number,
-                block_timestamp,
-                gas_price,
-                sequencer_address,
-            }
-        };
-
-        // Get transaction before giving ownership of the reader
-        let tx_hash = TransactionHash(stark_felt!(tx_hash));
-        let tx = match rpc_reader.0.get_transaction(&tx_hash) {
-            SNTransaction::Invoke(tx) => Transaction::InvokeFunction(
-                InvokeFunction::from_invoke_transaction(tx, chain_id).unwrap(),
-            ),
-            _ => unimplemented!(),
-        };
-
-        let trace = rpc_reader.0.get_transaction_trace(&tx_hash);
-        let receipt = rpc_reader.0.get_transaction_receipt(&tx_hash);
-
-        let class_cache = ContractClassCache::default();
-        let mut state = CachedState::new(Arc::new(rpc_reader), class_cache);
-
-        let block_context = BlockContext::new(
-            starknet_os_config,
-            DEFAULT_CONTRACT_STORAGE_COMMITMENT_TREE_HEIGHT,
-            DEFAULT_GLOBAL_STATE_COMMITMENT_TREE_HEIGHT,
-            DEFAULT_CAIRO_RESOURCE_FEE_WEIGHTS.clone(),
-            DEFAULT_INVOKE_TX_MAX_N_STEPS,
-            DEFAULT_VALIDATE_MAX_N_STEPS,
-            block_info,
-            Default::default(),
-            true,
-        );
-
-        (
-            tx.execute(&mut state, &block_context, u128::MAX).unwrap(),
-            trace,
-            receipt,
-        )
-    }
-
-    #[cfg(test)]
-    mod test {
-        use pretty_assertions_sorted::{assert_eq, assert_eq_sorted};
-        use starknet_in_rust::execution::CallInfo;
-        use test_case::test_case;
-
-        use super::*;
-
-        #[test]
-        fn test_get_transaction_try_from() {
-            let rpc_state = RpcState::new(RpcChain::MainNet, BlockTag::Latest.into());
-            let str_hash = "0x5d200ef175ba15d676a68b36f7a7b72c17c17604eda4c1efc2ed5e4973e2c91";
-            let tx_hash = TransactionHash(stark_felt!(str_hash));
-
-            let sn_tx = rpc_state.get_transaction(&tx_hash);
-            match &sn_tx {
-                SNTransaction::Invoke(sn_tx) => {
-                    let tx = InvokeFunction::from_invoke_transaction(
-                        sn_tx.clone(),
-                        StarknetChainId::MainNet,
-                    )
-                    .unwrap();
-                    assert_eq!(format!("0x{}", tx.hash_value().to_str_radix(16)), str_hash)
-                }
-                _ => unimplemented!(),
-            };
-        }
-
-        #[test]
-        fn test_get_gas_price() {
-            let block = BlockValue::Number(BlockNumber(169928));
-            let rpc_state = RpcState::new(RpcChain::MainNet, block);
-
-            let price = rpc_state.get_gas_price(169928).unwrap();
-            assert_eq!(price, 22804578690);
         }
 
         #[test_case(
@@ -1659,28 +1115,18 @@
             let (tx_info, trace, receipt) = execute_tx(hash, chain, BlockNumber(block_number));
 
             let TransactionExecutionInfo {
-                call_info,
+                execute_call_info,
                 actual_fee,
                 ..
             } = tx_info;
 
             let CallInfo {
-                execution_resources,
-                internal_calls,
+                vm_resources,
+                inner_calls,
                 ..
-            } = call_info.unwrap();
-
-            assert_eq_sorted!(
-                execution_resources,
-                trace.function_invocation.execution_resources,
-                "execution resources mismatch"
-            );
-            assert_eq!(
-                internal_calls.len(),
-                trace.function_invocation.internal_calls.len(),
-                "internal calls length mismatch"
-            );
-
+            } = execute_call_info.unwrap();
+
+            let actual_fee = actual_fee.0;
             let diff = receipt.actual_fee.abs_diff(actual_fee);
 
             if diff > 0 {
@@ -1695,6 +1141,316 @@
                     );
                 }
             }
+
+            assert_eq_sorted!(
+                vm_resources,
+                trace
+                    .function_invocation
+                    .as_ref()
+                    .unwrap()
+                    .execution_resources
+            );
+            assert_eq!(
+                inner_calls.len(),
+                trace
+                    .function_invocation
+                    .as_ref()
+                    .unwrap()
+                    .internal_calls
+                    .len()
+            );
+        }
+    }
+}
+
+mod starknet_in_rust_transaction_tests {
+    use cairo_vm::felt::{felt_str, Felt252};
+    use starknet_api::{core::PatriciaKey, stark_felt, transaction::TransactionHash};
+    use starknet_in_rust::{
+        core::errors::state_errors::StateError,
+        definitions::{
+            block_context::{BlockContext, StarknetChainId, StarknetOsConfig},
+            constants::{
+                DEFAULT_CAIRO_RESOURCE_FEE_WEIGHTS,
+                DEFAULT_CONTRACT_STORAGE_COMMITMENT_TREE_HEIGHT,
+                DEFAULT_GLOBAL_STATE_COMMITMENT_TREE_HEIGHT, DEFAULT_INVOKE_TX_MAX_N_STEPS,
+                DEFAULT_VALIDATE_MAX_N_STEPS,
+            },
+        },
+        execution::TransactionExecutionInfo,
+        services::api::contract_classes::compiled_class::CompiledClass,
+        state::{
+            cached_state::{CachedState, ContractClassCache},
+            state_api::StateReader,
+            state_cache::StorageEntry,
+            BlockInfo,
+        },
+        transaction::{InvokeFunction, Transaction},
+        utils::{Address, ClassHash},
+    };
+
+    use super::*;
+
+    pub struct RpcStateReader(RpcState);
+
+    impl StateReader for RpcStateReader {
+        fn get_contract_class(&self, class_hash: &ClassHash) -> Result<CompiledClass, StateError> {
+            let hash = ClassHash(StarkHash::new(*class_hash).unwrap());
+            Ok(CompiledClass::from(self.0.get_contract_class(&hash)))
+        }
+
+        fn get_class_hash_at(&self, contract_address: &Address) -> Result<ClassHash, StateError> {
+            let address = ContractAddress(
+                PatriciaKey::try_from(
+                    StarkHash::new(contract_address.clone().0.to_be_bytes()).unwrap(),
+                )
+                .unwrap(),
+            );
+            let mut bytes = [0u8; 32];
+            bytes.copy_from_slice(self.0.get_class_hash_at(&address).0.bytes());
+            Ok(bytes)
+        }
+
+        fn get_nonce_at(&self, contract_address: &Address) -> Result<Felt252, StateError> {
+            let address = ContractAddress(
+                PatriciaKey::try_from(
+                    StarkHash::new(contract_address.clone().0.to_be_bytes()).unwrap(),
+                )
+                .unwrap(),
+            );
+            let nonce = self.0.get_nonce_at(&address);
+            Ok(Felt252::from_bytes_be(nonce.bytes()))
+        }
+        fn get_storage_at(&self, storage_entry: &StorageEntry) -> Result<Felt252, StateError> {
+            let (contract_address, key) = storage_entry;
+            let address = ContractAddress(
+                PatriciaKey::try_from(
+                    StarkHash::new(contract_address.clone().0.to_be_bytes()).unwrap(),
+                )
+                .unwrap(),
+            );
+            let key = StorageKey(PatriciaKey::try_from(StarkHash::new(*key).unwrap()).unwrap());
+            let value = self.0.get_storage_at(&address, &key);
+            Ok(Felt252::from_bytes_be(value.bytes()))
+        }
+        fn get_compiled_class_hash(&self, class_hash: &ClassHash) -> Result<[u8; 32], StateError> {
+            let address = ContractAddress(
+                PatriciaKey::try_from(StarkHash::new(*class_hash).unwrap()).unwrap(),
+            );
+            let mut bytes = [0u8; 32];
+            bytes.copy_from_slice(self.0.get_class_hash_at(&address).0.bytes());
+            Ok(bytes)
+        }
+    }
+
+    #[allow(unused)]
+    pub fn execute_tx(
+        tx_hash: &str,
+        network: RpcChain,
+        block_number: BlockNumber,
+    ) -> (
+        TransactionExecutionInfo,
+        TransactionTrace,
+        RpcTransactionReceipt,
+    ) {
+        let fee_token_address = Address(felt_str!(
+            "049d36570d4e46f48e99674bd3fcc84644ddd6b96f7c741b1562b82f9e004dc7",
+            16
+        ));
+
+        let tx_hash = tx_hash.strip_prefix("0x").unwrap();
+
+        // Instantiate the RPC StateReader and the CachedState
+        let rpc_reader = RpcStateReader(RpcState::new(network, block_number.into()));
+        let gas_price = rpc_reader.0.get_gas_price(block_number.0).unwrap();
+
+        // Get values for block context before giving ownership of the reader
+        let chain_id = match rpc_reader.0.chain {
+            RpcChain::MainNet => StarknetChainId::MainNet,
+            RpcChain::TestNet => StarknetChainId::TestNet,
+            RpcChain::TestNet2 => StarknetChainId::TestNet2,
+        };
+        let starknet_os_config =
+            StarknetOsConfig::new(chain_id.to_felt(), fee_token_address, gas_price);
+        let block_info = {
+            let RpcBlockInfo {
+                block_number,
+                block_timestamp,
+                sequencer_address,
+                ..
+            } = rpc_reader.0.get_block_info();
+
+            let block_number = block_number.0;
+            let block_timestamp = block_timestamp.0;
+            let sequencer_address =
+                Address(Felt252::from_bytes_be(sequencer_address.0.key().bytes()));
+
+            BlockInfo {
+                block_number,
+                block_timestamp,
+                gas_price,
+                sequencer_address,
+            }
+        };
+
+        // Get transaction before giving ownership of the reader
+        let tx_hash = TransactionHash(stark_felt!(tx_hash));
+        let tx = match rpc_reader.0.get_transaction(&tx_hash) {
+            SNTransaction::Invoke(tx) => Transaction::InvokeFunction(
+                InvokeFunction::from_invoke_transaction(tx, chain_id).unwrap(),
+            ),
+            _ => unimplemented!(),
+        };
+
+        let trace = rpc_reader.0.get_transaction_trace(&tx_hash);
+        let receipt = rpc_reader.0.get_transaction_receipt(&tx_hash);
+
+        let class_cache = ContractClassCache::default();
+        let mut state = CachedState::new(Arc::new(rpc_reader), class_cache);
+
+        let block_context = BlockContext::new(
+            starknet_os_config,
+            DEFAULT_CONTRACT_STORAGE_COMMITMENT_TREE_HEIGHT,
+            DEFAULT_GLOBAL_STATE_COMMITMENT_TREE_HEIGHT,
+            DEFAULT_CAIRO_RESOURCE_FEE_WEIGHTS.clone(),
+            DEFAULT_INVOKE_TX_MAX_N_STEPS,
+            DEFAULT_VALIDATE_MAX_N_STEPS,
+            block_info,
+            Default::default(),
+            true,
+        );
+
+        (
+            tx.execute(&mut state, &block_context, u128::MAX).unwrap(),
+            trace,
+            receipt,
+        )
+    }
+
+    #[cfg(test)]
+    mod test {
+        use pretty_assertions_sorted::{assert_eq, assert_eq_sorted};
+        use starknet_in_rust::execution::CallInfo;
+        use test_case::test_case;
+
+        use super::*;
+
+        #[test]
+        fn test_get_transaction_try_from() {
+            let rpc_state = RpcState::new(RpcChain::MainNet, BlockTag::Latest.into());
+            let str_hash = "0x5d200ef175ba15d676a68b36f7a7b72c17c17604eda4c1efc2ed5e4973e2c91";
+            let tx_hash = TransactionHash(stark_felt!(str_hash));
+
+            let sn_tx = rpc_state.get_transaction(&tx_hash);
+            match &sn_tx {
+                SNTransaction::Invoke(sn_tx) => {
+                    let tx = InvokeFunction::from_invoke_transaction(
+                        sn_tx.clone(),
+                        StarknetChainId::MainNet,
+                    )
+                    .unwrap();
+                    assert_eq!(format!("0x{}", tx.hash_value().to_str_radix(16)), str_hash)
+                }
+                _ => unimplemented!(),
+            };
+        }
+
+        #[test]
+        fn test_get_gas_price() {
+            let block = BlockValue::Number(BlockNumber(169928));
+            let rpc_state = RpcState::new(RpcChain::MainNet, block);
+
+            let price = rpc_state.get_gas_price(169928).unwrap();
+            assert_eq!(price, 22804578690);
+        }
+
+        #[test_case(
+            "0x05d200ef175ba15d676a68b36f7a7b72c17c17604eda4c1efc2ed5e4973e2c91",
+            169928, // real block 169929
+            RpcChain::MainNet
+            => ignore["gas mismatch"]
+        )]
+        #[test_case(
+            "0x0528ec457cf8757f3eefdf3f0728ed09feeecc50fd97b1e4c5da94e27e9aa1d6",
+            169928, // real block 169929
+            RpcChain::MainNet
+            => ignore["gas mismatch"]
+        )]
+        #[test_case(
+            "0x0737677385a30ec4cbf9f6d23e74479926975b74db3d55dc5e46f4f8efee41cf",
+            169928, // real block 169929
+            RpcChain::MainNet
+            => ignore["resource mismatch"]
+        )]
+        #[test_case(
+            "0x026c17728b9cd08a061b1f17f08034eb70df58c1a96421e73ee6738ad258a94c",
+            169928, // real block 169929
+            RpcChain::MainNet
+            => ignore["gas mismatch"]
+        )]
+        #[test_case(
+            // review later
+            "0x0743092843086fa6d7f4a296a226ee23766b8acf16728aef7195ce5414dc4d84",
+            186548, // real block     186549
+            RpcChain::MainNet
+            => ignore["resource mismatch"]
+        )]
+        #[test_case(
+            // fails in blockifier too
+            "0x00724fc4a84f489ed032ebccebfc9541eb8dc64b0e76b933ed6fc30cd6000bd1",
+            186551, // real block     186552
+            RpcChain::MainNet
+            => ignore["gas mismatch"]
+        )]
+        fn test_case_tx(hash: &str, block_number: u64, chain: RpcChain) {
+            let (tx_info, trace, receipt) = execute_tx(hash, chain, BlockNumber(block_number));
+
+            let TransactionExecutionInfo {
+                call_info,
+                actual_fee,
+                ..
+            } = tx_info;
+
+            let CallInfo {
+                execution_resources,
+                internal_calls,
+                ..
+            } = call_info.unwrap();
+
+            assert_eq_sorted!(
+                execution_resources,
+                trace
+                    .function_invocation
+                    .as_ref()
+                    .unwrap()
+                    .execution_resources,
+                "execution resources mismatch"
+            );
+            assert_eq!(
+                internal_calls.len(),
+                trace
+                    .function_invocation
+                    .as_ref()
+                    .unwrap()
+                    .internal_calls
+                    .len(),
+                "internal calls length mismatch"
+            );
+
+            let diff = receipt.actual_fee.abs_diff(actual_fee);
+
+            if diff > 0 {
+                let upper_value = receipt.actual_fee.max(diff);
+                let lower_value = receipt.actual_fee.min(diff);
+                let diff_percent = (100 * lower_value + upper_value / 2) / upper_value;
+
+                if diff_percent > 5 {
+                    assert_eq!(
+                        actual_fee, receipt.actual_fee,
+                        "actual_fee mismatch: diff = {diff} {diff_percent}%",
+                    );
+                }
+            }
         }
     }
 }