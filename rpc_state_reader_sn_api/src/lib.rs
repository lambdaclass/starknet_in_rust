--- conflicted
+++ resolved
@@ -277,7 +277,6 @@
 
         rpc_state.get_transaction_receipt(&tx_hash);
     }
-<<<<<<< HEAD
 }
 
 mod blockifier_transaction_tests {
@@ -742,6 +741,4 @@
             assert_eq!(actual_fee, receipt.actual_fee);
         }
     }
-=======
->>>>>>> 4c39a34d
 }