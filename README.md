<div align="center">
<img src="./starknet_logo.svg" width="150"/>

### 🦀 Starknet in Rust 🦀

Starknet transaction execution library in Rust, featuring [⚡cairo-vm⚡](https://github.com/lambdaclass/cairo-vm)

[Report Bug](https://github.com/lambdaclass/starknet_in_rust/issues/new?labels=bug&title=bug%3A+) · [Request Feature](https://github.com/lambdaclass/starknet_in_rust/issues/new?labels=enhancement&title=feat%3A+)

[![codecov](https://img.shields.io/codecov/c/github/lambdaclass/starknet_in_rust)](https://codecov.io/gh/lambdaclass/starknet_in_rust)
[![license](https://img.shields.io/github/license/lambdaclass/starknet_in_rust)](/LICENSE)
[![pr-welcome]](#-contributing)
[![Telegram Chat][tg-badge]][tg-url]

[pr-welcome]: https://img.shields.io/static/v1?color=orange&label=PRs&style=flat&message=welcome
[tg-badge]: https://img.shields.io/endpoint?url=https%3A%2F%2Ftg.sumanjay.workers.dev%2FLambdaStarkNet%2F&logo=telegram&label=chat&color=neon
[tg-url]: https://t.me/LambdaStarkNet

</div>

## Table of Contents
- [Table of Contents](#table-of-contents)
- [⚠️ Disclaimer](#️-disclaimer)
- [📖 About](#-about)
- [🌅 Getting Started](#-getting-started)
  - [Dependencies](#dependencies)
  - [Installation](#installation)
    - [How to manually install the script dependencies](#how-to-manually-install-the-script-dependencies)
- [🚀 Usage](#-usage)
  - [Running simple contracts](#running-simple-contracts)
  - [Using the Cli](#using-the-cli)
  - [Testing](#testing)
  - [Profiling](#profiling)
  - [Benchmarking](#benchmarking)
- [🛠 Contributing](#-contributing)
- [🌞 Related Projects](#-related-projects)
- [📚 Documentation](#-documentation)
  - [Starknet](#starknet)
- [⚖️ License](#️-license)

## ⚠️ Disclaimer

🚧 This project is a work-in-progress and is not ready for production yet. Use at your own risk. 🚧

## 📖 About

`starknet_in_rust` is an implementation of [Starknet](https://github.com/starkware-libs/cairo-lang/tree/master/src/starkware/starknet) in Rust.
It makes use of [cairo-vm](https://github.com/lambdaclass/cairo-vm), the Rust implementation of the Cairo virtual machine.

## 🌅 Getting Started

### Dependencies
- Rust 1.70
- A working installation of cairo-lang 0.12 (for compiling the cairo files)
- [Optional, for testing purposes] Heaptrack

### Installation

If you run `make` on it's own it will print out the main targets and their description.

Run the following make targets to have a working environment (if in Mac or if you encounter an error, see the subsection below):

#### Linux (x86-64)
```bash
$ make deps
$ make build
```

#### OSX (Apple Silicon)
```bash
$ make deps-macos
$ make build
```

Check the [Makefile](/Makefile) for additional targets.

#### RPC State Reader

In order to use the RPC state reader add an Infura API key in a `.env` file at root:

```
INFURA_API_KEY={some_key}
```

#### How to manually install the script dependencies

`cairo-lang` requires the `gmp` library to build.
You can install it on Debian-based GNU/Linux distributions with:
```shell
sudo apt install -y libgmp3-dev
```

In Mac you can use Homebrew:
```shell
brew install gmp
```

In Mac you'll also need to tell the script where to find the gmp lib:
```shell
export CFLAGS=-I/opt/homebrew/opt/gmp/include LDFLAGS=-L/opt/homebrew/opt/gmp/lib
```

### Cairo Native support

Starknet in Rust can be integrated with [Cairo Native](https://github.com/lambdaclass/cairo_native), which makes the execution of sierra programs possible through native machine code. To use it, the following needs to be setup:

<<<<<<< HEAD
- Rust needs to be switched to its `nightly` version by running
  ```
  rustup default nightly
  ```
- LLVM `16` needs to be installed and the `MLIR_SYS_160_PREFIX` environment variable needs to point to said installation. In macOS, run
  ```
  brew install llvm@16
  export MLIR_SYS_160_PREFIX=/opt/homebrew/opt/llvm@16
=======
- LLVM `17` needs to be installed and the `MLIR_SYS_170_PREFIX` and `TABLEGEN_170_PREFIX` environment variable needs to point to said installation. In macOS, run
  ```
  brew install llvm@17
  export MLIR_SYS_170_PREFIX=/opt/homebrew/opt/llvm@17
  export TABLEGEN_170_PREFIX=/opt/homebrew/opt/llvm@17
>>>>>>> 5b9db9c6
  ```
  and you're set.

Afterwards, compiling with the feature flag `cairo-native` will enable native execution. You can check out some example test code that uses it under `tests/cairo_native.rs`.

## 🚀 Usage

### Running simple contracts

You can find a tutorial on running contracts [here](/examples/contract_execution/README.md).

### Using the CLI
You can find an example on how to use the CLI [here](/docs/CLI_USAGE_EXAMPLE.md)

### Customization

#### Logging configuration

This project uses the [`tracing`](https://crates.io/crates/tracing) crate as a library. Check out
its documentation for more information.

### Testing

[Add an Infura API key.](#rpc-state-reader)

Run the following command:
```bash
$ make test
```

### Profiling

Run the following command:

```bash
$ make flamegraph
```

to generate a flamegraph with info of the execution of the main operations.

### Benchmarking

Read the 'bench_integration.py' file to identify which lines need to be commented out for accurate results. Comment out those lines and then run the following command:

```bash
$ make benchmark
```

## 🛠 Contributing

The open source community is a fantastic place for learning, inspiration, and creation, and this is all thanks to contributions from people like you. Your contributions are **greatly appreciated**.

If you have any suggestions for how to improve the project, please feel free to fork the repo and create a pull request, or [open an issue](https://github.com/lambdaclass/starknet_in_rust/issues/new?labels=enhancement&title=feat%3A+) with the tag 'enhancement'.

1. Fork the Project
2. Create your Feature Branch (`git checkout -b feature/AmazingFeature`)
3. Commit your Changes (`git commit -m 'Add some AmazingFeature'`)
4. Push to the Branch (`git push origin feature/AmazingFeature`)
5. Open a Pull Request

And don't forget to give the project a star! ⭐ Thank you again for your support.

## 🌞 Related Projects

- [cairo-vm](https://github.com/lambdaclass/cairo-vm): A fast implementation of the Cairo VM in Rust.
- [cairo-vm-py](https://github.com/lambdaclass/cairo-vm-py): Bindings for using cairo-vm from Python code.

## 📚 Documentation

### Starknet
- [Starknet's Architecture Review](https://david-barreto.com/starknets-architecture-review/)
- [Starknet State](https://docs.starknet.io/documentation/architecture_and_concepts/State/starknet-state/)
- [Array Hashing](https://docs.starknet.io/documentation/architecture_and_concepts/Hashing/hash-functions/#array_hashing)

## ⚖️ License

This project is licensed under the Apache 2.0 license.

See [LICENSE](/LICENSE) for more information.<|MERGE_RESOLUTION|>--- conflicted
+++ resolved
@@ -104,22 +104,11 @@
 
 Starknet in Rust can be integrated with [Cairo Native](https://github.com/lambdaclass/cairo_native), which makes the execution of sierra programs possible through native machine code. To use it, the following needs to be setup:
 
-<<<<<<< HEAD
-- Rust needs to be switched to its `nightly` version by running
-  ```
-  rustup default nightly
-  ```
-- LLVM `16` needs to be installed and the `MLIR_SYS_160_PREFIX` environment variable needs to point to said installation. In macOS, run
-  ```
-  brew install llvm@16
-  export MLIR_SYS_160_PREFIX=/opt/homebrew/opt/llvm@16
-=======
 - LLVM `17` needs to be installed and the `MLIR_SYS_170_PREFIX` and `TABLEGEN_170_PREFIX` environment variable needs to point to said installation. In macOS, run
   ```
   brew install llvm@17
   export MLIR_SYS_170_PREFIX=/opt/homebrew/opt/llvm@17
   export TABLEGEN_170_PREFIX=/opt/homebrew/opt/llvm@17
->>>>>>> 5b9db9c6
   ```
   and you're set.
 
