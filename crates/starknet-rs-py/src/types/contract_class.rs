--- conflicted
+++ resolved
@@ -1,15 +1,10 @@
 use super::contract_entry_point::PyContractEntryPoint;
-<<<<<<< HEAD
-use pyo3::types::PyString;
-use pyo3::{exceptions::PyRuntimeError, prelude::*};
-=======
 use cairo_vm::types::errors::program_errors::ProgramError;
+use pyo3::prelude::*;
 use pyo3::{
     exceptions::PyValueError,
-    prelude::*,
-    types::{IntoPyDict, PyDict, PyType},
+    types::{IntoPyDict, PyDict, PyString, PyType},
 };
->>>>>>> a83c556a
 use starknet_rs::services::api::contract_class::{ContractClass, EntryPointType};
 use std::collections::HashMap;
 
@@ -29,6 +24,7 @@
         let path = path.to_str().unwrap();
         PyContractClass {
             inner: ContractClass::try_from(path).unwrap(),
+            abi: None,
         }
     }
 
@@ -84,11 +80,23 @@
         &class.inner
     }
 }
-<<<<<<< HEAD
+
+impl TryFrom<&str> for PyContractClass {
+    type Error = ProgramError;
+
+    fn try_from(s: &str) -> Result<Self, Self::Error> {
+        Ok(Self {
+            inner: ContractClass::try_from(s)?,
+            abi: None,
+        })
+    }
+}
+
 #[cfg(test)]
 mod tests {
     use super::*;
-    use pyo3::{types::IntoPyDict, PyTypeInfo, Python};
+    use pyo3::PyTypeInfo;
+    use std::path::PathBuf;
 
     #[test]
     fn test_create_py_contract_class() {
@@ -106,24 +114,7 @@
             let res = py.run(code, None, Some(locals));
             assert!(res.is_ok(), "{res:?}");
         })
-=======
-
-impl TryFrom<&str> for PyContractClass {
-    type Error = ProgramError;
-
-    fn try_from(s: &str) -> Result<Self, Self::Error> {
-        Ok(Self {
-            inner: ContractClass::try_from(s)?,
-            abi: None,
-        })
     }
-}
-
-#[cfg(test)]
-mod tests {
-    use super::*;
-    use pyo3::PyTypeInfo;
-    use std::path::PathBuf;
 
     #[test]
     fn load_contract_smoke_test() {
@@ -146,6 +137,5 @@
 
             assert!(contract_class.is_ok());
         });
->>>>>>> a83c556a
     }
 }