#![deny(warnings)]

use self::types::{
    block_info::PyBlockInfo, call_info::PyCallInfo, execution_resources::PyExecutionResources,
    ordered_event::PyOrderedEvent, ordered_l2_to_l1_message::PyOrderedL2ToL1Message,
};
use pyo3::prelude::*;
<<<<<<< HEAD
use types::{
    block_info::PyBlockInfo,
    general_config::{PyStarknetChainId, PyStarknetGeneralConfig, PyStarknetOsConfig},
};
=======
>>>>>>> 9fd5c309

pub mod types;

#[pymodule]
pub fn starknet_rs(_py: Python, m: &PyModule) -> PyResult<()> {
<<<<<<< HEAD
    m.add_class::<PyStarknetGeneralConfig>()?;
    m.add_class::<PyStarknetOsConfig>()?;
    m.add_class::<PyStarknetChainId>()?;
    m.add_class::<PyBlockInfo>()
=======
    m.add_class::<PyBlockInfo>()?;
    m.add_class::<PyCallInfo>()?;
    m.add_class::<PyExecutionResources>()?;
    m.add_class::<PyOrderedEvent>()?;
    m.add_class::<PyOrderedL2ToL1Message>()?;

    Ok(())
>>>>>>> 9fd5c309
}<|MERGE_RESOLUTION|>--- conflicted
+++ resolved
@@ -1,28 +1,22 @@
 #![deny(warnings)]
 
-use self::types::{
-    block_info::PyBlockInfo, call_info::PyCallInfo, execution_resources::PyExecutionResources,
-    ordered_event::PyOrderedEvent, ordered_l2_to_l1_message::PyOrderedL2ToL1Message,
-};
 use pyo3::prelude::*;
-<<<<<<< HEAD
 use types::{
     block_info::PyBlockInfo,
+    call_info::PyCallInfo,
+    execution_resources::PyExecutionResources,
     general_config::{PyStarknetChainId, PyStarknetGeneralConfig, PyStarknetOsConfig},
+    ordered_event::PyOrderedEvent,
+    ordered_l2_to_l1_message::PyOrderedL2ToL1Message,
 };
-=======
->>>>>>> 9fd5c309
 
 pub mod types;
 
 #[pymodule]
 pub fn starknet_rs(_py: Python, m: &PyModule) -> PyResult<()> {
-<<<<<<< HEAD
     m.add_class::<PyStarknetGeneralConfig>()?;
     m.add_class::<PyStarknetOsConfig>()?;
     m.add_class::<PyStarknetChainId>()?;
-    m.add_class::<PyBlockInfo>()
-=======
     m.add_class::<PyBlockInfo>()?;
     m.add_class::<PyCallInfo>()?;
     m.add_class::<PyExecutionResources>()?;
@@ -30,5 +24,4 @@
     m.add_class::<PyOrderedL2ToL1Message>()?;
 
     Ok(())
->>>>>>> 9fd5c309
 }