--- conflicted
+++ resolved
@@ -9,6 +9,7 @@
     },
 };
 use pyo3::prelude::*;
+use starknet_state::PyStarknetState;
 use types::general_config::{PyStarknetChainId, PyStarknetGeneralConfig, PyStarknetOsConfig};
 
 mod cached_state;
@@ -16,14 +17,11 @@
 mod types;
 
 #[pymodule]
-<<<<<<< HEAD
 pub fn starknet_rs_py(_py: Python, m: &PyModule) -> PyResult<()> {
-=======
-pub fn starknet_rs(_py: Python, m: &PyModule) -> PyResult<()> {
+    m.add_class::<PyStarknetState>()?;
     m.add_class::<PyStarknetGeneralConfig>()?;
     m.add_class::<PyStarknetOsConfig>()?;
     m.add_class::<PyStarknetChainId>()?;
->>>>>>> e7193c79
     m.add_class::<PyBlockInfo>()?;
     m.add_class::<PyCachedState>()?;
     m.add_class::<PyCallInfo>()?;
