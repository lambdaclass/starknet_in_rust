--- conflicted
+++ resolved
@@ -13,23 +13,23 @@
         ordered_event::PyOrderedEvent, ordered_l2_to_l1_message::PyOrderedL2ToL1Message,
     },
 };
-<<<<<<< HEAD
-use crate::types::{
-    transaction_execution_info::PyTransactionExecutionInfo,
-    transactions::{
-        declare::PyInternalDeclare, deploy::PyInternalDeploy,
-        deploy_account::PyInternalDeployAccount, invoke_function::PyInternalInvokeFunction,
+use crate::{
+    types::{
+        transaction_execution_info::PyTransactionExecutionInfo,
+        transactions::{
+            declare::PyInternalDeclare, deploy::PyInternalDeploy,
+            deploy_account::PyInternalDeployAccount, invoke_function::PyInternalInvokeFunction,
+        },
     },
-=======
-use crate::utils::transaction_hash::{
-    py_calculate_declare_transaction_hash, py_calculate_deploy_transaction_hash,
-    py_calculate_transaction_hash_common, PyTransactionHashPrefix,
-};
-use crate::utils::{
-    py_calculate_contract_address, py_calculate_contract_address_from_hash,
-    py_calculate_event_hash, py_calculate_tx_fee, py_compute_class_hash,
-    py_validate_contract_deployed,
->>>>>>> 494ec4c7
+    utils::{
+        py_calculate_contract_address, py_calculate_contract_address_from_hash,
+        py_calculate_event_hash, py_calculate_tx_fee, py_compute_class_hash,
+        py_validate_contract_deployed,
+        transaction_hash::{
+            py_calculate_declare_transaction_hash, py_calculate_deploy_transaction_hash,
+            py_calculate_transaction_hash_common, PyTransactionHashPrefix,
+        },
+    },
 };
 use cairo_felt::{felt_str, Felt252};
 use pyo3::prelude::*;
@@ -52,16 +52,11 @@
 pub fn starknet_rs_py(py: Python, m: &PyModule) -> PyResult<()> {
     eprintln!("WARN: using starknet_rs_py");
 
-<<<<<<< HEAD
+    // ~~~~~~~~~~~~~~~~~~~~
+    //  Exported Classes
+    // ~~~~~~~~~~~~~~~~~~~~
+
     m.add_class::<PyStarknetState>()?;
-=======
-    // ~~~~~~~~~~~~~~~~~~~~
-    //  Exported Classes
-    // ~~~~~~~~~~~~~~~~~~~~
-
-    m.add_class::<PyStarknetState>()?;
-
->>>>>>> 494ec4c7
     m.add_class::<PyBlockInfo>()?;
     m.add_class::<PyCachedState>()?;
     m.add_class::<PyStarknetGeneralConfig>()?;
@@ -74,7 +69,6 @@
     m.add_class::<PyOrderedL2ToL1Message>()?;
     m.add_class::<PyCallInfo>()?;
 
-<<<<<<< HEAD
     m.add_class::<PyTransactionExecutionInfo>()?;
     m.add_class::<PyInternalDeclare>()?;
     m.add_class::<PyInternalDeploy>()?;
@@ -86,16 +80,7 @@
     // m.add_class::<PyInternalAccountTransaction>()?;
     // m.add_class::<PyInternalL1Handler>()?;  // isn't implemented
 
-    //  starkware.starknet.core.os.transaction_hash.transaction_hash
-    // m.add_class::<PyTransactionHashPrefix>()?;
-    // m.add_function(calculate_declare_transaction_hash)?;
-    // m.add_function(calculate_deploy_transaction_hash)?;
-    // m.add_function(calculate_transaction_hash_common)?;
-=======
     m.add_class::<PyTransactionHashPrefix>()?;
->>>>>>> 494ec4c7
-
-    // m.add_function(build_general_config)?;
 
     //  starkware.starknet.public.abi
     // m.add_class::<PyAbiEntryType>()?;
