#![deny(warnings)]

<<<<<<< HEAD
=======
use self::{
    cached_state::PyCachedState,
    types::{
        block_info::PyBlockInfo, call_info::PyCallInfo, contract_class::PyContractClass,
        contract_entry_point::PyContractEntryPoint, execution_resources::PyExecutionResources,
        ordered_event::PyOrderedEvent, ordered_l2_to_l1_message::PyOrderedL2ToL1Message,
    },
};
>>>>>>> cef8e616
use pyo3::prelude::*;
use types::{
    block_info::PyBlockInfo,
    call_info::PyCallInfo,
    execution_resources::PyExecutionResources,
    general_config::{PyStarknetChainId, PyStarknetGeneralConfig, PyStarknetOsConfig},
    ordered_event::PyOrderedEvent,
    ordered_l2_to_l1_message::PyOrderedL2ToL1Message,
};

mod cached_state;
mod starknet_state;
mod types;

#[pymodule]
pub fn starknet_rs(_py: Python, m: &PyModule) -> PyResult<()> {
    m.add_class::<PyStarknetGeneralConfig>()?;
    m.add_class::<PyStarknetOsConfig>()?;
    m.add_class::<PyStarknetChainId>()?;
    m.add_class::<PyBlockInfo>()?;
    m.add_class::<PyCachedState>()?;
    m.add_class::<PyCallInfo>()?;
    m.add_class::<PyContractClass>()?;
    m.add_class::<PyContractEntryPoint>()?;
    m.add_class::<PyExecutionResources>()?;
    m.add_class::<PyOrderedEvent>()?;
    m.add_class::<PyOrderedL2ToL1Message>()?;

    Ok(())
}<|MERGE_RESOLUTION|>--- conflicted
+++ resolved
@@ -1,7 +1,5 @@
 #![deny(warnings)]
 
-<<<<<<< HEAD
-=======
 use self::{
     cached_state::PyCachedState,
     types::{
@@ -10,16 +8,8 @@
         ordered_event::PyOrderedEvent, ordered_l2_to_l1_message::PyOrderedL2ToL1Message,
     },
 };
->>>>>>> cef8e616
 use pyo3::prelude::*;
-use types::{
-    block_info::PyBlockInfo,
-    call_info::PyCallInfo,
-    execution_resources::PyExecutionResources,
-    general_config::{PyStarknetChainId, PyStarknetGeneralConfig, PyStarknetOsConfig},
-    ordered_event::PyOrderedEvent,
-    ordered_l2_to_l1_message::PyOrderedL2ToL1Message,
-};
+use types::general_config::{PyStarknetChainId, PyStarknetGeneralConfig, PyStarknetOsConfig};
 
 mod cached_state;
 mod starknet_state;
