#![deny(warnings)]

<<<<<<< HEAD
use self::{
    cached_state::PyCachedState,
    types::{
        block_info::PyBlockInfo, contract_class::PyContractClass,
        contract_entry_point::PyContractEntryPoint,
    },
=======
use self::types::{
    block_info::PyBlockInfo, call_info::PyCallInfo, execution_resources::PyExecutionResources,
    ordered_event::PyOrderedEvent, ordered_l2_to_l1_message::PyOrderedL2ToL1Message,
>>>>>>> af41675d
};
use pyo3::prelude::*;

mod cached_state;
mod starknet_state;
mod types;

#[pymodule]
pub fn starknet_rs(_py: Python, m: &PyModule) -> PyResult<()> {
    m.add_class::<PyBlockInfo>()?;
<<<<<<< HEAD
    m.add_class::<PyCachedState>()?;
    m.add_class::<PyContractClass>()?;
    m.add_class::<PyContractEntryPoint>()?;
=======
    m.add_class::<PyCallInfo>()?;
    m.add_class::<PyExecutionResources>()?;
    m.add_class::<PyOrderedEvent>()?;
    m.add_class::<PyOrderedL2ToL1Message>()?;
>>>>>>> af41675d

    Ok(())
}<|MERGE_RESOLUTION|>--- conflicted
+++ resolved
@@ -1,17 +1,12 @@
 #![deny(warnings)]
 
-<<<<<<< HEAD
 use self::{
     cached_state::PyCachedState,
     types::{
-        block_info::PyBlockInfo, contract_class::PyContractClass,
-        contract_entry_point::PyContractEntryPoint,
+        block_info::PyBlockInfo, call_info::PyCallInfo, contract_class::PyContractClass,
+        contract_entry_point::PyContractEntryPoint, execution_resources::PyExecutionResources,
+        ordered_event::PyOrderedEvent, ordered_l2_to_l1_message::PyOrderedL2ToL1Message,
     },
-=======
-use self::types::{
-    block_info::PyBlockInfo, call_info::PyCallInfo, execution_resources::PyExecutionResources,
-    ordered_event::PyOrderedEvent, ordered_l2_to_l1_message::PyOrderedL2ToL1Message,
->>>>>>> af41675d
 };
 use pyo3::prelude::*;
 
@@ -22,16 +17,13 @@
 #[pymodule]
 pub fn starknet_rs(_py: Python, m: &PyModule) -> PyResult<()> {
     m.add_class::<PyBlockInfo>()?;
-<<<<<<< HEAD
     m.add_class::<PyCachedState>()?;
+    m.add_class::<PyCallInfo>()?;
     m.add_class::<PyContractClass>()?;
     m.add_class::<PyContractEntryPoint>()?;
-=======
-    m.add_class::<PyCallInfo>()?;
     m.add_class::<PyExecutionResources>()?;
     m.add_class::<PyOrderedEvent>()?;
     m.add_class::<PyOrderedL2ToL1Message>()?;
->>>>>>> af41675d
 
     Ok(())
 }