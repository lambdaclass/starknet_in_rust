[package]
name = "cairo-1-hint-processor"
version = "0.1.0"
edition = "2021"

[dependencies]
cairo-vm = { git="https://github.com/lambdaclass/cairo-rs/", rev = "327ee7d6778bdab9573573e6af008fcc6041f9ad" }
cairo-lang-casm = { git = "https://github.com/starkware-libs/cairo" }
<<<<<<< HEAD
ark-ff = "0.4.2"
num-bigint = "0.4.3"
=======
ark-ff = "0.4.0-alpha.7"
ark-std = "0.3.0"
num-bigint = "0.4"
>>>>>>> b14e0385
cairo-lang-utils = "0.1.0"
num-integer = "0.1.45"
num-traits = "0.2.15"
<|MERGE_RESOLUTION|>--- conflicted
+++ resolved
@@ -6,14 +6,9 @@
 [dependencies]
 cairo-vm = { git="https://github.com/lambdaclass/cairo-rs/", rev = "327ee7d6778bdab9573573e6af008fcc6041f9ad" }
 cairo-lang-casm = { git = "https://github.com/starkware-libs/cairo" }
-<<<<<<< HEAD
 ark-ff = "0.4.2"
-num-bigint = "0.4.3"
-=======
-ark-ff = "0.4.0-alpha.7"
 ark-std = "0.3.0"
 num-bigint = "0.4"
->>>>>>> b14e0385
 cairo-lang-utils = "0.1.0"
 num-integer = "0.1.45"
 num-traits = "0.2.15"
