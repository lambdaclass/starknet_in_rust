<<<<<<< HEAD
use super::dict_manager::DictManagerExecScope;
use crate::dict_manager::DictSquashExecScope;
use ark_ff::fields::{Fp256, MontBackend, MontConfig};
use ark_ff::{Field, PrimeField};
use ark_std::UniformRand;
=======
>>>>>>> 25a35d77
use cairo_lang_casm::{
    hints::{CoreHint, Hint},
    operand::{BinOpOperand, CellRef, DerefOrImmediate, Operation, Register, ResOperand},
};
use cairo_lang_utils::extract_matches;
use cairo_vm::felt::{felt_str, Felt252};
use cairo_vm::{
    hint_processor::hint_processor_definition::HintProcessor,
    types::exec_scope::ExecutionScopes,
    types::relocatable::MaybeRelocatable,
    types::relocatable::Relocatable,
    vm::errors::vm_errors::VirtualMachineError,
    vm::{errors::hint_errors::HintError, vm_core::VirtualMachine},
};
use num_bigint::BigUint;
use num_integer::Integer;
use num_traits::cast::ToPrimitive;
use num_traits::identities::Zero;
use std::{collections::HashMap, ops::Mul};

<<<<<<< HEAD
#[derive(MontConfig)]
#[modulus = "3618502788666131213697322783095070105623107215331596699973092056135872020481"]
#[generator = "3"]

/// Returns the Beta value of the Starkware elliptic curve.
struct FqConfig;
type Fq = Fp256<MontBackend<FqConfig, 4>>;

fn get_beta() -> Felt252 {
    felt_str!("3141592653589793238462643383279502884197169399375105820974944592307816406665")
}

=======
use crate::dict_manager::DictManagerExecScope;
use crate::dict_manager::DictSquashExecScope;
>>>>>>> 25a35d77
/// HintProcessor for Cairo 1 compiler hints.
struct Cairo1HintProcessor {}

/// Extracts a parameter assumed to be a buffer.
fn extract_buffer(buffer: &ResOperand) -> Result<(&CellRef, Felt252), HintError> {
    let (cell, base_offset) = match buffer {
        ResOperand::Deref(cell) => (cell, 0.into()),
        ResOperand::BinOp(BinOpOperand {
            op: Operation::Add,
            a,
            b,
        }) => (
            a,
            extract_matches!(b, DerefOrImmediate::Immediate)
                .clone()
                .value
                .into(),
        ),
        _ => {
            return Err(HintError::CustomHint(
                "Illegal argument for a buffer.".to_string(),
            ))
        }
    };
    Ok((cell, base_offset))
}

fn cell_ref_to_relocatable(cell_ref: &CellRef, vm: &VirtualMachine) -> Relocatable {
    let base = match cell_ref.register {
        Register::AP => vm.get_ap(),
        Register::FP => vm.get_fp(),
    };
    (base + (cell_ref.offset as i32)).unwrap()
}

fn get_cell_val(vm: &VirtualMachine, cell: &CellRef) -> Result<Felt252, VirtualMachineError> {
    Ok(vm
        .get_integer(cell_ref_to_relocatable(cell, vm))?
        .as_ref()
        .clone())
}

fn get_ptr(
    vm: &VirtualMachine,
    cell: &CellRef,
    offset: &Felt252,
) -> Result<Relocatable, VirtualMachineError> {
    Ok((vm.get_relocatable(cell_ref_to_relocatable(cell, vm))? + offset)?)
}

fn as_relocatable(vm: &mut VirtualMachine, value: &ResOperand) -> Result<Relocatable, HintError> {
    let (base, offset) = extract_buffer(value)?;
    get_ptr(vm, base, &offset).map_err(HintError::from)
}

fn get_double_deref_val(
    vm: &VirtualMachine,
    cell: &CellRef,
    offset: &Felt252,
) -> Result<Felt252, VirtualMachineError> {
    Ok(vm.get_integer(get_ptr(vm, cell, offset)?)?.as_ref().clone())
}

/// Fetches the value of `res_operand` from the vm.
fn res_operand_get_val(
    vm: &VirtualMachine,
    res_operand: &ResOperand,
) -> Result<Felt252, VirtualMachineError> {
    match res_operand {
        ResOperand::Deref(cell) => get_cell_val(vm, cell),
        ResOperand::DoubleDeref(cell, offset) => get_double_deref_val(vm, cell, &(*offset).into()),
        ResOperand::Immediate(x) => Ok(Felt252::from(x.value.clone())),
        ResOperand::BinOp(op) => {
            let a = get_cell_val(vm, &op.a)?;
            let b = match &op.b {
                DerefOrImmediate::Deref(cell) => get_cell_val(vm, cell)?,
                DerefOrImmediate::Immediate(x) => Felt252::from(x.value.clone()),
            };
            match op.op {
                Operation::Add => Ok(a + b),
                Operation::Mul => Ok(a * b),
            }
        }
    }
}

fn as_cairo_short_string(value: &Felt252) -> Option<String> {
    let mut as_string = String::default();
    let mut is_end = false;
    for byte in value.to_bytes_be() {
        if byte == 0 {
            is_end = true;
        } else if is_end || !byte.is_ascii() {
            return None;
        } else {
            as_string.push(byte as char);
        }
    }
    Some(as_string)
}

impl Cairo1HintProcessor {
    fn alloc_segment(&mut self, vm: &mut VirtualMachine, dst: &CellRef) -> Result<(), HintError> {
        let segment = vm.add_memory_segment();
        vm.insert_value(cell_ref_to_relocatable(dst, vm), segment)
            .map_err(HintError::from)
    }

    fn test_less_than(
        &self,
        vm: &mut VirtualMachine,
        lhs: &ResOperand,
        rhs: &ResOperand,
        dst: &CellRef,
    ) -> Result<(), HintError> {
        let lhs_value = res_operand_get_val(vm, lhs)?;
        let rhs_value = res_operand_get_val(vm, rhs)?;
        let result = if lhs_value < rhs_value {
            Felt252::from(1)
        } else {
            Felt252::from(0)
        };

        vm.insert_value(
            cell_ref_to_relocatable(dst, vm),
            MaybeRelocatable::from(result),
        )
        .map_err(HintError::from)
    }

    fn square_root(
        &self,
        vm: &mut VirtualMachine,
        value: &ResOperand,
        dst: &CellRef,
    ) -> Result<(), HintError> {
        let value = res_operand_get_val(vm, value)?;
        let result = value.sqrt();
        vm.insert_value(
            cell_ref_to_relocatable(dst, vm),
            MaybeRelocatable::from(result),
        )
        .map_err(HintError::from)
    }

    fn test_less_than_or_equal(
        &self,
        vm: &mut VirtualMachine,
        lhs: &ResOperand,
        rhs: &ResOperand,
        dst: &CellRef,
    ) -> Result<(), HintError> {
        let lhs_value = res_operand_get_val(vm, lhs)?;
        let rhs_value = res_operand_get_val(vm, rhs)?;
        let result = if lhs_value <= rhs_value {
            Felt252::from(1)
        } else {
            Felt252::from(0)
        };

        vm.insert_value(
            cell_ref_to_relocatable(dst, vm),
            MaybeRelocatable::from(result),
        )
        .map_err(HintError::from)
    }

    fn assert_le_find_small_arcs(
        &self,
        vm: &mut VirtualMachine,
        exec_scopes: &mut ExecutionScopes,
        range_check_ptr: &ResOperand,
        a: &ResOperand,
        b: &ResOperand,
    ) -> Result<(), HintError> {
        let a_val = res_operand_get_val(vm, a)?;
        let b_val = res_operand_get_val(vm, b)?;
        let mut lengths_and_indices = vec![
            (a_val.clone(), 0),
            (b_val.clone() - a_val, 1),
            (Felt252::from(-1) - b_val, 2),
        ];
        lengths_and_indices.sort();
        exec_scopes.assign_or_update_variable("excluded_arc", Box::new(lengths_and_indices[2].1));
        // ceil((PRIME / 3) / 2 ** 128).
        let prime_over_3_high = 3544607988759775765608368578435044694_u128;
        // ceil((PRIME / 2) / 2 ** 128).
        let prime_over_2_high = 5316911983139663648412552867652567041_u128;
        let (range_check_base, range_check_offset) = extract_buffer(range_check_ptr)?;
        let range_check_ptr = get_ptr(vm, range_check_base, &range_check_offset)?;
        vm.insert_value(
            range_check_ptr,
            Felt252::from(lengths_and_indices[0].0.to_biguint() % prime_over_3_high),
        )?;
        vm.insert_value(
            (range_check_ptr + 1)?,
            Felt252::from(lengths_and_indices[0].0.to_biguint() / prime_over_3_high),
        )?;
        vm.insert_value(
            (range_check_ptr + 2)?,
            Felt252::from(lengths_and_indices[1].0.to_biguint() % prime_over_2_high),
        )?;
        vm.insert_value(
            (range_check_ptr + 3)?,
            Felt252::from(lengths_and_indices[1].0.to_biguint() / prime_over_2_high),
        )
        .map_err(HintError::from)
    }

    fn dict_read(
        &self,
        vm: &mut VirtualMachine,
        exec_scopes: &mut ExecutionScopes,
        dict_ptr: &ResOperand,
        key: &ResOperand,
        value_dst: &CellRef,
    ) -> Result<(), HintError> {
        let (dict_base, dict_offset) = extract_buffer(dict_ptr)?;
        let dict_address = get_ptr(vm, dict_base, &dict_offset)?;
        let key = res_operand_get_val(vm, key)?;
        let dict_manager_exec_scope =
            match exec_scopes.get_mut_ref::<DictManagerExecScope>("dict_manager_exec_scope") {
                Ok(scope) => scope,
                _ => {
                    return Err(HintError::CustomHint(
                        "Trying to read from a dict while dict manager was not initialized."
                            .to_string(),
                    ))
                }
            };
        let value = dict_manager_exec_scope
            .get_from_tracker(dict_address, &key)
            .unwrap_or_else(|| DictManagerExecScope::DICT_DEFAULT_VALUE.into());
        vm.insert_value(cell_ref_to_relocatable(value_dst, vm), value)
            .map_err(HintError::from)
    }

    fn div_mod(
        &self,
        vm: &mut VirtualMachine,
        lhs: &ResOperand,
        rhs: &ResOperand,
        quotient: &CellRef,
        remainder: &CellRef,
    ) -> Result<(), HintError> {
        let lhs_value = res_operand_get_val(vm, lhs)?.to_biguint();
        let rhs_value = res_operand_get_val(vm, rhs)?.to_biguint();
        let quotient_value = Felt252::new(lhs_value.clone() / rhs_value.clone());
        let remainder_value = Felt252::new(lhs_value % rhs_value);
        vm.insert_value(
            cell_ref_to_relocatable(quotient, vm),
            MaybeRelocatable::from(quotient_value),
        )?;
        vm.insert_value(
            cell_ref_to_relocatable(remainder, vm),
            MaybeRelocatable::from(remainder_value),
        )
        .map_err(HintError::from)
    }

    fn get_segment_arena_index(
        &self,
        vm: &mut VirtualMachine,
        exec_scopes: &ExecutionScopes,
        dict_end_ptr: &ResOperand,
        dict_index: &CellRef,
    ) -> Result<(), HintError> {
        let (dict_base, dict_offset) = extract_buffer(dict_end_ptr)?;
        let dict_address = get_ptr(vm, dict_base, &dict_offset)?;
        let dict_manager_exec_scope = exec_scopes
            .get_ref::<DictManagerExecScope>("dict_manager_exec_scope")
            .expect("Trying to read from a dict while dict manager was not initialized.");
        let dict_infos_index = dict_manager_exec_scope.get_dict_infos_index(dict_address);
        vm.insert_value(
            cell_ref_to_relocatable(dict_index, vm),
            Felt252::from(dict_infos_index),
        )
        .map_err(HintError::from)
    }

    #[allow(clippy::too_many_arguments)]
    fn uint256_div_mod(
        &self,
        vm: &mut VirtualMachine,
        dividend_low: &ResOperand,
        dividend_high: &ResOperand,
        divisor_low: &ResOperand,
        divisor_high: &ResOperand,
        quotient0: &CellRef,
        quotient1: &CellRef,
        divisor0: &CellRef,
        divisor1: &CellRef,
        extra0: &CellRef,
        extra1: &CellRef,
        remainder_low: &CellRef,
        remainder_high: &CellRef,
    ) -> Result<(), HintError> {
        let pow_2_128 = Felt252::from(u128::MAX) + 1u32;
        let pow_2_64 = Felt252::from(u64::MAX) + 1u32;
        let dividend_low = res_operand_get_val(vm, dividend_low)?;
        let dividend_high = res_operand_get_val(vm, dividend_high)?;
        let divisor_low = res_operand_get_val(vm, divisor_low)?;
        let divisor_high = res_operand_get_val(vm, divisor_high)?;
        let dividend = dividend_low + dividend_high.mul(pow_2_128.clone());
        let divisor = divisor_low + divisor_high.clone() * pow_2_128.clone();
        let quotient = dividend.clone() / divisor.clone();
        let remainder = dividend % divisor.clone();

        // Guess quotient limbs.
        let (quotient, limb) = quotient.div_rem(&pow_2_64);
        vm.insert_value(cell_ref_to_relocatable(quotient0, vm), limb)?;
        let (quotient, limb) = quotient.div_rem(&pow_2_64);
        vm.insert_value(cell_ref_to_relocatable(quotient1, vm), limb)?;
        let (quotient, limb) = quotient.div_rem(&pow_2_64);
        if divisor_high.is_zero() {
            vm.insert_value(cell_ref_to_relocatable(extra0, vm), limb)?;
            vm.insert_value(cell_ref_to_relocatable(extra1, vm), quotient)?;
        }

        // Guess divisor limbs.
        let (divisor, limb) = divisor.div_rem(&pow_2_64);
        vm.insert_value(cell_ref_to_relocatable(divisor0, vm), limb)?;
        let (divisor, limb) = divisor.div_rem(&pow_2_64);
        vm.insert_value(cell_ref_to_relocatable(divisor1, vm), limb)?;
        let (divisor, limb) = divisor.div_rem(&pow_2_64);
        if !divisor_high.is_zero() {
            vm.insert_value(cell_ref_to_relocatable(extra0, vm), limb)?;
            vm.insert_value(cell_ref_to_relocatable(extra1, vm), divisor)?;
        }

        // Guess remainder limbs.
        vm.insert_value(
            cell_ref_to_relocatable(remainder_low, vm),
            remainder.clone() % pow_2_128.clone(),
        )?;
        vm.insert_value(
            cell_ref_to_relocatable(remainder_high, vm),
            remainder / pow_2_128,
        )?;
        Ok(())
    }

    fn assert_le_if_first_arc_exclueded(
        &self,
        vm: &mut VirtualMachine,
        skip_exclude_a_flag: &CellRef,
        exec_scopes: &mut ExecutionScopes,
    ) -> Result<(), HintError> {
        let excluded_arc: i32 = exec_scopes.get("excluded_arc")?;
        let val = if excluded_arc != 0 {
            Felt252::from(1)
        } else {
            Felt252::from(0)
        };

        vm.insert_value(cell_ref_to_relocatable(skip_exclude_a_flag, vm), val)?;
        Ok(())
    }

    fn linear_split(
        &self,
        vm: &mut VirtualMachine,
        value: &ResOperand,
        scalar: &ResOperand,
        max_x: &ResOperand,
        x: &CellRef,
        y: &CellRef,
    ) -> Result<(), HintError> {
        let value = res_operand_get_val(vm, value)?;
        let scalar = res_operand_get_val(vm, scalar)?;
        let max_x = res_operand_get_val(vm, max_x)?;
        let x_value = (value.clone() / scalar.clone()).min(max_x);
        let y_value = value - x_value.clone() * scalar;

        vm.insert_value(cell_ref_to_relocatable(x, vm), x_value)
            .map_err(HintError::from)?;
        vm.insert_value(cell_ref_to_relocatable(y, vm), y_value)
            .map_err(HintError::from)?;

        Ok(())
    }

    fn random_ec_point(
        &self,
        vm: &mut VirtualMachine,
        x: &CellRef,
        y: &CellRef,
    ) -> Result<(), HintError> {
        let beta = Fq::from(get_beta().to_biguint());

        let mut rng = ark_std::test_rng();
        let (random_x, random_y_squared) = loop {
            let random_x = Fq::rand(&mut rng);
            let random_y_squared = random_x * random_x * random_x + random_x + beta;
            if random_y_squared.legendre().is_qr() {
                break (random_x, random_y_squared);
            }
        };

        let x_bigint: BigUint = random_x.into_bigint().into();
        let y_bigint: BigUint = random_y_squared
            .sqrt()
            .ok_or(HintError::CustomHint("Failed to compute sqrt".to_string()))?
            .into_bigint()
            .into();

        vm.insert_value(cell_ref_to_relocatable(x, vm), Felt252::from(x_bigint))?;
        vm.insert_value(cell_ref_to_relocatable(y, vm), Felt252::from(y_bigint))?;

        Ok(())
    }

    fn get_next_dict_key(
        &self,
        vm: &mut VirtualMachine,
        exec_scopes: &mut ExecutionScopes,
        next_key: &CellRef,
    ) -> Result<(), HintError> {
        let dict_squash_exec_scope: &mut DictSquashExecScope =
            exec_scopes.get_mut_ref("dict_squash_exec_scope")?;
        dict_squash_exec_scope.pop_current_key();
        if let Some(current_key) = dict_squash_exec_scope.current_key() {
            return vm
                .insert_value(cell_ref_to_relocatable(next_key, vm), current_key)
                .map_err(HintError::from);
        }
        Err(HintError::KeyNotFound)
    }

    fn alloc_felt_256_dict(
        &self,
        vm: &mut VirtualMachine,
        segment_arena_ptr: &ResOperand,
        exec_scopes: &mut ExecutionScopes,
    ) -> Result<(), HintError> {
        let (cell, base_offset) = extract_buffer(segment_arena_ptr)?;
        let dict_manager_address = get_ptr(vm, cell, &base_offset)?;

        let n_dicts = vm
            .get_integer((dict_manager_address - 2)?)?
            .into_owned()
            .to_usize()
            .expect("Number of dictionaries too large.");
        let dict_infos_base = vm.get_relocatable((dict_manager_address - 3)?)?;

        let dict_manager_exec_scope =
            match exec_scopes.get_mut_ref::<DictManagerExecScope>("dict_manager_exec_scope") {
                Ok(dict_manager_exec_scope) => dict_manager_exec_scope,
                Err(_) => {
                    exec_scopes.assign_or_update_variable(
                        "dict_manager_exec_scope",
                        Box::<DictManagerExecScope>::default(),
                    );
                    exec_scopes.get_mut_ref::<DictManagerExecScope>("dict_manager_exec_scope")?
                }
            };
        let new_dict_segment = dict_manager_exec_scope.new_default_dict(vm);
        vm.insert_value((dict_infos_base + 3 * n_dicts)?, new_dict_segment)?;

        Ok(())
    }

    fn assert_le_is_second_excluded(
        &self,
        vm: &mut VirtualMachine,
        skip_exclude_b_minus_a: &CellRef,
        exec_scopes: &mut ExecutionScopes,
    ) -> Result<(), HintError> {
        let excluded_arc: i32 = exec_scopes.get("excluded_arc")?;
        let val = if excluded_arc != 1 {
            Felt252::from(1)
        } else {
            Felt252::from(0)
        };

        vm.insert_value(cell_ref_to_relocatable(skip_exclude_b_minus_a, vm), val)?;

        Ok(())
    }

    #[allow(clippy::too_many_arguments)]
    fn uint256_square_root(
        &self,
        vm: &mut VirtualMachine,
        value_low: &ResOperand,
        value_high: &ResOperand,
        sqrt0: &CellRef,
        sqrt1: &CellRef,
        remainder_low: &CellRef,
        remainder_high: &CellRef,
        sqrt_mul_2_minus_remainder_ge_u128: &CellRef,
    ) -> Result<(), HintError> {
        let pow_2_128 = Felt252::from(u128::MAX) + 1u32;
        let pow_2_64 = Felt252::from(u64::MAX) + 1u32;
        let value_low = res_operand_get_val(vm, value_low)?;
        let value_high = res_operand_get_val(vm, value_high)?;
        let value = value_low + value_high * pow_2_128.clone();
        let sqrt = value.sqrt();
        let remainder = value - sqrt.clone() * sqrt.clone();
        let sqrt_mul_2_minus_remainder_ge_u128_val =
            sqrt.clone() * Felt252::from(2u32) - remainder.clone() >= pow_2_128;

        let (sqrt1_val, sqrt0_val) = sqrt.div_rem(&pow_2_64);
        vm.insert_value(cell_ref_to_relocatable(sqrt0, vm), sqrt0_val)?;
        vm.insert_value(cell_ref_to_relocatable(sqrt1, vm), sqrt1_val)?;

        let (remainder_high_val, remainder_low_val) = remainder.div_rem(&pow_2_128);

        vm.insert_value(
            cell_ref_to_relocatable(remainder_low, vm),
            remainder_low_val,
        )?;
        vm.insert_value(
            cell_ref_to_relocatable(remainder_high, vm),
            remainder_high_val,
        )?;
        vm.insert_value(
            cell_ref_to_relocatable(sqrt_mul_2_minus_remainder_ge_u128, vm),
            usize::from(sqrt_mul_2_minus_remainder_ge_u128_val),
        )?;

        Ok(())
    }

    fn debug_print(
        &self,
        vm: &mut VirtualMachine,
        start: &ResOperand,
        end: &ResOperand,
    ) -> Result<(), HintError> {
        let mut curr = as_relocatable(vm, start)?;
        let end = as_relocatable(vm, end)?;
        while curr != end {
            let value = vm.get_integer(curr)?;
            if let Some(shortstring) = as_cairo_short_string(&value) {
                println!("[DEBUG]\t{shortstring: <31}\t(raw: {value: <31})");
            } else {
                println!("[DEBUG]\t{0: <31}\t(raw: {value: <31}) ", ' ');
            }
            curr += 1;
        }
        println!();
        Ok(())
    }

    fn should_skip_squash_loop(
        &self,
        vm: &mut VirtualMachine,
        exec_scopes: &mut ExecutionScopes,
        should_skip_loop: &CellRef,
    ) -> Result<(), HintError> {
        let dict_squash_exec_scope: &mut DictSquashExecScope =
            exec_scopes.get_mut_ref("dict_squash_exec_scope")?;

        let val = if dict_squash_exec_scope
            .current_access_indices()
            .ok_or(HintError::CustomHint("no indices accessed".to_string()))?
            .len()
            > 1
        {
            Felt252::from(0)
        } else {
            Felt252::from(1)
        };

        vm.insert_value(cell_ref_to_relocatable(should_skip_loop, vm), val)?;

        Ok(())
    }
}

impl HintProcessor for Cairo1HintProcessor {
    fn execute_hint(
        &mut self,
        //Proxy to VM, contains references to necessary data
        //+ MemoryProxy, which provides the necessary methods to manipulate memory
        vm: &mut VirtualMachine,
        //Proxy to ExecutionScopes, provides the necessary methods to manipulate the scopes and
        //access current scope variables
        exec_scopes: &mut ExecutionScopes,
        //Data structure that can be downcasted to the structure generated by compile_hint
        hint_data: &Box<dyn std::any::Any>,
        //Constant values extracted from the program specification.
        _constants: &HashMap<String, Felt252>,
    ) -> Result<(), HintError> {
        let hint = hint_data.downcast_ref::<Hint>().unwrap();
        match hint {
            Hint::Core(CoreHint::AllocSegment { dst }) => self.alloc_segment(vm, dst),

            Hint::Core(CoreHint::TestLessThan { lhs, rhs, dst }) => {
                self.test_less_than(vm, lhs, rhs, dst)
            }

            Hint::Core(CoreHint::TestLessThanOrEqual { lhs, rhs, dst }) => {
                self.test_less_than_or_equal(vm, lhs, rhs, dst)
            }

            Hint::Core(CoreHint::GetSegmentArenaIndex {
                dict_end_ptr,
                dict_index,
            }) => self.get_segment_arena_index(vm, exec_scopes, dict_end_ptr, dict_index),

            Hint::Core(CoreHint::DivMod {
                lhs,
                rhs,
                quotient,
                remainder,
            }) => self.div_mod(vm, lhs, rhs, quotient, remainder),
            Hint::Core(CoreHint::DebugPrint { start, end }) => self.debug_print(vm, start, end),

            Hint::Core(CoreHint::Uint256SquareRoot {
                value_low,
                value_high,
                sqrt0,
                sqrt1,
                remainder_low,
                remainder_high,
                sqrt_mul_2_minus_remainder_ge_u128,
            }) => self.uint256_square_root(
                vm,
                value_low,
                value_high,
                sqrt0,
                sqrt1,
                remainder_low,
                remainder_high,
                sqrt_mul_2_minus_remainder_ge_u128,
            ),

            Hint::Core(CoreHint::GetNextDictKey { next_key }) => {
                self.get_next_dict_key(vm, exec_scopes, next_key)
            }

            Hint::Core(CoreHint::Felt252DictRead {
                dict_ptr,
                key,
                value_dst,
            }) => self.dict_read(vm, exec_scopes, dict_ptr, key, value_dst),

            Hint::Core(CoreHint::Uint256DivMod {
                dividend_low,
                dividend_high,
                divisor_low,
                divisor_high,
                quotient0,
                quotient1,
                divisor0,
                divisor1,
                extra0,
                extra1,
                remainder_low,
                remainder_high,
            }) => self.uint256_div_mod(
                vm,
                dividend_low,
                dividend_high,
                divisor_low,
                divisor_high,
                quotient0,
                quotient1,
                divisor0,
                divisor1,
                extra0,
                extra1,
                remainder_low,
                remainder_high,
            ),
            Hint::Core(CoreHint::AssertLeIsFirstArcExcluded {
                skip_exclude_a_flag,
            }) => self.assert_le_if_first_arc_exclueded(vm, skip_exclude_a_flag, exec_scopes),

            Hint::Core(CoreHint::AssertLeIsSecondArcExcluded {
                skip_exclude_b_minus_a,
            }) => self.assert_le_is_second_excluded(vm, skip_exclude_b_minus_a, exec_scopes),

            Hint::Core(CoreHint::LinearSplit {
                value,
                scalar,
                max_x,
                x,
                y,
            }) => self.linear_split(vm, value, scalar, max_x, x, y),

            Hint::Core(CoreHint::SquareRoot { value, dst }) => self.square_root(vm, value, dst),

            Hint::Core(CoreHint::AllocFelt252Dict { segment_arena_ptr }) => {
                self.alloc_felt_256_dict(vm, segment_arena_ptr, exec_scopes)
            }

            Hint::Core(CoreHint::AssertLeFindSmallArcs {
                range_check_ptr,
                a,
                b,
            }) => self.assert_le_find_small_arcs(vm, exec_scopes, range_check_ptr, a, b),

<<<<<<< HEAD
            Hint::Core(CoreHint::RandomEcPoint { x, y }) => self.random_ec_point(vm, x, y),
=======
            Hint::Core(CoreHint::ShouldSkipSquashLoop { should_skip_loop }) => {
                self.should_skip_squash_loop(vm, exec_scopes, should_skip_loop)
            }
>>>>>>> 25a35d77

            _ => todo!(),
        }
    }
}<|MERGE_RESOLUTION|>--- conflicted
+++ resolved
@@ -1,11 +1,8 @@
-<<<<<<< HEAD
 use super::dict_manager::DictManagerExecScope;
 use crate::dict_manager::DictSquashExecScope;
 use ark_ff::fields::{Fp256, MontBackend, MontConfig};
 use ark_ff::{Field, PrimeField};
 use ark_std::UniformRand;
-=======
->>>>>>> 25a35d77
 use cairo_lang_casm::{
     hints::{CoreHint, Hint},
     operand::{BinOpOperand, CellRef, DerefOrImmediate, Operation, Register, ResOperand},
@@ -26,7 +23,6 @@
 use num_traits::identities::Zero;
 use std::{collections::HashMap, ops::Mul};
 
-<<<<<<< HEAD
 #[derive(MontConfig)]
 #[modulus = "3618502788666131213697322783095070105623107215331596699973092056135872020481"]
 #[generator = "3"]
@@ -39,10 +35,6 @@
     felt_str!("3141592653589793238462643383279502884197169399375105820974944592307816406665")
 }
 
-=======
-use crate::dict_manager::DictManagerExecScope;
-use crate::dict_manager::DictSquashExecScope;
->>>>>>> 25a35d77
 /// HintProcessor for Cairo 1 compiler hints.
 struct Cairo1HintProcessor {}
 
@@ -738,13 +730,11 @@
                 b,
             }) => self.assert_le_find_small_arcs(vm, exec_scopes, range_check_ptr, a, b),
 
-<<<<<<< HEAD
             Hint::Core(CoreHint::RandomEcPoint { x, y }) => self.random_ec_point(vm, x, y),
-=======
+
             Hint::Core(CoreHint::ShouldSkipSquashLoop { should_skip_loop }) => {
                 self.should_skip_squash_loop(vm, exec_scopes, should_skip_loop)
             }
->>>>>>> 25a35d77
 
             _ => todo!(),
         }
