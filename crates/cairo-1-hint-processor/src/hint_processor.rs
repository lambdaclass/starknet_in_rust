use cairo_lang_casm::{
    hints::Hint,
    operand::{BinOpOperand, CellRef, DerefOrImmediate, Operation, Register, ResOperand},
};
use cairo_lang_utils::extract_matches;
use cairo_rs::{
    hint_processor::hint_processor_definition::HintProcessor,
    types::exec_scope::ExecutionScopes,
    types::relocatable::{MaybeRelocatable, Relocatable},
    vm::{
        errors::{hint_errors::HintError, vm_errors::VirtualMachineError},
        vm_core::VirtualMachine,
    },
};
use felt::Felt252;
use std::collections::HashMap;

use crate::dict_manager::DictManagerExecScope;

/// HintProcessor for Cairo 1 compiler hints.
struct Cairo1HintProcessor {}

fn cell_ref_to_relocatable(cell_ref: &CellRef, vm: &VirtualMachine) -> Relocatable {
    let base = match cell_ref.register {
        Register::AP => vm.get_ap(),
        Register::FP => vm.get_fp(),
    };
    (base + (cell_ref.offset as i32)).unwrap()
}

fn get_cell_val(vm: &VirtualMachine, cell: &CellRef) -> Result<Felt252, VirtualMachineError> {
    Ok(vm
        .get_integer(cell_ref_to_relocatable(cell, vm))?
        .as_ref()
        .clone())
}

fn get_ptr(
    vm: &VirtualMachine,
    cell: &CellRef,
    offset: &Felt252,
) -> Result<Relocatable, VirtualMachineError> {
    Ok((vm.get_relocatable(cell_ref_to_relocatable(cell, vm))? + offset)?)
}

fn get_double_deref_val(
    vm: &VirtualMachine,
    cell: &CellRef,
    offset: &Felt252,
) -> Result<Felt252, VirtualMachineError> {
    Ok(vm.get_integer(get_ptr(vm, cell, offset)?)?.as_ref().clone())
}

fn res_operand_get_val(
    vm: &VirtualMachine,
    res_operand: &ResOperand,
) -> Result<Felt252, VirtualMachineError> {
    match res_operand {
        ResOperand::Deref(cell) => get_cell_val(vm, cell),
        ResOperand::DoubleDeref(cell, offset) => get_double_deref_val(vm, cell, &(*offset).into()),
        ResOperand::Immediate(x) => Ok(Felt252::from(x.value.clone())),
        ResOperand::BinOp(op) => {
            let a = get_cell_val(vm, &op.a)?;
            let b = match &op.b {
                DerefOrImmediate::Deref(cell) => get_cell_val(vm, cell)?,
                DerefOrImmediate::Immediate(x) => Felt252::from(x.value.clone()),
            };
            match op.op {
                Operation::Add => Ok(a + b),
                Operation::Mul => Ok(a * b),
            }
        }
    }
}

fn extract_buffer(buffer: &ResOperand) -> (&CellRef, Felt252) {
    let (cell, base_offset) = match buffer {
        ResOperand::Deref(cell) => (cell, 0.into()),
        ResOperand::BinOp(BinOpOperand {
            op: Operation::Add,
            a,
            b,
        }) => (
            a,
            extract_matches!(b, DerefOrImmediate::Immediate)
                .clone()
                .value
                .into(),
        ),
        _ => panic!("Illegal argument for a buffer."),
    };
    (cell, base_offset)
}

impl Cairo1HintProcessor {
    fn alloc_segment(&mut self, vm: &mut VirtualMachine, dst: &CellRef) -> Result<(), HintError> {
        let segment = vm.add_memory_segment();
        vm.insert_value(cell_ref_to_relocatable(dst, vm), segment)
            .map_err(HintError::from)
    }

    fn test_less_than(
        &self,
        vm: &mut VirtualMachine,
        lhs: &ResOperand,
        rhs: &ResOperand,
        dst: &CellRef,
    ) -> Result<(), HintError> {
        let lhs_value = res_operand_get_val(vm, lhs)?;
        let rhs_value = res_operand_get_val(vm, rhs)?;
        let result = if lhs_value < rhs_value {
            Felt252::from(1)
        } else {
            Felt252::from(0)
        };

        vm.insert_value(
            cell_ref_to_relocatable(dst, vm),
            MaybeRelocatable::from(result),
        )
        .map_err(HintError::from)
    }

    fn test_less_than_or_equal(
        &self,
        vm: &mut VirtualMachine,
        lhs: &ResOperand,
        rhs: &ResOperand,
        dst: &CellRef,
    ) -> Result<(), HintError> {
        let lhs_value = res_operand_get_val(vm, lhs)?;
        let rhs_value = res_operand_get_val(vm, rhs)?;
        let result = if lhs_value <= rhs_value {
            Felt252::from(1)
        } else {
            Felt252::from(0)
        };

        vm.insert_value(
            cell_ref_to_relocatable(dst, vm),
            MaybeRelocatable::from(result),
        )
        .map_err(HintError::from)
    }

<<<<<<< HEAD
    fn get_segment_arena_index(
        &self,
        vm: &mut VirtualMachine,
        exec_scopes: &ExecutionScopes,
        dict_end_ptr: &ResOperand,
        dict_index: &CellRef,
    ) -> Result<(), HintError> {
        let (dict_base, dict_offset) = extract_buffer(dict_end_ptr);
        let dict_address = get_ptr(vm, dict_base, &dict_offset)?;
        let dict_manager_exec_scope = exec_scopes
            .get_ref::<DictManagerExecScope>("dict_manager_exec_scope")
            .expect("Trying to read from a dict while dict manager was not initialized.");
        let dict_infos_index = dict_manager_exec_scope.get_dict_infos_index(dict_address);
        vm.insert_value(
            cell_ref_to_relocatable(dict_index, vm),
            Felt252::from(dict_infos_index),
        )
        .map_err(HintError::from)
=======
    fn assert_le_if_first_arc_exclueded(
        &self,
        vm: &mut VirtualMachine,
        skip_exclude_a_flag: &CellRef,
        exec_scopes: &mut ExecutionScopes,
    ) -> Result<(), HintError> {
        let excluded_arc: i32 = exec_scopes.get("excluded_arc")?;
        let val = if excluded_arc != 0 {
            Felt252::from(1)
        } else {
            Felt252::from(0)
        };

        vm.insert_value(cell_ref_to_relocatable(skip_exclude_a_flag, vm), val)?;
        Ok(())
    }

    fn linear_split(
        &self,
        vm: &mut VirtualMachine,
        value: &ResOperand,
        scalar: &ResOperand,
        max_x: &ResOperand,
        x: &CellRef,
        y: &CellRef,
    ) -> Result<(), HintError> {
        let value = res_operand_get_val(vm, value)?;
        let scalar = res_operand_get_val(vm, scalar)?;
        let max_x = res_operand_get_val(vm, max_x)?;
        let x_value = (value.clone() / scalar.clone()).min(max_x);
        let y_value = value - x_value.clone() * scalar;

        vm.insert_value(cell_ref_to_relocatable(x, vm), x_value)
            .map_err(HintError::from)?;
        vm.insert_value(cell_ref_to_relocatable(y, vm), y_value)
            .map_err(HintError::from)?;

        Ok(())
>>>>>>> 38a27510
    }
}

impl HintProcessor for Cairo1HintProcessor {
    fn execute_hint(
        &mut self,
        //Proxy to VM, contains references to necessary data
        //+ MemoryProxy, which provides the necessary methods to manipulate memory
        vm: &mut VirtualMachine,
        //Proxy to ExecutionScopes, provides the necessary methods to manipulate the scopes and
        //access current scope variables
        exec_scopes: &mut ExecutionScopes,
        //Data structure that can be downcasted to the structure generated by compile_hint
        hint_data: &Box<dyn std::any::Any>,
        //Constant values extracted from the program specification.
        _constants: &HashMap<String, Felt252>,
    ) -> Result<(), HintError> {
        let hint = hint_data.downcast_ref::<Hint>().unwrap();
        match hint {
            Hint::GetSegmentArenaIndex {
                dict_end_ptr,
                dict_index,
            } => self.get_segment_arena_index(vm, exec_scopes, dict_end_ptr, dict_index),
            Hint::AllocSegment { dst } => self.alloc_segment(vm, dst),
            Hint::TestLessThan { lhs, rhs, dst } => self.test_less_than(vm, lhs, rhs, dst),
            Hint::TestLessThanOrEqual { lhs, rhs, dst } => {
                self.test_less_than_or_equal(vm, lhs, rhs, dst)
            }
            Hint::AssertLeIsFirstArcExcluded {
                skip_exclude_a_flag,
            } => self.assert_le_if_first_arc_exclueded(vm, skip_exclude_a_flag, exec_scopes),
            Hint::LinearSplit {
                value,
                scalar,
                max_x,
                x,
                y,
            } => self.linear_split(vm, value, scalar, max_x, x, y),
            _ => todo!(),
        }
    }
}<|MERGE_RESOLUTION|>--- conflicted
+++ resolved
@@ -143,7 +143,6 @@
         .map_err(HintError::from)
     }
 
-<<<<<<< HEAD
     fn get_segment_arena_index(
         &self,
         vm: &mut VirtualMachine,
@@ -162,7 +161,8 @@
             Felt252::from(dict_infos_index),
         )
         .map_err(HintError::from)
-=======
+    }
+
     fn assert_le_if_first_arc_exclueded(
         &self,
         vm: &mut VirtualMachine,
@@ -201,7 +201,6 @@
             .map_err(HintError::from)?;
 
         Ok(())
->>>>>>> 38a27510
     }
 }
 
