--- conflicted
+++ resolved
@@ -1,10 +1,7 @@
-<<<<<<< HEAD
+use super::dict_manager::DictManagerExecScope;
 use ark_ff::fields::{Fp256, MontBackend, MontConfig};
 use ark_ff::{Field, PrimeField};
 use ark_std::UniformRand;
-=======
-use super::dict_manager::DictManagerExecScope;
->>>>>>> ee134918
 use cairo_lang_casm::{
     hints::{CoreHint, Hint},
     operand::{BinOpOperand, CellRef, DerefOrImmediate, Operation, Register, ResOperand},
@@ -19,17 +16,14 @@
     vm::{errors::hint_errors::HintError, vm_core::VirtualMachine},
 };
 
+use felt::felt_str as felt252_str;
 use felt::Felt252;
-use felt::{felt_str as felt252_str, Felt252};
 use num_bigint::BigUint;
 use num_integer::Integer;
 use num_traits::cast::ToPrimitive;
 use num_traits::identities::Zero;
 use std::{collections::HashMap, ops::Mul};
 
-<<<<<<< HEAD
-use crate::dict_manager::DictManagerExecScope;
-
 #[derive(MontConfig)]
 #[modulus = "3618502788666131213697322783095070105623107215331596699973092056135872020481"]
 #[generator = "3"]
@@ -41,9 +35,6 @@
 fn get_beta() -> Felt252 {
     felt252_str!("3141592653589793238462643383279502884197169399375105820974944592307816406665")
 }
-
-=======
->>>>>>> ee134918
 /// HintProcessor for Cairo 1 compiler hints.
 struct Cairo1HintProcessor {}
 
@@ -378,7 +369,6 @@
         Ok(())
     }
 
-<<<<<<< HEAD
     fn random_ec_point(
         &self,
         vm: &mut VirtualMachine,
@@ -401,7 +391,10 @@
 
         vm.insert_value(cell_ref_to_relocatable(x, vm), Felt252::from(x_bigint))?;
         vm.insert_value(cell_ref_to_relocatable(y, vm), Felt252::from(y_bigint))?;
-=======
+
+        Ok(())
+    }
+
     fn alloc_felt_256_dict(
         &self,
         vm: &mut VirtualMachine,
@@ -431,7 +424,6 @@
             };
         let new_dict_segment = dict_manager_exec_scope.new_default_dict(vm);
         vm.insert_value((dict_infos_base + 3 * n_dicts)?, new_dict_segment)?;
->>>>>>> ee134918
 
         Ok(())
     }
@@ -523,17 +515,6 @@
             ),
             Hint::Core(CoreHint::AssertLeIsFirstArcExcluded {
                 skip_exclude_a_flag,
-<<<<<<< HEAD
-            } => self.assert_le_if_first_arc_exclueded(vm, skip_exclude_a_flag, exec_scopes),
-
-            Hint::RandomEcPoint { x, y } => self.random_ec_point(vm, x, y),
-
-            Hint::AssertLeIsSecondArcExcluded {
-                skip_exclude_b_minus_a,
-            } => self.assert_le_is_second_excluded(vm, skip_exclude_b_minus_a, exec_scopes),
-
-            Hint::LinearSplit {
-=======
             }) => self.assert_le_if_first_arc_exclueded(vm, skip_exclude_a_flag, exec_scopes),
 
             Hint::Core(CoreHint::AssertLeIsSecondArcExcluded {
@@ -541,7 +522,6 @@
             }) => self.assert_le_is_second_excluded(vm, skip_exclude_b_minus_a, exec_scopes),
 
             Hint::Core(CoreHint::LinearSplit {
->>>>>>> ee134918
                 value,
                 scalar,
                 max_x,
@@ -560,6 +540,9 @@
                 a,
                 b,
             }) => self.assert_le_find_small_arcs(vm, exec_scopes, range_check_ptr, a, b),
+
+            Hint::Core(CoreHint::RandomEcPoint { x, y }) => self.random_ec_point(vm, x, y),
+
             _ => todo!(),
         }
     }
