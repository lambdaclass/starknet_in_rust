--- conflicted
+++ resolved
@@ -1,10 +1,7 @@
-<<<<<<< HEAD
+use super::dict_manager::DictManagerExecScope;
 use ark_ff::fields::{Fp256, MontBackend, MontConfig};
 use ark_ff::Field;
 use ark_ff::PrimeField;
-=======
-use super::dict_manager::DictManagerExecScope;
->>>>>>> ee134918
 use cairo_lang_casm::{
     hints::{CoreHint, Hint},
     operand::{BinOpOperand, CellRef, DerefOrImmediate, Operation, Register, ResOperand},
@@ -25,17 +22,12 @@
 use num_traits::identities::Zero;
 use std::{collections::HashMap, ops::Mul};
 
-<<<<<<< HEAD
-use crate::dict_manager::DictManagerExecScope;
-
 #[derive(MontConfig)]
 #[modulus = "3618502788666131213697322783095070105623107215331596699973092056135872020481"]
 #[generator = "3"]
 struct FqConfig;
 type Fq = Fp256<MontBackend<FqConfig, 4>>;
 
-=======
->>>>>>> ee134918
 /// HintProcessor for Cairo 1 compiler hints.
 struct Cairo1HintProcessor {}
 
@@ -370,7 +362,6 @@
         Ok(())
     }
 
-<<<<<<< HEAD
     fn field_sqrt(
         &self,
         vm: &mut VirtualMachine,
@@ -397,7 +388,8 @@
                 "Field element is not a square".to_string(),
             ))
         }
-=======
+    }
+
     fn alloc_felt_256_dict(
         &self,
         vm: &mut VirtualMachine,
@@ -429,7 +421,6 @@
         vm.insert_value((dict_infos_base + 3 * n_dicts)?, new_dict_segment)?;
 
         Ok(())
->>>>>>> ee134918
     }
 
     fn assert_le_is_second_excluded(
@@ -518,15 +509,9 @@
             ),
             Hint::Core(CoreHint::AssertLeIsFirstArcExcluded {
                 skip_exclude_a_flag,
-<<<<<<< HEAD
-            } => self.assert_le_if_first_arc_exclueded(vm, skip_exclude_a_flag, exec_scopes),
-            Hint::FieldSqrt { val, sqrt } => self.field_sqrt(vm, val, sqrt),
-            Hint::AssertLeIsSecondArcExcluded {
-=======
             }) => self.assert_le_if_first_arc_exclueded(vm, skip_exclude_a_flag, exec_scopes),
-
+            Hint::Core(CoreHint::FieldSqrt { val, sqrt }) => self.field_sqrt(vm, val, sqrt),
             Hint::Core(CoreHint::AssertLeIsSecondArcExcluded {
->>>>>>> ee134918
                 skip_exclude_b_minus_a,
             }) => self.assert_le_is_second_excluded(vm, skip_exclude_b_minus_a, exec_scopes),
 
