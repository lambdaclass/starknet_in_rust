--- conflicted
+++ resolved
@@ -2,13 +2,8 @@
 
 use super::dict_manager::DictManagerExecScope;
 use ark_ff::fields::{Fp256, MontBackend, MontConfig};
-<<<<<<< HEAD
-use ark_ff::Field;
-use ark_ff::PrimeField;
-=======
 use ark_ff::{Field, PrimeField};
 use ark_std::UniformRand;
->>>>>>> b14e0385
 use cairo_lang_casm::{
     hints::{CoreHint, Hint},
     operand::{BinOpOperand, CellRef, DerefOrImmediate, Operation, Register, ResOperand},
@@ -23,10 +18,6 @@
     vm::errors::vm_errors::VirtualMachineError,
     vm::{errors::hint_errors::HintError, vm_core::VirtualMachine},
 };
-<<<<<<< HEAD
-use felt::Felt252;
-=======
->>>>>>> b14e0385
 use num_bigint::BigUint;
 use num_integer::Integer;
 use num_traits::cast::ToPrimitive;
@@ -36,11 +27,6 @@
 #[derive(MontConfig)]
 #[modulus = "3618502788666131213697322783095070105623107215331596699973092056135872020481"]
 #[generator = "3"]
-<<<<<<< HEAD
-struct FqConfig;
-type Fq = Fp256<MontBackend<FqConfig, 4>>;
-
-=======
 
 /// Returns the Beta value of the Starkware elliptic curve.
 struct FqConfig;
@@ -50,7 +36,6 @@
     felt_str!("3141592653589793238462643383279502884197169399375105820974944592307816406665")
 }
 
->>>>>>> b14e0385
 /// HintProcessor for Cairo 1 compiler hints.
 struct Cairo1HintProcessor {}
 
@@ -428,7 +413,6 @@
         Ok(())
     }
 
-<<<<<<< HEAD
     fn field_sqrt(
         &self,
         vm: &mut VirtualMachine,
@@ -455,7 +439,8 @@
                 "Field element is not a square".to_string(),
             ))
         }
-=======
+    }
+
     fn random_ec_point(
         &self,
         vm: &mut VirtualMachine,
@@ -501,7 +486,6 @@
                 .map_err(HintError::from);
         }
         Err(HintError::KeyNotFound)
->>>>>>> b14e0385
     }
 
     fn alloc_felt_256_dict(
@@ -914,15 +898,13 @@
             Hint::Core(CoreHint::AssertLeIsFirstArcExcluded {
                 skip_exclude_a_flag,
             }) => self.assert_le_if_first_arc_exclueded(vm, skip_exclude_a_flag, exec_scopes),
-<<<<<<< HEAD
+
             Hint::Core(CoreHint::FieldSqrt { val, sqrt }) => self.field_sqrt(vm, val, sqrt),
-=======
 
             Hint::Core(CoreHint::AssertAllAccessesUsed { n_used_accesses }) => {
                 self.assert_all_accesses_used(vm, exec_scopes, n_used_accesses)
             }
 
->>>>>>> b14e0385
             Hint::Core(CoreHint::AssertLeIsSecondArcExcluded {
                 skip_exclude_b_minus_a,
             }) => self.assert_le_is_second_excluded(vm, skip_exclude_b_minus_a, exec_scopes),
