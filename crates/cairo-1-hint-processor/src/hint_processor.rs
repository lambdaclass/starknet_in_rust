use super::dict_manager::DictManagerExecScope;
use crate::dict_manager::DictSquashExecScope;
use ark_ff::fields::{Fp256, MontBackend, MontConfig};
use ark_ff::{Field, PrimeField};
use ark_std::UniformRand;
use cairo_lang_casm::{
    hints::{CoreHint, Hint},
    operand::{BinOpOperand, CellRef, DerefOrImmediate, Operation, Register, ResOperand},
};
use cairo_lang_utils::extract_matches;
use cairo_vm::felt::{felt_str, Felt252};
use cairo_vm::{
    hint_processor::hint_processor_definition::HintProcessor,
    types::exec_scope::ExecutionScopes,
    types::relocatable::MaybeRelocatable,
    types::relocatable::Relocatable,
    vm::errors::vm_errors::VirtualMachineError,
    vm::{errors::hint_errors::HintError, vm_core::VirtualMachine},
};
use num_bigint::BigUint;
use num_integer::Integer;
use num_traits::cast::ToPrimitive;
use num_traits::identities::Zero;
use std::{collections::HashMap, ops::Mul};

#[derive(MontConfig)]
#[modulus = "3618502788666131213697322783095070105623107215331596699973092056135872020481"]
#[generator = "3"]

/// Returns the Beta value of the Starkware elliptic curve.
struct FqConfig;
type Fq = Fp256<MontBackend<FqConfig, 4>>;

fn get_beta() -> Felt252 {
    felt_str!("3141592653589793238462643383279502884197169399375105820974944592307816406665")
}

/// HintProcessor for Cairo 1 compiler hints.
struct Cairo1HintProcessor {}

/// Extracts a parameter assumed to be a buffer.
fn extract_buffer(buffer: &ResOperand) -> Result<(&CellRef, Felt252), HintError> {
    let (cell, base_offset) = match buffer {
        ResOperand::Deref(cell) => (cell, 0.into()),
        ResOperand::BinOp(BinOpOperand {
            op: Operation::Add,
            a,
            b,
        }) => (
            a,
            extract_matches!(b, DerefOrImmediate::Immediate)
                .clone()
                .value
                .into(),
        ),
        _ => {
            return Err(HintError::CustomHint(
                "Illegal argument for a buffer.".to_string(),
            ))
        }
    };
    Ok((cell, base_offset))
}

fn cell_ref_to_relocatable(cell_ref: &CellRef, vm: &VirtualMachine) -> Relocatable {
    let base = match cell_ref.register {
        Register::AP => vm.get_ap(),
        Register::FP => vm.get_fp(),
    };
    (base + (cell_ref.offset as i32)).unwrap()
}

fn get_cell_val(vm: &VirtualMachine, cell: &CellRef) -> Result<Felt252, VirtualMachineError> {
    Ok(vm
        .get_integer(cell_ref_to_relocatable(cell, vm))?
        .as_ref()
        .clone())
}

fn get_ptr(
    vm: &VirtualMachine,
    cell: &CellRef,
    offset: &Felt252,
) -> Result<Relocatable, VirtualMachineError> {
    Ok((vm.get_relocatable(cell_ref_to_relocatable(cell, vm))? + offset)?)
}

fn as_relocatable(vm: &mut VirtualMachine, value: &ResOperand) -> Result<Relocatable, HintError> {
    let (base, offset) = extract_buffer(value)?;
    get_ptr(vm, base, &offset).map_err(HintError::from)
}

fn get_double_deref_val(
    vm: &VirtualMachine,
    cell: &CellRef,
    offset: &Felt252,
) -> Result<Felt252, VirtualMachineError> {
    Ok(vm.get_integer(get_ptr(vm, cell, offset)?)?.as_ref().clone())
}

/// Fetches the value of `res_operand` from the vm.
fn res_operand_get_val(
    vm: &VirtualMachine,
    res_operand: &ResOperand,
) -> Result<Felt252, VirtualMachineError> {
    match res_operand {
        ResOperand::Deref(cell) => get_cell_val(vm, cell),
        ResOperand::DoubleDeref(cell, offset) => get_double_deref_val(vm, cell, &(*offset).into()),
        ResOperand::Immediate(x) => Ok(Felt252::from(x.value.clone())),
        ResOperand::BinOp(op) => {
            let a = get_cell_val(vm, &op.a)?;
            let b = match &op.b {
                DerefOrImmediate::Deref(cell) => get_cell_val(vm, cell)?,
                DerefOrImmediate::Immediate(x) => Felt252::from(x.value.clone()),
            };
            match op.op {
                Operation::Add => Ok(a + b),
                Operation::Mul => Ok(a * b),
            }
        }
    }
}

fn as_cairo_short_string(value: &Felt252) -> Option<String> {
    let mut as_string = String::default();
    let mut is_end = false;
    for byte in value.to_bytes_be() {
        if byte == 0 {
            is_end = true;
        } else if is_end || !byte.is_ascii() {
            return None;
        } else {
            as_string.push(byte as char);
        }
    }
    Some(as_string)
}

impl Cairo1HintProcessor {
    fn alloc_segment(&mut self, vm: &mut VirtualMachine, dst: &CellRef) -> Result<(), HintError> {
        let segment = vm.add_memory_segment();
        vm.insert_value(cell_ref_to_relocatable(dst, vm), segment)
            .map_err(HintError::from)
    }

    fn test_less_than(
        &self,
        vm: &mut VirtualMachine,
        lhs: &ResOperand,
        rhs: &ResOperand,
        dst: &CellRef,
    ) -> Result<(), HintError> {
        let lhs_value = res_operand_get_val(vm, lhs)?;
        let rhs_value = res_operand_get_val(vm, rhs)?;
        let result = if lhs_value < rhs_value {
            Felt252::from(1)
        } else {
            Felt252::from(0)
        };

        vm.insert_value(
            cell_ref_to_relocatable(dst, vm),
            MaybeRelocatable::from(result),
        )
        .map_err(HintError::from)
    }

    fn square_root(
        &self,
        vm: &mut VirtualMachine,
        value: &ResOperand,
        dst: &CellRef,
    ) -> Result<(), HintError> {
        let value = res_operand_get_val(vm, value)?;
        let result = value.sqrt();
        vm.insert_value(
            cell_ref_to_relocatable(dst, vm),
            MaybeRelocatable::from(result),
        )
        .map_err(HintError::from)
    }

    fn test_less_than_or_equal(
        &self,
        vm: &mut VirtualMachine,
        lhs: &ResOperand,
        rhs: &ResOperand,
        dst: &CellRef,
    ) -> Result<(), HintError> {
        let lhs_value = res_operand_get_val(vm, lhs)?;
        let rhs_value = res_operand_get_val(vm, rhs)?;
        let result = if lhs_value <= rhs_value {
            Felt252::from(1)
        } else {
            Felt252::from(0)
        };

        vm.insert_value(
            cell_ref_to_relocatable(dst, vm),
            MaybeRelocatable::from(result),
        )
        .map_err(HintError::from)
    }

    fn assert_le_find_small_arcs(
        &self,
        vm: &mut VirtualMachine,
        exec_scopes: &mut ExecutionScopes,
        range_check_ptr: &ResOperand,
        a: &ResOperand,
        b: &ResOperand,
    ) -> Result<(), HintError> {
        let a_val = res_operand_get_val(vm, a)?;
        let b_val = res_operand_get_val(vm, b)?;
        let mut lengths_and_indices = vec![
            (a_val.clone(), 0),
            (b_val.clone() - a_val, 1),
            (Felt252::from(-1) - b_val, 2),
        ];
        lengths_and_indices.sort();
        exec_scopes.assign_or_update_variable("excluded_arc", Box::new(lengths_and_indices[2].1));
        // ceil((PRIME / 3) / 2 ** 128).
        let prime_over_3_high = 3544607988759775765608368578435044694_u128;
        // ceil((PRIME / 2) / 2 ** 128).
        let prime_over_2_high = 5316911983139663648412552867652567041_u128;
        let (range_check_base, range_check_offset) = extract_buffer(range_check_ptr)?;
        let range_check_ptr = get_ptr(vm, range_check_base, &range_check_offset)?;
        vm.insert_value(
            range_check_ptr,
            Felt252::from(lengths_and_indices[0].0.to_biguint() % prime_over_3_high),
        )?;
        vm.insert_value(
            (range_check_ptr + 1)?,
            Felt252::from(lengths_and_indices[0].0.to_biguint() / prime_over_3_high),
        )?;
        vm.insert_value(
            (range_check_ptr + 2)?,
            Felt252::from(lengths_and_indices[1].0.to_biguint() % prime_over_2_high),
        )?;
        vm.insert_value(
            (range_check_ptr + 3)?,
            Felt252::from(lengths_and_indices[1].0.to_biguint() / prime_over_2_high),
        )
        .map_err(HintError::from)
    }

    fn dict_read(
        &self,
        vm: &mut VirtualMachine,
        exec_scopes: &mut ExecutionScopes,
        dict_ptr: &ResOperand,
        key: &ResOperand,
        value_dst: &CellRef,
    ) -> Result<(), HintError> {
        let (dict_base, dict_offset) = extract_buffer(dict_ptr)?;
        let dict_address = get_ptr(vm, dict_base, &dict_offset)?;
        let key = res_operand_get_val(vm, key)?;
        let dict_manager_exec_scope =
            exec_scopes.get_mut_ref::<DictManagerExecScope>("dict_manager_exec_scope")?;

        let value = dict_manager_exec_scope
            .get_from_tracker(dict_address, &key)
            .unwrap_or_else(|| DictManagerExecScope::DICT_DEFAULT_VALUE.into());

        vm.insert_value(cell_ref_to_relocatable(value_dst, vm), value)
            .map_err(HintError::from)
    }

    fn div_mod(
        &self,
        vm: &mut VirtualMachine,
        lhs: &ResOperand,
        rhs: &ResOperand,
        quotient: &CellRef,
        remainder: &CellRef,
    ) -> Result<(), HintError> {
        let lhs_value = res_operand_get_val(vm, lhs)?.to_biguint();
        let rhs_value = res_operand_get_val(vm, rhs)?.to_biguint();
        let quotient_value = Felt252::new(lhs_value.clone() / rhs_value.clone());
        let remainder_value = Felt252::new(lhs_value % rhs_value);
        vm.insert_value(
            cell_ref_to_relocatable(quotient, vm),
            MaybeRelocatable::from(quotient_value),
        )?;
        vm.insert_value(
            cell_ref_to_relocatable(remainder, vm),
            MaybeRelocatable::from(remainder_value),
        )
        .map_err(HintError::from)
    }

    fn get_segment_arena_index(
        &self,
        vm: &mut VirtualMachine,
        exec_scopes: &mut ExecutionScopes,
        dict_end_ptr: &ResOperand,
        dict_index: &CellRef,
    ) -> Result<(), HintError> {
        let (dict_base, dict_offset) = extract_buffer(dict_end_ptr)?;
        let dict_address = get_ptr(vm, dict_base, &dict_offset)?;
<<<<<<< HEAD
        let dict_manager_exec_scope = exec_scopes
            .get_ref::<DictManagerExecScope>("dict_manager_exec_scope")
            .map_err(|_| {
                HintError::CustomHint(
                    "Trying to read from a dict while dict manager was not initialized."
                        .to_string(),
                )
            })?;
=======
        let dict_manager_exec_scope =
            exec_scopes.get_mut_ref::<DictManagerExecScope>("dict_manager_exec_scope")?;

>>>>>>> 2dbde61f
        let dict_infos_index = dict_manager_exec_scope.get_dict_infos_index(dict_address);
        vm.insert_value(
            cell_ref_to_relocatable(dict_index, vm),
            Felt252::from(dict_infos_index),
        )
        .map_err(HintError::from)
    }

    #[allow(clippy::too_many_arguments)]
    fn uint256_div_mod(
        &self,
        vm: &mut VirtualMachine,
        dividend_low: &ResOperand,
        dividend_high: &ResOperand,
        divisor_low: &ResOperand,
        divisor_high: &ResOperand,
        quotient0: &CellRef,
        quotient1: &CellRef,
        divisor0: &CellRef,
        divisor1: &CellRef,
        extra0: &CellRef,
        extra1: &CellRef,
        remainder_low: &CellRef,
        remainder_high: &CellRef,
    ) -> Result<(), HintError> {
        let pow_2_128 = Felt252::from(u128::MAX) + 1u32;
        let pow_2_64 = Felt252::from(u64::MAX) + 1u32;
        let dividend_low = res_operand_get_val(vm, dividend_low)?;
        let dividend_high = res_operand_get_val(vm, dividend_high)?;
        let divisor_low = res_operand_get_val(vm, divisor_low)?;
        let divisor_high = res_operand_get_val(vm, divisor_high)?;
        let dividend = dividend_low + dividend_high.mul(pow_2_128.clone());
        let divisor = divisor_low + divisor_high.clone() * pow_2_128.clone();
        let quotient = dividend.clone() / divisor.clone();
        let remainder = dividend % divisor.clone();

        // Guess quotient limbs.
        let (quotient, limb) = quotient.div_rem(&pow_2_64);
        vm.insert_value(cell_ref_to_relocatable(quotient0, vm), limb)?;
        let (quotient, limb) = quotient.div_rem(&pow_2_64);
        vm.insert_value(cell_ref_to_relocatable(quotient1, vm), limb)?;
        let (quotient, limb) = quotient.div_rem(&pow_2_64);
        if divisor_high.is_zero() {
            vm.insert_value(cell_ref_to_relocatable(extra0, vm), limb)?;
            vm.insert_value(cell_ref_to_relocatable(extra1, vm), quotient)?;
        }

        // Guess divisor limbs.
        let (divisor, limb) = divisor.div_rem(&pow_2_64);
        vm.insert_value(cell_ref_to_relocatable(divisor0, vm), limb)?;
        let (divisor, limb) = divisor.div_rem(&pow_2_64);
        vm.insert_value(cell_ref_to_relocatable(divisor1, vm), limb)?;
        let (divisor, limb) = divisor.div_rem(&pow_2_64);
        if !divisor_high.is_zero() {
            vm.insert_value(cell_ref_to_relocatable(extra0, vm), limb)?;
            vm.insert_value(cell_ref_to_relocatable(extra1, vm), divisor)?;
        }

        // Guess remainder limbs.
        vm.insert_value(
            cell_ref_to_relocatable(remainder_low, vm),
            remainder.clone() % pow_2_128.clone(),
        )?;
        vm.insert_value(
            cell_ref_to_relocatable(remainder_high, vm),
            remainder / pow_2_128,
        )?;
        Ok(())
    }

    fn assert_le_if_first_arc_exclueded(
        &self,
        vm: &mut VirtualMachine,
        skip_exclude_a_flag: &CellRef,
        exec_scopes: &mut ExecutionScopes,
    ) -> Result<(), HintError> {
        let excluded_arc: i32 = exec_scopes.get("excluded_arc")?;
        let val = if excluded_arc != 0 {
            Felt252::from(1)
        } else {
            Felt252::from(0)
        };

        vm.insert_value(cell_ref_to_relocatable(skip_exclude_a_flag, vm), val)?;
        Ok(())
    }

    fn linear_split(
        &self,
        vm: &mut VirtualMachine,
        value: &ResOperand,
        scalar: &ResOperand,
        max_x: &ResOperand,
        x: &CellRef,
        y: &CellRef,
    ) -> Result<(), HintError> {
        let value = res_operand_get_val(vm, value)?;
        let scalar = res_operand_get_val(vm, scalar)?;
        let max_x = res_operand_get_val(vm, max_x)?;
        let x_value = (value.clone() / scalar.clone()).min(max_x);
        let y_value = value - x_value.clone() * scalar;

        vm.insert_value(cell_ref_to_relocatable(x, vm), x_value)
            .map_err(HintError::from)?;
        vm.insert_value(cell_ref_to_relocatable(y, vm), y_value)
            .map_err(HintError::from)?;

        Ok(())
    }

    fn random_ec_point(
        &self,
        vm: &mut VirtualMachine,
        x: &CellRef,
        y: &CellRef,
    ) -> Result<(), HintError> {
        let beta = Fq::from(get_beta().to_biguint());

        let mut rng = ark_std::test_rng();
        let (random_x, random_y_squared) = loop {
            let random_x = Fq::rand(&mut rng);
            let random_y_squared = random_x * random_x * random_x + random_x + beta;
            if random_y_squared.legendre().is_qr() {
                break (random_x, random_y_squared);
            }
        };

        let x_bigint: BigUint = random_x.into_bigint().into();
        let y_bigint: BigUint = random_y_squared
            .sqrt()
            .ok_or(HintError::CustomHint("Failed to compute sqrt".to_string()))?
            .into_bigint()
            .into();

        vm.insert_value(cell_ref_to_relocatable(x, vm), Felt252::from(x_bigint))?;
        vm.insert_value(cell_ref_to_relocatable(y, vm), Felt252::from(y_bigint))?;

        Ok(())
    }

    fn get_next_dict_key(
        &self,
        vm: &mut VirtualMachine,
        exec_scopes: &mut ExecutionScopes,
        next_key: &CellRef,
    ) -> Result<(), HintError> {
        let dict_squash_exec_scope: &mut DictSquashExecScope =
            exec_scopes.get_mut_ref("dict_squash_exec_scope")?;
        dict_squash_exec_scope.pop_current_key();
        if let Some(current_key) = dict_squash_exec_scope.current_key() {
            return vm
                .insert_value(cell_ref_to_relocatable(next_key, vm), current_key)
                .map_err(HintError::from);
        }
        Err(HintError::KeyNotFound)
    }

    fn alloc_felt_256_dict(
        &self,
        vm: &mut VirtualMachine,
        segment_arena_ptr: &ResOperand,
        exec_scopes: &mut ExecutionScopes,
    ) -> Result<(), HintError> {
        let (cell, base_offset) = extract_buffer(segment_arena_ptr)?;
        let dict_manager_address = get_ptr(vm, cell, &base_offset)?;

        let n_dicts = vm
            .get_integer((dict_manager_address - 2)?)?
            .into_owned()
            .to_usize()
            .ok_or(HintError::CustomHint(
                "Invalid number of dictionaries.".to_string(),
            ))?;

        let dict_infos_base = vm.get_relocatable((dict_manager_address - 3)?)?;

        let dict_manager_exec_scope =
            match exec_scopes.get_mut_ref::<DictManagerExecScope>("dict_manager_exec_scope") {
                Ok(dict_manager_exec_scope) => dict_manager_exec_scope,
                Err(_) => {
                    exec_scopes.assign_or_update_variable(
                        "dict_manager_exec_scope",
                        Box::<DictManagerExecScope>::default(),
                    );
                    exec_scopes.get_mut_ref::<DictManagerExecScope>("dict_manager_exec_scope")?
                }
            };
        let new_dict_segment = dict_manager_exec_scope.new_default_dict(vm);
        vm.insert_value((dict_infos_base + 3 * n_dicts)?, new_dict_segment)?;

        Ok(())
    }

    fn assert_le_is_second_excluded(
        &self,
        vm: &mut VirtualMachine,
        skip_exclude_b_minus_a: &CellRef,
        exec_scopes: &mut ExecutionScopes,
    ) -> Result<(), HintError> {
        let excluded_arc: i32 = exec_scopes.get("excluded_arc")?;
        let val = if excluded_arc != 1 {
            Felt252::from(1)
        } else {
            Felt252::from(0)
        };

        vm.insert_value(cell_ref_to_relocatable(skip_exclude_b_minus_a, vm), val)?;

        Ok(())
    }

    fn dict_write(
        &self,
        exec_scopes: &mut ExecutionScopes,
        vm: &mut VirtualMachine,
        dict_ptr: &ResOperand,
        key: &ResOperand,
        value: &ResOperand,
    ) -> Result<(), HintError> {
        let (dict_base, dict_offset) = extract_buffer(dict_ptr)?;
        let dict_address = get_ptr(vm, dict_base, &dict_offset)?;
        let key = res_operand_get_val(vm, key)?;
        let value = res_operand_get_val(vm, value)?;
        let dict_manager_exec_scope =
            exec_scopes.get_mut_ref::<DictManagerExecScope>("dict_manager_exec_scope")?;

        let prev_value = dict_manager_exec_scope
            .get_from_tracker(dict_address, &key)
            .unwrap_or_else(|| DictManagerExecScope::DICT_DEFAULT_VALUE.into());

        vm.insert_value((dict_address + 1)?, prev_value)?;
        dict_manager_exec_scope.insert_to_tracker(dict_address, key, value);
        Ok(())
    }

    #[allow(clippy::too_many_arguments)]
    fn uint256_square_root(
        &self,
        vm: &mut VirtualMachine,
        value_low: &ResOperand,
        value_high: &ResOperand,
        sqrt0: &CellRef,
        sqrt1: &CellRef,
        remainder_low: &CellRef,
        remainder_high: &CellRef,
        sqrt_mul_2_minus_remainder_ge_u128: &CellRef,
    ) -> Result<(), HintError> {
        let pow_2_128 = Felt252::from(u128::MAX) + 1u32;
        let pow_2_64 = Felt252::from(u64::MAX) + 1u32;
        let value_low = res_operand_get_val(vm, value_low)?;
        let value_high = res_operand_get_val(vm, value_high)?;
        let value = value_low + value_high * pow_2_128.clone();
        let sqrt = value.sqrt();
        let remainder = value - sqrt.clone() * sqrt.clone();
        let sqrt_mul_2_minus_remainder_ge_u128_val =
            sqrt.clone() * Felt252::from(2u32) - remainder.clone() >= pow_2_128;

        let (sqrt1_val, sqrt0_val) = sqrt.div_rem(&pow_2_64);
        vm.insert_value(cell_ref_to_relocatable(sqrt0, vm), sqrt0_val)?;
        vm.insert_value(cell_ref_to_relocatable(sqrt1, vm), sqrt1_val)?;

        let (remainder_high_val, remainder_low_val) = remainder.div_rem(&pow_2_128);

        vm.insert_value(
            cell_ref_to_relocatable(remainder_low, vm),
            remainder_low_val,
        )?;
        vm.insert_value(
            cell_ref_to_relocatable(remainder_high, vm),
            remainder_high_val,
        )?;
        vm.insert_value(
            cell_ref_to_relocatable(sqrt_mul_2_minus_remainder_ge_u128, vm),
            usize::from(sqrt_mul_2_minus_remainder_ge_u128_val),
        )?;

        Ok(())
    }

    fn debug_print(
        &self,
        vm: &mut VirtualMachine,
        start: &ResOperand,
        end: &ResOperand,
    ) -> Result<(), HintError> {
        let mut curr = as_relocatable(vm, start)?;
        let end = as_relocatable(vm, end)?;
        while curr != end {
            let value = vm.get_integer(curr)?;
            if let Some(shortstring) = as_cairo_short_string(&value) {
                println!("[DEBUG]\t{shortstring: <31}\t(raw: {value: <31})");
            } else {
                println!("[DEBUG]\t{0: <31}\t(raw: {value: <31}) ", ' ');
            }
            curr += 1;
        }
        println!();
        Ok(())
    }

<<<<<<< HEAD
    fn get_current_access_delta(
        &self,
        vm: &mut VirtualMachine,
        exec_scopes: &mut ExecutionScopes,
        index_delta_minus1: &CellRef,
    ) -> Result<(), HintError> {
        let dict_squash_exec_scope: &mut DictSquashExecScope =
            exec_scopes.get_mut_ref("dict_squash_exec_scope")?;
        let prev_access_index = dict_squash_exec_scope
            .pop_current_access_index()
            .ok_or(HintError::CustomHint("no accessed index".to_string()))?;
        let index_delta_minus_1_val = dict_squash_exec_scope
            .current_access_index()
            .ok_or(HintError::CustomHint("no index accessed".to_string()))?
            .clone()
            - prev_access_index
            - 1_u32;

        vm.insert_value(
            cell_ref_to_relocatable(index_delta_minus1, vm),
            index_delta_minus_1_val,
        )?;
=======
    fn assert_all_accesses_used(
        &self,
        vm: &mut VirtualMachine,
        exec_scopes: &mut ExecutionScopes,
        n_used_accesses: &CellRef,
    ) -> Result<(), HintError> {
        let key = exec_scopes.get::<Felt252>("key")?;
        let n = get_cell_val(vm, n_used_accesses)?;

        let dict_squash_exec_scope: &mut DictSquashExecScope =
            exec_scopes.get_mut_ref("dict_squash_exec_scope")?;

        let access_indices_at_key = dict_squash_exec_scope
            .access_indices
            .get(&key.clone())
            .ok_or_else(|| HintError::NoKeyInAccessIndices(key.clone()))?;

        if n != Felt252::new(access_indices_at_key.len()) {
            return Err(HintError::NumUsedAccessesAssertFail(
                n,
                access_indices_at_key.len(),
                key,
            ));
        }

        Ok(())
    }

    fn should_skip_squash_loop(
        &self,
        vm: &mut VirtualMachine,
        exec_scopes: &mut ExecutionScopes,
        should_skip_loop: &CellRef,
    ) -> Result<(), HintError> {
        let dict_squash_exec_scope: &mut DictSquashExecScope =
            exec_scopes.get_mut_ref("dict_squash_exec_scope")?;

        let val = if dict_squash_exec_scope
            .current_access_indices()
            .ok_or(HintError::CustomHint("no indices accessed".to_string()))?
            .len()
            > 1
        {
            Felt252::from(0)
        } else {
            Felt252::from(1)
        };

        vm.insert_value(cell_ref_to_relocatable(should_skip_loop, vm), val)?;
>>>>>>> 2dbde61f

        Ok(())
    }
}

impl HintProcessor for Cairo1HintProcessor {
    fn execute_hint(
        &mut self,
        //Proxy to VM, contains references to necessary data
        //+ MemoryProxy, which provides the necessary methods to manipulate memory
        vm: &mut VirtualMachine,
        //Proxy to ExecutionScopes, provides the necessary methods to manipulate the scopes and
        //access current scope variables
        exec_scopes: &mut ExecutionScopes,
        //Data structure that can be downcasted to the structure generated by compile_hint
        hint_data: &Box<dyn std::any::Any>,
        //Constant values extracted from the program specification.
        _constants: &HashMap<String, Felt252>,
    ) -> Result<(), HintError> {
        let hint = hint_data.downcast_ref::<Hint>().unwrap();
        match hint {
            Hint::Core(CoreHint::AllocSegment { dst }) => self.alloc_segment(vm, dst),
            Hint::Core(CoreHint::TestLessThan { lhs, rhs, dst }) => {
                self.test_less_than(vm, lhs, rhs, dst)
            }
            Hint::Core(CoreHint::TestLessThanOrEqual { lhs, rhs, dst }) => {
                self.test_less_than_or_equal(vm, lhs, rhs, dst)
            }
            Hint::Core(CoreHint::Felt252DictRead {
                dict_ptr,
                key,
                value_dst,
            }) => self.dict_read(vm, exec_scopes, dict_ptr, key, value_dst),
            Hint::Core(CoreHint::SquareRoot { value, dst }) => self.square_root(vm, value, dst),
            Hint::Core(CoreHint::GetSegmentArenaIndex {
                dict_end_ptr,
                dict_index,
            }) => self.get_segment_arena_index(vm, exec_scopes, dict_end_ptr, dict_index),

            Hint::Core(CoreHint::DivMod {
                lhs,
                rhs,
                quotient,
                remainder,
            }) => self.div_mod(vm, lhs, rhs, quotient, remainder),
            Hint::Core(CoreHint::DebugPrint { start, end }) => self.debug_print(vm, start, end),

            Hint::Core(CoreHint::Uint256SquareRoot {
                value_low,
                value_high,
                sqrt0,
                sqrt1,
                remainder_low,
                remainder_high,
                sqrt_mul_2_minus_remainder_ge_u128,
            }) => self.uint256_square_root(
                vm,
                value_low,
                value_high,
                sqrt0,
                sqrt1,
                remainder_low,
                remainder_high,
                sqrt_mul_2_minus_remainder_ge_u128,
            ),

            Hint::Core(CoreHint::GetNextDictKey { next_key }) => {
                self.get_next_dict_key(vm, exec_scopes, next_key)
            }

            Hint::Core(CoreHint::Uint256DivMod {
                dividend_low,
                dividend_high,
                divisor_low,
                divisor_high,
                quotient0,
                quotient1,
                divisor0,
                divisor1,
                extra0,
                extra1,
                remainder_low,
                remainder_high,
            }) => self.uint256_div_mod(
                vm,
                dividend_low,
                dividend_high,
                divisor_low,
                divisor_high,
                quotient0,
                quotient1,
                divisor0,
                divisor1,
                extra0,
                extra1,
                remainder_low,
                remainder_high,
            ),
            Hint::Core(CoreHint::Felt252DictWrite {
                dict_ptr,
                key,
                value,
            }) => self.dict_write(exec_scopes, vm, dict_ptr, key, value),
            Hint::Core(CoreHint::AssertLeIsFirstArcExcluded {
                skip_exclude_a_flag,
            }) => self.assert_le_if_first_arc_exclueded(vm, skip_exclude_a_flag, exec_scopes),

            Hint::Core(CoreHint::AssertAllAccessesUsed { n_used_accesses }) => {
                self.assert_all_accesses_used(vm, exec_scopes, n_used_accesses)
            }

            Hint::Core(CoreHint::AssertLeIsSecondArcExcluded {
                skip_exclude_b_minus_a,
            }) => self.assert_le_is_second_excluded(vm, skip_exclude_b_minus_a, exec_scopes),

            Hint::Core(CoreHint::LinearSplit {
                value,
                scalar,
                max_x,
                x,
                y,
            }) => self.linear_split(vm, value, scalar, max_x, x, y),

            Hint::Core(CoreHint::AllocFelt252Dict { segment_arena_ptr }) => {
                self.alloc_felt_256_dict(vm, segment_arena_ptr, exec_scopes)
            }

            Hint::Core(CoreHint::AssertLeFindSmallArcs {
                range_check_ptr,
                a,
                b,
            }) => self.assert_le_find_small_arcs(vm, exec_scopes, range_check_ptr, a, b),

<<<<<<< HEAD
            Hint::Core(CoreHint::GetCurrentAccessDelta { index_delta_minus1 }) => {
                self.get_current_access_delta(vm, exec_scopes, index_delta_minus1)
            }

=======
            Hint::Core(CoreHint::RandomEcPoint { x, y }) => self.random_ec_point(vm, x, y),

            Hint::Core(CoreHint::ShouldSkipSquashLoop { should_skip_loop }) => {
                self.should_skip_squash_loop(vm, exec_scopes, should_skip_loop)
            }
>>>>>>> 2dbde61f
            _ => todo!(),
        }
    }
}<|MERGE_RESOLUTION|>--- conflicted
+++ resolved
@@ -298,20 +298,18 @@
     ) -> Result<(), HintError> {
         let (dict_base, dict_offset) = extract_buffer(dict_end_ptr)?;
         let dict_address = get_ptr(vm, dict_base, &dict_offset)?;
-<<<<<<< HEAD
-        let dict_manager_exec_scope = exec_scopes
-            .get_ref::<DictManagerExecScope>("dict_manager_exec_scope")
-            .map_err(|_| {
-                HintError::CustomHint(
-                    "Trying to read from a dict while dict manager was not initialized."
-                        .to_string(),
-                )
-            })?;
-=======
+        // let dict_manager_exec_scope = exec_scopes
+        //     .get_ref::<DictManagerExecScope>("dict_manager_exec_scope")
+        //     .map_err(|_| {
+        //         HintError::CustomHint(
+        //             "Trying to read from a dict while dict manager was not initialized."
+        //                 .to_string(),
+        //         )
+        //     })?;
+
         let dict_manager_exec_scope =
             exec_scopes.get_mut_ref::<DictManagerExecScope>("dict_manager_exec_scope")?;
 
->>>>>>> 2dbde61f
         let dict_infos_index = dict_manager_exec_scope.get_dict_infos_index(dict_address);
         vm.insert_value(
             cell_ref_to_relocatable(dict_index, vm),
@@ -612,7 +610,6 @@
         Ok(())
     }
 
-<<<<<<< HEAD
     fn get_current_access_delta(
         &self,
         vm: &mut VirtualMachine,
@@ -635,7 +632,10 @@
             cell_ref_to_relocatable(index_delta_minus1, vm),
             index_delta_minus_1_val,
         )?;
-=======
+
+        Ok(())
+    }
+
     fn assert_all_accesses_used(
         &self,
         vm: &mut VirtualMachine,
@@ -685,7 +685,6 @@
         };
 
         vm.insert_value(cell_ref_to_relocatable(should_skip_loop, vm), val)?;
->>>>>>> 2dbde61f
 
         Ok(())
     }
@@ -819,19 +818,17 @@
                 b,
             }) => self.assert_le_find_small_arcs(vm, exec_scopes, range_check_ptr, a, b),
 
-<<<<<<< HEAD
             Hint::Core(CoreHint::GetCurrentAccessDelta { index_delta_minus1 }) => {
                 self.get_current_access_delta(vm, exec_scopes, index_delta_minus1)
             }
 
-=======
             Hint::Core(CoreHint::RandomEcPoint { x, y }) => self.random_ec_point(vm, x, y),
 
             Hint::Core(CoreHint::ShouldSkipSquashLoop { should_skip_loop }) => {
                 self.should_skip_squash_loop(vm, exec_scopes, should_skip_loop)
             }
->>>>>>> 2dbde61f
-            _ => todo!(),
+
+            _ => unimplemented!(),
         }
     }
 }