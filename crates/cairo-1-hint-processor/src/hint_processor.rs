use cairo_lang_casm::{
    hints::{CoreHint, Hint},
    operand::{BinOpOperand, CellRef, DerefOrImmediate, Operation, Register, ResOperand},
};
use cairo_lang_utils::extract_matches;
use cairo_vm::felt::Felt252;
use cairo_vm::{
    hint_processor::hint_processor_definition::HintProcessor,
    types::exec_scope::ExecutionScopes,
    types::relocatable::MaybeRelocatable,
    types::relocatable::Relocatable,
    vm::errors::vm_errors::VirtualMachineError,
    vm::{errors::hint_errors::HintError, vm_core::VirtualMachine},
};
use num_integer::Integer;
use num_traits::cast::ToPrimitive;
use num_traits::identities::Zero;
use std::{collections::HashMap, ops::Mul};

use crate::dict_manager::DictManagerExecScope;
use crate::dict_manager::DictSquashExecScope;
/// HintProcessor for Cairo 1 compiler hints.
struct Cairo1HintProcessor {}

/// Extracts a parameter assumed to be a buffer.
fn extract_buffer(buffer: &ResOperand) -> Result<(&CellRef, Felt252), HintError> {
    let (cell, base_offset) = match buffer {
        ResOperand::Deref(cell) => (cell, 0.into()),
        ResOperand::BinOp(BinOpOperand {
            op: Operation::Add,
            a,
            b,
        }) => (
            a,
            extract_matches!(b, DerefOrImmediate::Immediate)
                .clone()
                .value
                .into(),
        ),
        _ => {
            return Err(HintError::CustomHint(
                "Illegal argument for a buffer.".to_string(),
            ))
        }
    };
    Ok((cell, base_offset))
}

fn cell_ref_to_relocatable(cell_ref: &CellRef, vm: &VirtualMachine) -> Relocatable {
    let base = match cell_ref.register {
        Register::AP => vm.get_ap(),
        Register::FP => vm.get_fp(),
    };
    (base + (cell_ref.offset as i32)).unwrap()
}

fn get_cell_val(vm: &VirtualMachine, cell: &CellRef) -> Result<Felt252, VirtualMachineError> {
    Ok(vm
        .get_integer(cell_ref_to_relocatable(cell, vm))?
        .as_ref()
        .clone())
}

fn get_ptr(
    vm: &VirtualMachine,
    cell: &CellRef,
    offset: &Felt252,
) -> Result<Relocatable, VirtualMachineError> {
    Ok((vm.get_relocatable(cell_ref_to_relocatable(cell, vm))? + offset)?)
}

fn as_relocatable(vm: &mut VirtualMachine, value: &ResOperand) -> Result<Relocatable, HintError> {
    let (base, offset) = extract_buffer(value)?;
    get_ptr(vm, base, &offset).map_err(HintError::from)
}

fn get_double_deref_val(
    vm: &VirtualMachine,
    cell: &CellRef,
    offset: &Felt252,
) -> Result<Felt252, VirtualMachineError> {
    Ok(vm.get_integer(get_ptr(vm, cell, offset)?)?.as_ref().clone())
}

/// Fetches the value of `res_operand` from the vm.
fn res_operand_get_val(
    vm: &VirtualMachine,
    res_operand: &ResOperand,
) -> Result<Felt252, VirtualMachineError> {
    match res_operand {
        ResOperand::Deref(cell) => get_cell_val(vm, cell),
        ResOperand::DoubleDeref(cell, offset) => get_double_deref_val(vm, cell, &(*offset).into()),
        ResOperand::Immediate(x) => Ok(Felt252::from(x.value.clone())),
        ResOperand::BinOp(op) => {
            let a = get_cell_val(vm, &op.a)?;
            let b = match &op.b {
                DerefOrImmediate::Deref(cell) => get_cell_val(vm, cell)?,
                DerefOrImmediate::Immediate(x) => Felt252::from(x.value.clone()),
            };
            match op.op {
                Operation::Add => Ok(a + b),
                Operation::Mul => Ok(a * b),
            }
        }
    }
}

fn as_cairo_short_string(value: &Felt252) -> Option<String> {
    let mut as_string = String::default();
    let mut is_end = false;
    for byte in value.to_bytes_be() {
        if byte == 0 {
            is_end = true;
        } else if is_end || !byte.is_ascii() {
            return None;
        } else {
            as_string.push(byte as char);
        }
    }
    Some(as_string)
}

impl Cairo1HintProcessor {
    fn alloc_segment(&mut self, vm: &mut VirtualMachine, dst: &CellRef) -> Result<(), HintError> {
        let segment = vm.add_memory_segment();
        vm.insert_value(cell_ref_to_relocatable(dst, vm), segment)
            .map_err(HintError::from)
    }

    fn test_less_than(
        &self,
        vm: &mut VirtualMachine,
        lhs: &ResOperand,
        rhs: &ResOperand,
        dst: &CellRef,
    ) -> Result<(), HintError> {
        let lhs_value = res_operand_get_val(vm, lhs)?;
        let rhs_value = res_operand_get_val(vm, rhs)?;
        let result = if lhs_value < rhs_value {
            Felt252::from(1)
        } else {
            Felt252::from(0)
        };

        vm.insert_value(
            cell_ref_to_relocatable(dst, vm),
            MaybeRelocatable::from(result),
        )
        .map_err(HintError::from)
    }

    fn square_root(
        &self,
        vm: &mut VirtualMachine,
        value: &ResOperand,
        dst: &CellRef,
    ) -> Result<(), HintError> {
        let value = res_operand_get_val(vm, value)?;
        let result = value.sqrt();
        vm.insert_value(
            cell_ref_to_relocatable(dst, vm),
            MaybeRelocatable::from(result),
        )
        .map_err(HintError::from)
    }

    fn test_less_than_or_equal(
        &self,
        vm: &mut VirtualMachine,
        lhs: &ResOperand,
        rhs: &ResOperand,
        dst: &CellRef,
    ) -> Result<(), HintError> {
        let lhs_value = res_operand_get_val(vm, lhs)?;
        let rhs_value = res_operand_get_val(vm, rhs)?;
        let result = if lhs_value <= rhs_value {
            Felt252::from(1)
        } else {
            Felt252::from(0)
        };

        vm.insert_value(
            cell_ref_to_relocatable(dst, vm),
            MaybeRelocatable::from(result),
        )
        .map_err(HintError::from)
    }

    fn assert_le_find_small_arcs(
        &self,
        vm: &mut VirtualMachine,
        exec_scopes: &mut ExecutionScopes,
        range_check_ptr: &ResOperand,
        a: &ResOperand,
        b: &ResOperand,
    ) -> Result<(), HintError> {
        let a_val = res_operand_get_val(vm, a)?;
        let b_val = res_operand_get_val(vm, b)?;
        let mut lengths_and_indices = vec![
            (a_val.clone(), 0),
            (b_val.clone() - a_val, 1),
            (Felt252::from(-1) - b_val, 2),
        ];
        lengths_and_indices.sort();
        exec_scopes.assign_or_update_variable("excluded_arc", Box::new(lengths_and_indices[2].1));
        // ceil((PRIME / 3) / 2 ** 128).
        let prime_over_3_high = 3544607988759775765608368578435044694_u128;
        // ceil((PRIME / 2) / 2 ** 128).
        let prime_over_2_high = 5316911983139663648412552867652567041_u128;
        let (range_check_base, range_check_offset) = extract_buffer(range_check_ptr)?;
        let range_check_ptr = get_ptr(vm, range_check_base, &range_check_offset)?;
        vm.insert_value(
            range_check_ptr,
            Felt252::from(lengths_and_indices[0].0.to_biguint() % prime_over_3_high),
        )?;
        vm.insert_value(
            (range_check_ptr + 1)?,
            Felt252::from(lengths_and_indices[0].0.to_biguint() / prime_over_3_high),
        )?;
        vm.insert_value(
            (range_check_ptr + 2)?,
            Felt252::from(lengths_and_indices[1].0.to_biguint() % prime_over_2_high),
        )?;
        vm.insert_value(
            (range_check_ptr + 3)?,
            Felt252::from(lengths_and_indices[1].0.to_biguint() / prime_over_2_high),
        )
        .map_err(HintError::from)
    }

    fn dict_read(
        &self,
        vm: &mut VirtualMachine,
        exec_scopes: &mut ExecutionScopes,
        dict_ptr: &ResOperand,
        key: &ResOperand,
        value_dst: &CellRef,
    ) -> Result<(), HintError> {
        let (dict_base, dict_offset) = extract_buffer(dict_ptr)?;
        let dict_address = get_ptr(vm, dict_base, &dict_offset)?;
        let key = res_operand_get_val(vm, key)?;
        let dict_manager_exec_scope =
<<<<<<< HEAD
            exec_scopes.get_mut_ref::<DictManagerExecScope>("dict_manager_exec_scope")?;

        let value = dict_manager_exec_scope
            .get_from_tracker(dict_address, &key)
            .unwrap_or_else(|| DictManagerExecScope::DICT_DEFAULT_VALUE.into());

=======
            match exec_scopes.get_mut_ref::<DictManagerExecScope>("dict_manager_exec_scope") {
                Ok(scope) => scope,
                _ => {
                    return Err(HintError::CustomHint(
                        "Trying to read from a dict while dict manager was not initialized."
                            .to_string(),
                    ))
                }
            };
        let value = dict_manager_exec_scope
            .get_from_tracker(dict_address, &key)
            .unwrap_or_else(|| DictManagerExecScope::DICT_DEFAULT_VALUE.into());
>>>>>>> 67865ea8
        vm.insert_value(cell_ref_to_relocatable(value_dst, vm), value)
            .map_err(HintError::from)
    }

    fn div_mod(
        &self,
        vm: &mut VirtualMachine,
        lhs: &ResOperand,
        rhs: &ResOperand,
        quotient: &CellRef,
        remainder: &CellRef,
    ) -> Result<(), HintError> {
        let lhs_value = res_operand_get_val(vm, lhs)?.to_biguint();
        let rhs_value = res_operand_get_val(vm, rhs)?.to_biguint();
        let quotient_value = Felt252::new(lhs_value.clone() / rhs_value.clone());
        let remainder_value = Felt252::new(lhs_value % rhs_value);
        vm.insert_value(
            cell_ref_to_relocatable(quotient, vm),
            MaybeRelocatable::from(quotient_value),
        )?;
        vm.insert_value(
            cell_ref_to_relocatable(remainder, vm),
            MaybeRelocatable::from(remainder_value),
        )
        .map_err(HintError::from)
    }

    fn get_segment_arena_index(
        &self,
        vm: &mut VirtualMachine,
        exec_scopes: &mut ExecutionScopes,
        dict_end_ptr: &ResOperand,
        dict_index: &CellRef,
    ) -> Result<(), HintError> {
        let (dict_base, dict_offset) = extract_buffer(dict_end_ptr)?;
        let dict_address = get_ptr(vm, dict_base, &dict_offset)?;
        let dict_manager_exec_scope =
            exec_scopes.get_mut_ref::<DictManagerExecScope>("dict_manager_exec_scope")?;

        let dict_infos_index = dict_manager_exec_scope.get_dict_infos_index(dict_address);
        vm.insert_value(
            cell_ref_to_relocatable(dict_index, vm),
            Felt252::from(dict_infos_index),
        )
        .map_err(HintError::from)
    }

    #[allow(clippy::too_many_arguments)]
    fn uint256_div_mod(
        &self,
        vm: &mut VirtualMachine,
        dividend_low: &ResOperand,
        dividend_high: &ResOperand,
        divisor_low: &ResOperand,
        divisor_high: &ResOperand,
        quotient0: &CellRef,
        quotient1: &CellRef,
        divisor0: &CellRef,
        divisor1: &CellRef,
        extra0: &CellRef,
        extra1: &CellRef,
        remainder_low: &CellRef,
        remainder_high: &CellRef,
    ) -> Result<(), HintError> {
        let pow_2_128 = Felt252::from(u128::MAX) + 1u32;
        let pow_2_64 = Felt252::from(u64::MAX) + 1u32;
        let dividend_low = res_operand_get_val(vm, dividend_low)?;
        let dividend_high = res_operand_get_val(vm, dividend_high)?;
        let divisor_low = res_operand_get_val(vm, divisor_low)?;
        let divisor_high = res_operand_get_val(vm, divisor_high)?;
        let dividend = dividend_low + dividend_high.mul(pow_2_128.clone());
        let divisor = divisor_low + divisor_high.clone() * pow_2_128.clone();
        let quotient = dividend.clone() / divisor.clone();
        let remainder = dividend % divisor.clone();

        // Guess quotient limbs.
        let (quotient, limb) = quotient.div_rem(&pow_2_64);
        vm.insert_value(cell_ref_to_relocatable(quotient0, vm), limb)?;
        let (quotient, limb) = quotient.div_rem(&pow_2_64);
        vm.insert_value(cell_ref_to_relocatable(quotient1, vm), limb)?;
        let (quotient, limb) = quotient.div_rem(&pow_2_64);
        if divisor_high.is_zero() {
            vm.insert_value(cell_ref_to_relocatable(extra0, vm), limb)?;
            vm.insert_value(cell_ref_to_relocatable(extra1, vm), quotient)?;
        }

        // Guess divisor limbs.
        let (divisor, limb) = divisor.div_rem(&pow_2_64);
        vm.insert_value(cell_ref_to_relocatable(divisor0, vm), limb)?;
        let (divisor, limb) = divisor.div_rem(&pow_2_64);
        vm.insert_value(cell_ref_to_relocatable(divisor1, vm), limb)?;
        let (divisor, limb) = divisor.div_rem(&pow_2_64);
        if !divisor_high.is_zero() {
            vm.insert_value(cell_ref_to_relocatable(extra0, vm), limb)?;
            vm.insert_value(cell_ref_to_relocatable(extra1, vm), divisor)?;
        }

        // Guess remainder limbs.
        vm.insert_value(
            cell_ref_to_relocatable(remainder_low, vm),
            remainder.clone() % pow_2_128.clone(),
        )?;
        vm.insert_value(
            cell_ref_to_relocatable(remainder_high, vm),
            remainder / pow_2_128,
        )?;
        Ok(())
    }

    fn assert_le_if_first_arc_exclueded(
        &self,
        vm: &mut VirtualMachine,
        skip_exclude_a_flag: &CellRef,
        exec_scopes: &mut ExecutionScopes,
    ) -> Result<(), HintError> {
        let excluded_arc: i32 = exec_scopes.get("excluded_arc")?;
        let val = if excluded_arc != 0 {
            Felt252::from(1)
        } else {
            Felt252::from(0)
        };

        vm.insert_value(cell_ref_to_relocatable(skip_exclude_a_flag, vm), val)?;
        Ok(())
    }

    fn linear_split(
        &self,
        vm: &mut VirtualMachine,
        value: &ResOperand,
        scalar: &ResOperand,
        max_x: &ResOperand,
        x: &CellRef,
        y: &CellRef,
    ) -> Result<(), HintError> {
        let value = res_operand_get_val(vm, value)?;
        let scalar = res_operand_get_val(vm, scalar)?;
        let max_x = res_operand_get_val(vm, max_x)?;
        let x_value = (value.clone() / scalar.clone()).min(max_x);
        let y_value = value - x_value.clone() * scalar;

        vm.insert_value(cell_ref_to_relocatable(x, vm), x_value)
            .map_err(HintError::from)?;
        vm.insert_value(cell_ref_to_relocatable(y, vm), y_value)
            .map_err(HintError::from)?;

        Ok(())
    }

    fn get_next_dict_key(
        &self,
        vm: &mut VirtualMachine,
        exec_scopes: &mut ExecutionScopes,
        next_key: &CellRef,
    ) -> Result<(), HintError> {
        let dict_squash_exec_scope: &mut DictSquashExecScope =
            exec_scopes.get_mut_ref("dict_squash_exec_scope")?;
        dict_squash_exec_scope.pop_current_key();
        if let Some(current_key) = dict_squash_exec_scope.current_key() {
            return vm
                .insert_value(cell_ref_to_relocatable(next_key, vm), current_key)
                .map_err(HintError::from);
        }
        Err(HintError::KeyNotFound)
    }

    fn alloc_felt_256_dict(
        &self,
        vm: &mut VirtualMachine,
        segment_arena_ptr: &ResOperand,
        exec_scopes: &mut ExecutionScopes,
    ) -> Result<(), HintError> {
        let (cell, base_offset) = extract_buffer(segment_arena_ptr)?;
        let dict_manager_address = get_ptr(vm, cell, &base_offset)?;

        let n_dicts = vm
            .get_integer((dict_manager_address - 2)?)?
            .into_owned()
            .to_usize()
            .expect("Number of dictionaries too large.");
        let dict_infos_base = vm.get_relocatable((dict_manager_address - 3)?)?;

        let dict_manager_exec_scope =
            match exec_scopes.get_mut_ref::<DictManagerExecScope>("dict_manager_exec_scope") {
                Ok(dict_manager_exec_scope) => dict_manager_exec_scope,
                Err(_) => {
                    exec_scopes.assign_or_update_variable(
                        "dict_manager_exec_scope",
                        Box::<DictManagerExecScope>::default(),
                    );
                    exec_scopes.get_mut_ref::<DictManagerExecScope>("dict_manager_exec_scope")?
                }
            };
        let new_dict_segment = dict_manager_exec_scope.new_default_dict(vm);
        vm.insert_value((dict_infos_base + 3 * n_dicts)?, new_dict_segment)?;

        Ok(())
    }

    fn assert_le_is_second_excluded(
        &self,
        vm: &mut VirtualMachine,
        skip_exclude_b_minus_a: &CellRef,
        exec_scopes: &mut ExecutionScopes,
    ) -> Result<(), HintError> {
        let excluded_arc: i32 = exec_scopes.get("excluded_arc")?;
        let val = if excluded_arc != 1 {
            Felt252::from(1)
        } else {
            Felt252::from(0)
        };

        vm.insert_value(cell_ref_to_relocatable(skip_exclude_b_minus_a, vm), val)?;
        Ok(())
    }

<<<<<<< HEAD
    fn dict_write(
        &self,
        exec_scopes: &mut ExecutionScopes,
        vm: &mut VirtualMachine,
        dict_ptr: &ResOperand,
        key: &ResOperand,
        value: &ResOperand,
    ) -> Result<(), HintError> {
        let (dict_base, dict_offset) = extract_buffer(dict_ptr)?;
        let dict_address = get_ptr(vm, dict_base, &dict_offset)?;
        let key = res_operand_get_val(vm, key)?;
        let value = res_operand_get_val(vm, value)?;
        let dict_manager_exec_scope =
            exec_scopes.get_mut_ref::<DictManagerExecScope>("dict_manager_exec_scope")?;

        let prev_value = dict_manager_exec_scope
            .get_from_tracker(dict_address, &key)
            .unwrap_or_else(|| DictManagerExecScope::DICT_DEFAULT_VALUE.into());

        vm.insert_value((dict_address + 1)?, prev_value)?;
        dict_manager_exec_scope.insert_to_tracker(dict_address, key, value);
=======
    #[allow(clippy::too_many_arguments)]
    fn uint256_square_root(
        &self,
        vm: &mut VirtualMachine,
        value_low: &ResOperand,
        value_high: &ResOperand,
        sqrt0: &CellRef,
        sqrt1: &CellRef,
        remainder_low: &CellRef,
        remainder_high: &CellRef,
        sqrt_mul_2_minus_remainder_ge_u128: &CellRef,
    ) -> Result<(), HintError> {
        let pow_2_128 = Felt252::from(u128::MAX) + 1u32;
        let pow_2_64 = Felt252::from(u64::MAX) + 1u32;
        let value_low = res_operand_get_val(vm, value_low)?;
        let value_high = res_operand_get_val(vm, value_high)?;
        let value = value_low + value_high * pow_2_128.clone();
        let sqrt = value.sqrt();
        let remainder = value - sqrt.clone() * sqrt.clone();
        let sqrt_mul_2_minus_remainder_ge_u128_val =
            sqrt.clone() * Felt252::from(2u32) - remainder.clone() >= pow_2_128;

        let (sqrt1_val, sqrt0_val) = sqrt.div_rem(&pow_2_64);
        vm.insert_value(cell_ref_to_relocatable(sqrt0, vm), sqrt0_val)?;
        vm.insert_value(cell_ref_to_relocatable(sqrt1, vm), sqrt1_val)?;

        let (remainder_high_val, remainder_low_val) = remainder.div_rem(&pow_2_128);

        vm.insert_value(
            cell_ref_to_relocatable(remainder_low, vm),
            remainder_low_val,
        )?;
        vm.insert_value(
            cell_ref_to_relocatable(remainder_high, vm),
            remainder_high_val,
        )?;
        vm.insert_value(
            cell_ref_to_relocatable(sqrt_mul_2_minus_remainder_ge_u128, vm),
            usize::from(sqrt_mul_2_minus_remainder_ge_u128_val),
        )?;

        Ok(())
    }

    fn debug_print(
        &self,
        vm: &mut VirtualMachine,
        start: &ResOperand,
        end: &ResOperand,
    ) -> Result<(), HintError> {
        let mut curr = as_relocatable(vm, start)?;
        let end = as_relocatable(vm, end)?;
        while curr != end {
            let value = vm.get_integer(curr)?;
            if let Some(shortstring) = as_cairo_short_string(&value) {
                println!("[DEBUG]\t{shortstring: <31}\t(raw: {value: <31})");
            } else {
                println!("[DEBUG]\t{0: <31}\t(raw: {value: <31}) ", ' ');
            }
            curr += 1;
        }
        println!();
        Ok(())
    }

    fn should_skip_squash_loop(
        &self,
        vm: &mut VirtualMachine,
        exec_scopes: &mut ExecutionScopes,
        should_skip_loop: &CellRef,
    ) -> Result<(), HintError> {
        let dict_squash_exec_scope: &mut DictSquashExecScope =
            exec_scopes.get_mut_ref("dict_squash_exec_scope")?;

        let val = if dict_squash_exec_scope
            .current_access_indices()
            .ok_or(HintError::CustomHint("no indices accessed".to_string()))?
            .len()
            > 1
        {
            Felt252::from(0)
        } else {
            Felt252::from(1)
        };

        vm.insert_value(cell_ref_to_relocatable(should_skip_loop, vm), val)?;
>>>>>>> 67865ea8

        Ok(())
    }
}

impl HintProcessor for Cairo1HintProcessor {
    fn execute_hint(
        &mut self,
        //Proxy to VM, contains references to necessary data
        //+ MemoryProxy, which provides the necessary methods to manipulate memory
        vm: &mut VirtualMachine,
        //Proxy to ExecutionScopes, provides the necessary methods to manipulate the scopes and
        //access current scope variables
        exec_scopes: &mut ExecutionScopes,
        //Data structure that can be downcasted to the structure generated by compile_hint
        hint_data: &Box<dyn std::any::Any>,
        //Constant values extracted from the program specification.
        _constants: &HashMap<String, Felt252>,
    ) -> Result<(), HintError> {
        let hint = hint_data.downcast_ref::<Hint>().unwrap();
        match hint {
            Hint::Core(CoreHint::AllocSegment { dst }) => self.alloc_segment(vm, dst),
            Hint::Core(CoreHint::TestLessThan { lhs, rhs, dst }) => {
                self.test_less_than(vm, lhs, rhs, dst)
            }
            Hint::Core(CoreHint::TestLessThanOrEqual { lhs, rhs, dst }) => {
                self.test_less_than_or_equal(vm, lhs, rhs, dst)
            }
            Hint::Core(CoreHint::Felt252DictRead {
                dict_ptr,
                key,
                value_dst,
            }) => self.dict_read(vm, exec_scopes, dict_ptr, key, value_dst),
            Hint::Core(CoreHint::SquareRoot { value, dst }) => self.square_root(vm, value, dst),
            Hint::Core(CoreHint::GetSegmentArenaIndex {
                dict_end_ptr,
                dict_index,
            }) => self.get_segment_arena_index(vm, exec_scopes, dict_end_ptr, dict_index),
<<<<<<< HEAD
=======

            Hint::Core(CoreHint::DivMod {
                lhs,
                rhs,
                quotient,
                remainder,
            }) => self.div_mod(vm, lhs, rhs, quotient, remainder),
            Hint::Core(CoreHint::DebugPrint { start, end }) => self.debug_print(vm, start, end),

            Hint::Core(CoreHint::Uint256SquareRoot {
                value_low,
                value_high,
                sqrt0,
                sqrt1,
                remainder_low,
                remainder_high,
                sqrt_mul_2_minus_remainder_ge_u128,
            }) => self.uint256_square_root(
                vm,
                value_low,
                value_high,
                sqrt0,
                sqrt1,
                remainder_low,
                remainder_high,
                sqrt_mul_2_minus_remainder_ge_u128,
            ),

            Hint::Core(CoreHint::GetNextDictKey { next_key }) => {
                self.get_next_dict_key(vm, exec_scopes, next_key)
            }

            Hint::Core(CoreHint::Felt252DictRead {
                dict_ptr,
                key,
                value_dst,
            }) => self.dict_read(vm, exec_scopes, dict_ptr, key, value_dst),

>>>>>>> 67865ea8
            Hint::Core(CoreHint::Uint256DivMod {
                dividend_low,
                dividend_high,
                divisor_low,
                divisor_high,
                quotient0,
                quotient1,
                divisor0,
                divisor1,
                extra0,
                extra1,
                remainder_low,
                remainder_high,
            }) => self.uint256_div_mod(
                vm,
                dividend_low,
                dividend_high,
                divisor_low,
                divisor_high,
                quotient0,
                quotient1,
                divisor0,
                divisor1,
                extra0,
                extra1,
                remainder_low,
                remainder_high,
            ),
            Hint::Core(CoreHint::Felt252DictWrite {
                dict_ptr,
                key,
                value,
            }) => self.dict_write(exec_scopes, vm, dict_ptr, key, value),
            Hint::Core(CoreHint::AssertLeIsFirstArcExcluded {
                skip_exclude_a_flag,
            }) => self.assert_le_if_first_arc_exclueded(vm, skip_exclude_a_flag, exec_scopes),

            Hint::Core(CoreHint::AssertLeIsSecondArcExcluded {
                skip_exclude_b_minus_a,
            }) => self.assert_le_is_second_excluded(vm, skip_exclude_b_minus_a, exec_scopes),

            Hint::Core(CoreHint::LinearSplit {
                value,
                scalar,
                max_x,
                x,
                y,
            }) => self.linear_split(vm, value, scalar, max_x, x, y),

            Hint::Core(CoreHint::AllocFelt252Dict { segment_arena_ptr }) => {
                self.alloc_felt_256_dict(vm, segment_arena_ptr, exec_scopes)
            }

            Hint::Core(CoreHint::AssertLeFindSmallArcs {
                range_check_ptr,
                a,
                b,
            }) => self.assert_le_find_small_arcs(vm, exec_scopes, range_check_ptr, a, b),
<<<<<<< HEAD
            Hint::Core(CoreHint::DivMod {
                lhs,
                rhs,
                quotient,
                remainder,
            }) => self.div_mod(vm, lhs, rhs, quotient, remainder),
=======

            Hint::Core(CoreHint::ShouldSkipSquashLoop { should_skip_loop }) => {
                self.should_skip_squash_loop(vm, exec_scopes, should_skip_loop)
            }

>>>>>>> 67865ea8
            _ => todo!(),
        }
    }
}<|MERGE_RESOLUTION|>--- conflicted
+++ resolved
@@ -240,27 +240,12 @@
         let dict_address = get_ptr(vm, dict_base, &dict_offset)?;
         let key = res_operand_get_val(vm, key)?;
         let dict_manager_exec_scope =
-<<<<<<< HEAD
             exec_scopes.get_mut_ref::<DictManagerExecScope>("dict_manager_exec_scope")?;
 
         let value = dict_manager_exec_scope
             .get_from_tracker(dict_address, &key)
             .unwrap_or_else(|| DictManagerExecScope::DICT_DEFAULT_VALUE.into());
 
-=======
-            match exec_scopes.get_mut_ref::<DictManagerExecScope>("dict_manager_exec_scope") {
-                Ok(scope) => scope,
-                _ => {
-                    return Err(HintError::CustomHint(
-                        "Trying to read from a dict while dict manager was not initialized."
-                            .to_string(),
-                    ))
-                }
-            };
-        let value = dict_manager_exec_scope
-            .get_from_tracker(dict_address, &key)
-            .unwrap_or_else(|| DictManagerExecScope::DICT_DEFAULT_VALUE.into());
->>>>>>> 67865ea8
         vm.insert_value(cell_ref_to_relocatable(value_dst, vm), value)
             .map_err(HintError::from)
     }
@@ -477,7 +462,6 @@
         Ok(())
     }
 
-<<<<<<< HEAD
     fn dict_write(
         &self,
         exec_scopes: &mut ExecutionScopes,
@@ -499,7 +483,9 @@
 
         vm.insert_value((dict_address + 1)?, prev_value)?;
         dict_manager_exec_scope.insert_to_tracker(dict_address, key, value);
-=======
+        Ok(())
+    }
+
     #[allow(clippy::too_many_arguments)]
     fn uint256_square_root(
         &self,
@@ -586,7 +572,6 @@
         };
 
         vm.insert_value(cell_ref_to_relocatable(should_skip_loop, vm), val)?;
->>>>>>> 67865ea8
 
         Ok(())
     }
@@ -625,8 +610,6 @@
                 dict_end_ptr,
                 dict_index,
             }) => self.get_segment_arena_index(vm, exec_scopes, dict_end_ptr, dict_index),
-<<<<<<< HEAD
-=======
 
             Hint::Core(CoreHint::DivMod {
                 lhs,
@@ -659,13 +642,6 @@
                 self.get_next_dict_key(vm, exec_scopes, next_key)
             }
 
-            Hint::Core(CoreHint::Felt252DictRead {
-                dict_ptr,
-                key,
-                value_dst,
-            }) => self.dict_read(vm, exec_scopes, dict_ptr, key, value_dst),
-
->>>>>>> 67865ea8
             Hint::Core(CoreHint::Uint256DivMod {
                 dividend_low,
                 dividend_high,
@@ -724,20 +700,10 @@
                 a,
                 b,
             }) => self.assert_le_find_small_arcs(vm, exec_scopes, range_check_ptr, a, b),
-<<<<<<< HEAD
-            Hint::Core(CoreHint::DivMod {
-                lhs,
-                rhs,
-                quotient,
-                remainder,
-            }) => self.div_mod(vm, lhs, rhs, quotient, remainder),
-=======
 
             Hint::Core(CoreHint::ShouldSkipSquashLoop { should_skip_loop }) => {
                 self.should_skip_squash_loop(vm, exec_scopes, should_skip_loop)
             }
-
->>>>>>> 67865ea8
             _ => todo!(),
         }
     }
