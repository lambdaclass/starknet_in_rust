--- conflicted
+++ resolved
@@ -124,7 +124,6 @@
         .map_err(HintError::from)
     }
 
-<<<<<<< HEAD
     fn assert_le_if_first_arc_exclueded(
         &self,
         vm: &mut VirtualMachine,
@@ -139,7 +138,9 @@
         };
 
         vm.insert_value(cell_ref_to_relocatable(skip_exclude_a_flag, vm), val)?;
-=======
+        Ok(())
+    }
+
     fn linear_split(
         &self,
         vm: &mut VirtualMachine,
@@ -159,7 +160,7 @@
             .map_err(HintError::from)?;
         vm.insert_value(cell_ref_to_relocatable(y, vm), y_value)
             .map_err(HintError::from)?;
->>>>>>> bf013957
+
         Ok(())
     }
 }
@@ -185,11 +186,9 @@
             Hint::TestLessThanOrEqual { lhs, rhs, dst } => {
                 self.test_less_than_or_equal(vm, lhs, rhs, dst)
             }
-<<<<<<< HEAD
             Hint::AssertLeIsFirstArcExcluded {
                 skip_exclude_a_flag,
             } => self.assert_le_if_first_arc_exclueded(vm, skip_exclude_a_flag, exec_scopes),
-=======
             Hint::LinearSplit {
                 value,
                 scalar,
@@ -197,7 +196,6 @@
                 x,
                 y,
             } => self.linear_split(vm, value, scalar, max_x, x, y),
->>>>>>> bf013957
             _ => todo!(),
         }
     }
