--- conflicted
+++ resolved
@@ -15,8 +15,6 @@
 use num_integer::Integer;
 use num_traits::identities::Zero;
 use std::{collections::HashMap, ops::Mul};
-
-use crate::dict_manager::DictManagerExecScope;
 
 use crate::dict_manager::DictManagerExecScope;
 
@@ -204,7 +202,6 @@
         .map_err(HintError::from)
     }
 
-<<<<<<< HEAD
     fn dict_read(
         &self,
         vm: &mut VirtualMachine,
@@ -224,7 +221,8 @@
             .unwrap_or_else(|| DictManagerExecScope::DICT_DEFAULT_VALUE.into());
         vm.insert_value(cell_ref_to_relocatable(value_dst, vm), value)
             .map_err(HintError::from)
-=======
+    }
+
     fn div_mod(
         &self,
         vm: &mut VirtualMachine,
@@ -246,7 +244,6 @@
             MaybeRelocatable::from(remainder_value),
         )
         .map_err(HintError::from)
->>>>>>> 375e85d8
     }
 
     fn get_segment_arena_index(
@@ -269,8 +266,6 @@
         .map_err(HintError::from)
     }
 
-<<<<<<< HEAD
-=======
     #[allow(clippy::too_many_arguments)]
     fn uint256_div_mod(
         &self,
@@ -333,7 +328,6 @@
         Ok(())
     }
 
->>>>>>> 375e85d8
     fn assert_le_if_first_arc_exclueded(
         &self,
         vm: &mut VirtualMachine,
@@ -419,7 +413,6 @@
                 a,
                 b,
             } => self.assert_le_find_small_arcs(vm, exec_scopes, range_check_ptr, a, b),
-<<<<<<< HEAD
             Hint::TestLessThanOrEqual { lhs, rhs, dst } => {
                 self.test_less_than_or_equal(vm, lhs, rhs, dst)
             }
@@ -428,11 +421,7 @@
                 key,
                 value_dst,
             } => self.dict_read(vm, exec_scopes, dict_ptr, key, value_dst),
-=======
             Hint::SquareRoot { value, dst } => self.square_root(vm, value, dst),
-            Hint::TestLessThanOrEqual { lhs, rhs, dst } => {
-                self.test_less_than_or_equal(vm, lhs, rhs, dst)
-            }
             Hint::DivMod {
                 lhs,
                 rhs,
@@ -467,7 +456,6 @@
                 remainder_low,
                 remainder_high,
             ),
->>>>>>> 375e85d8
             Hint::AssertLeIsFirstArcExcluded {
                 skip_exclude_a_flag,
             } => self.assert_le_if_first_arc_exclueded(vm, skip_exclude_a_flag, exec_scopes),
