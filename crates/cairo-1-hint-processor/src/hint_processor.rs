--- conflicted
+++ resolved
@@ -652,7 +652,6 @@
         Ok(())
     }
 
-<<<<<<< HEAD
     fn felt_252_dict_entry_update(
         &self,
         vm: &mut VirtualMachine,
@@ -672,7 +671,10 @@
                 )
             })?;
         dict_manager_exec_scope.insert_to_tracker(dict_address, key, value);
-=======
+
+        Ok(())
+    }
+
     fn init_squash_data(
         &self,
         vm: &mut VirtualMachine,
@@ -735,7 +737,6 @@
                 .current_key()
                 .ok_or(HintError::CustomHint("No current key".to_string()))?,
         )?;
->>>>>>> bbb76107
 
         Ok(())
     }
@@ -949,18 +950,16 @@
                 b,
             }) => self.assert_le_find_small_arcs(vm, exec_scopes, range_check_ptr, a, b),
 
-<<<<<<< HEAD
             Hint::Core(CoreHint::Felt252DictEntryUpdate { dict_ptr, value }) => {
                 self.felt_252_dict_entry_update(vm, exec_scopes, dict_ptr, value)
             }
-=======
+
             Hint::Core(CoreHint::InitSquashData {
                 dict_accesses,
                 n_accesses,
                 big_keys,
                 ..
             }) => self.init_squash_data(vm, exec_scopes, dict_accesses, n_accesses, big_keys),
->>>>>>> bbb76107
 
             Hint::Core(CoreHint::Felt252DictEntryInit { dict_ptr, key }) => {
                 self.dict_entry_init(vm, exec_scopes, dict_ptr, key)
