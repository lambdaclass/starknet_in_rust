--- conflicted
+++ resolved
@@ -469,7 +469,6 @@
         Ok(())
     }
 
-<<<<<<< HEAD
     fn assert_current_access_indices_is_empty(
         &self,
         exec_scopes: &mut ExecutionScopes,
@@ -484,7 +483,9 @@
         if !current_access_indices.is_empty() {
             return Err(HintError::CurrentAccessIndicesNotEmpty);
         }
-=======
+        Ok(())
+    }
+
     fn debug_print(
         &self,
         vm: &mut VirtualMachine,
@@ -503,7 +504,6 @@
             curr += 1;
         }
         println!();
->>>>>>> fd5ef884
         Ok(())
     }
 }
@@ -546,16 +546,6 @@
                 remainder,
             }) => self.div_mod(vm, lhs, rhs, quotient, remainder),
             Hint::Core(CoreHint::DebugPrint { start, end }) => self.debug_print(vm, start, end),
-
-            Hint::Core(CoreHint::GetNextDictKey { next_key }) => {
-                self.get_next_dict_key(vm, exec_scopes, next_key)
-            }
-
-            Hint::Core(CoreHint::Felt252DictRead {
-                dict_ptr,
-                key,
-                value_dst,
-            }) => self.dict_read(vm, exec_scopes, dict_ptr, key, value_dst),
 
             Hint::Core(CoreHint::GetNextDictKey { next_key }) => {
                 self.get_next_dict_key(vm, exec_scopes, next_key)
