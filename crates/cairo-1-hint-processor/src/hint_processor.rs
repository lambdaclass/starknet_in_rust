--- conflicted
+++ resolved
@@ -18,11 +18,8 @@
 use num_traits::identities::Zero;
 use std::{collections::HashMap, ops::Mul};
 
-<<<<<<< HEAD
-use crate::dict_manager::{DictManagerExecScope, DictSquashExecScope};
-
-=======
->>>>>>> ee134918
+use crate::dict_manager::DictSquashExecScope;
+
 /// HintProcessor for Cairo 1 compiler hints.
 struct Cairo1HintProcessor {}
 
@@ -220,7 +217,7 @@
         key: &ResOperand,
         value_dst: &CellRef,
     ) -> Result<(), HintError> {
-        let (dict_base, dict_offset) = extract_buffer(dict_ptr);
+        let (dict_base, dict_offset) = extract_buffer(dict_ptr)?;
         let dict_address = get_ptr(vm, dict_base, &dict_offset)?;
         let key = res_operand_get_val(vm, key)?;
         let dict_manager_exec_scope = exec_scopes
@@ -378,7 +375,6 @@
         Ok(())
     }
 
-<<<<<<< HEAD
     fn get_next_dict_key(
         &self,
         vm: &mut VirtualMachine,
@@ -394,7 +390,8 @@
                 .map_err(HintError::from);
         }
         Err(HintError::KeyNotFound)
-=======
+    }
+
     fn alloc_felt_256_dict(
         &self,
         vm: &mut VirtualMachine,
@@ -426,7 +423,6 @@
         vm.insert_value((dict_infos_base + 3 * n_dicts)?, new_dict_segment)?;
 
         Ok(())
->>>>>>> ee134918
     }
 
     fn assert_le_is_second_excluded(
@@ -463,30 +459,6 @@
     ) -> Result<(), HintError> {
         let hint = hint_data.downcast_ref::<Hint>().unwrap();
         match hint {
-<<<<<<< HEAD
-            Hint::GetSegmentArenaIndex {
-                dict_end_ptr,
-                dict_index,
-            } => self.get_segment_arena_index(vm, exec_scopes, dict_end_ptr, dict_index),
-            Hint::AllocSegment { dst } => self.alloc_segment(vm, dst),
-            Hint::TestLessThan { lhs, rhs, dst } => self.test_less_than(vm, lhs, rhs, dst),
-            Hint::GetNextDictKey { next_key } => self.get_next_dict_key(vm, exec_scopes, next_key),
-            Hint::AssertLeFindSmallArcs {
-                range_check_ptr,
-                a,
-                b,
-            } => self.assert_le_find_small_arcs(vm, exec_scopes, range_check_ptr, a, b),
-            Hint::TestLessThanOrEqual { lhs, rhs, dst } => {
-                self.test_less_than_or_equal(vm, lhs, rhs, dst)
-            }
-            Hint::Felt252DictRead {
-                dict_ptr,
-                key,
-                value_dst,
-            } => self.dict_read(vm, exec_scopes, dict_ptr, key, value_dst),
-            Hint::SquareRoot { value, dst } => self.square_root(vm, value, dst),
-            Hint::DivMod {
-=======
             Hint::Core(CoreHint::AllocSegment { dst }) => self.alloc_segment(vm, dst),
 
             Hint::Core(CoreHint::TestLessThan { lhs, rhs, dst }) => {
@@ -503,12 +475,21 @@
             }) => self.get_segment_arena_index(vm, exec_scopes, dict_end_ptr, dict_index),
 
             Hint::Core(CoreHint::DivMod {
->>>>>>> ee134918
                 lhs,
                 rhs,
                 quotient,
                 remainder,
             }) => self.div_mod(vm, lhs, rhs, quotient, remainder),
+
+            Hint::Core(CoreHint::GetNextDictKey { next_key }) => {
+                self.get_next_dict_key(vm, exec_scopes, next_key)
+            }
+
+            Hint::Core(CoreHint::Felt252DictRead {
+                dict_ptr,
+                key,
+                value_dst,
+            }) => self.dict_read(vm, exec_scopes, dict_ptr, key, value_dst),
 
             Hint::Core(CoreHint::Uint256DivMod {
                 dividend_low,
