--- conflicted
+++ resolved
@@ -6,14 +6,9 @@
 # See more keys and their definitions at https://doc.rust-lang.org/cargo/reference/manifest.html
 
 [dependencies]
-<<<<<<< HEAD
-cairo-rs = { path = "../cairo-rs" }
-num-bigint = { version = "0.4", features = ["serde"] }
-=======
 cairo-rs = { git = "https://github.com/lambdaclass/cairo-rs" }
 num-bigint = { version = "0.4", features = ["serde"] }
 serde_json = { version = "1.0", features = ["arbitrary_precision"] }
 thiserror = { version = "1.0.32" }
 num-traits = "0.2.15"
-num-integer = "0.1.45"
->>>>>>> 36327366
+num-integer = "0.1.45"