--- conflicted
+++ resolved
@@ -40,11 +40,7 @@
 cairo-lang-sierra = { workspace = true }
 cairo-lang-starknet = { workspace = true }
 cairo-lang-utils = { workspace = true }
-<<<<<<< HEAD
 cairo-native = { git = "https://github.com/lambdaclass/cairo_native", rev = "87d0c984d09a8f26cb7fd94735f109191581e034", optional = true }
-=======
-cairo-native = { git = "https://github.com/lambdaclass/cairo_native", rev = "dc3ee4a746388c1f7fcc30f097da3220a5b1d3dc", optional = true }
->>>>>>> a82fc4f3
 cairo-vm = { workspace = true }
 flate2 = "1.0.25"
 getset = "0.1.2"
