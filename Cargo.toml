--- conflicted
+++ resolved
@@ -34,11 +34,7 @@
 cairo-lang-sierra = { workspace = true }
 cairo-lang-starknet = { workspace = true }
 cairo-lang-utils = { workspace = true }
-<<<<<<< HEAD
-cairo-native = { git = "https://github.com/lambdaclass/cairo_native", rev = "476654c0", optional = true }
-=======
 cairo-native = { git = "https://github.com/lambdaclass/cairo_native", rev = "4012a10b97530e208b76d42169aa9608a6a9d8fd", optional = true }
->>>>>>> 33d6aff6
 cairo-vm = { workspace = true, features = ["cairo-1-hints"] }
 flate2 = "1.0.25"
 getset = "0.1.2"
