[package]
name = "starknet"
version = "0.1.0"
edition = "2021"

# See more keys and their definitions at https://doc.rust-lang.org/cargo/reference/manifest.html

[dependencies]
<<<<<<< HEAD
cairo-rs = { git = "https://github.com/lambdaclass/cairo-rs" }
num-bigint = { version = "0.4", features = ["serde"] }
=======
cairo-rs = { git = "https://github.com/lambdaclass/cairo-rs.git", rev = "c22a11db4e22bf324534c7b6f978a40478f85d50" }
>>>>>>> f004ee15
<|MERGE_RESOLUTION|>--- conflicted
+++ resolved
@@ -6,9 +6,5 @@
 # See more keys and their definitions at https://doc.rust-lang.org/cargo/reference/manifest.html
 
 [dependencies]
-<<<<<<< HEAD
 cairo-rs = { git = "https://github.com/lambdaclass/cairo-rs" }
 num-bigint = { version = "0.4", features = ["serde"] }
-=======
-cairo-rs = { git = "https://github.com/lambdaclass/cairo-rs.git", rev = "c22a11db4e22bf324534c7b6f978a40478f85d50" }
->>>>>>> f004ee15
