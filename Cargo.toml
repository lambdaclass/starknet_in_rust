--- conflicted
+++ resolved
@@ -15,10 +15,7 @@
 num-traits = "0.2.15"
 num-integer = "0.1.45"
 starknet-crypto = "0.2.0"
-<<<<<<< HEAD
 sha3 = "0.10.1"
-=======
 
 [dev-dependencies.rusty-hook]
-version = "0.11"
->>>>>>> 56a10230
+version = "0.11"