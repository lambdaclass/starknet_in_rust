[package]
name = "starknet_in_rust"
version = "0.4.0"
edition = "2021"
description = "A Rust implementation of Starknet execution logic"
license = "Apache-2.0"

[features]
default = ["with_mimalloc"]
with_mimalloc = ["dep:mimalloc"]
cairo_1_tests = []
metrics = []

[workspace]
members = ["cli", "fuzzer", "rpc_state_reader", "starknet-rs-hint-codegen"]

[workspace.dependencies]
cairo-lang-casm = "2.1.0-rc4"
cairo-lang-runner = "2.1.0-rc4"
cairo-lang-sierra = "2.1.0-rc4"
cairo-lang-starknet = "2.1.0-rc4"
cairo-lang-utils = "2.1.0-rc4"
cairo-vm = { version = "0.8.5", features = ["cairo-1-hints"] }
num-traits = "0.2.15"
starknet = "0.5.0"
starknet_api = "0.4.1"
thiserror = "1.0.32"

[dependencies]
anyhow = "1.0.66"
base64 = { version = "0.21.0", default-features = false, features = ["alloc"] }
cairo-lang-casm = { workspace = true }
cairo-lang-runner = { workspace = true }
cairo-lang-sierra = { workspace = true }
cairo-lang-starknet = { workspace = true }
cairo-lang-utils = { workspace = true }
cairo-vm = { workspace = true, features = ["cairo-1-hints"] }
flate2 = "1.0.25"
getset = "0.1.2"
hex = "0.4.3"
# TODO: Replace with sha3. We should look how to integrate it correctly to calculate sn_keccak
keccak = "0.1.3"
lazy_static = "1.4.0"
mimalloc = { version = "0.1.29", default-features = false, optional = true }
num-bigint = { version = "0.4", features = ["serde"] }
num-integer = "0.1.45"
num-traits = { workspace = true }
once_cell = "1.17.1"
sha3 = "0.10.1"
serde = { version = "1.0.152", features = ["derive"] }
serde_json = { version = "1.0", features = [
    "arbitrary_precision",
    "raw_value",
] }
serde_json_pythonic = "0.1.2"
starknet = { workspace = true }
starknet_api = { workspace = true }
starknet-crypto = "0.5.1"
thiserror = { workspace = true }
<<<<<<< HEAD
mimalloc = { version = "0.1.29", default-features = false, optional = true }
hex = "0.4.3"
anyhow = "1.0.66"
once_cell = "1.17.1"
starknet = { workspace = true }
base64 = { version = "0.21.0", default-features = false, features = ["alloc"] }
flate2 = "1.0.25"
serde_json_pythonic = "0.1.2"
phf = "0.11"
phf_macros = "0.11"
=======
tracing = "0.1.37"
>>>>>>> a1fad268

[dev-dependencies]
assert_matches = "1.5.0"
coverage-helper = "0.2.0"
pretty_assertions_sorted = "1.2.3"
<<<<<<< HEAD
criterion = { version = "0.5.1", features = ["html_reports"] }
=======
tracing-subscriber = { version = "0.3.17", features = ["env-filter"] }
>>>>>>> a1fad268

[[bench]]
path = "bench/internals.rs"
name = "internals"
harness = false

[[bench]]
path = "bench/hashing_running_time.rs"
name = "hashing_running_time"
harness = false

[build-dependencies]
phf_codegen = "0.11"<|MERGE_RESOLUTION|>--- conflicted
+++ resolved
@@ -37,7 +37,6 @@
 cairo-vm = { workspace = true, features = ["cairo-1-hints"] }
 flate2 = "1.0.25"
 getset = "0.1.2"
-hex = "0.4.3"
 # TODO: Replace with sha3. We should look how to integrate it correctly to calculate sn_keccak
 keccak = "0.1.3"
 lazy_static = "1.4.0"
@@ -57,30 +56,17 @@
 starknet_api = { workspace = true }
 starknet-crypto = "0.5.1"
 thiserror = { workspace = true }
-<<<<<<< HEAD
-mimalloc = { version = "0.1.29", default-features = false, optional = true }
+tracing = "0.1.37"
 hex = "0.4.3"
-anyhow = "1.0.66"
-once_cell = "1.17.1"
-starknet = { workspace = true }
-base64 = { version = "0.21.0", default-features = false, features = ["alloc"] }
-flate2 = "1.0.25"
-serde_json_pythonic = "0.1.2"
 phf = "0.11"
 phf_macros = "0.11"
-=======
-tracing = "0.1.37"
->>>>>>> a1fad268
 
 [dev-dependencies]
 assert_matches = "1.5.0"
 coverage-helper = "0.2.0"
 pretty_assertions_sorted = "1.2.3"
-<<<<<<< HEAD
+tracing-subscriber = { version = "0.3.17", features = ["env-filter"] }
 criterion = { version = "0.5.1", features = ["html_reports"] }
-=======
-tracing-subscriber = { version = "0.3.17", features = ["env-filter"] }
->>>>>>> a1fad268
 
 [[bench]]
 path = "bench/internals.rs"
