--- conflicted
+++ resolved
@@ -7,11 +7,7 @@
 
 [dependencies]
 cairo-rs = { git = "https://github.com/lambdaclass/cairo-rs", package = "cairo-vm", rev = "42a4c1cc389306ed6bebf23de716bed5be4062a1" }
-<<<<<<< HEAD
-felt = { git = "https://github.com/lambdaclass/cairo-rs", package = "cairo-felt", rev = "f1a21ebeaac17282984775dbf801087edd46a5d1" }
-=======
 felt = { git = "https://github.com/lambdaclass/cairo-rs", package = "cairo-felt", rev = "42a4c1cc389306ed6bebf23de716bed5be4062a1" }
->>>>>>> 94556ab9
 num-bigint = { version = "0.4", features = ["serde"] }
 serde_json = { version = "1.0", features = ["arbitrary_precision"] }
 thiserror = { version = "1.0.32" }
