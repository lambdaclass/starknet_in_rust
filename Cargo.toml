[package]
name = "starknet_in_rust"
version = "0.4.0"
edition = "2021"
description = "A Rust implementation of Starknet execution logic"
license = "Apache-2.0"

[features]
default = ["with_mimalloc"]
with_mimalloc = ["dep:mimalloc"]
cairo_1_tests = []
metrics = []

[workspace]
members = ["cli", "fuzzer", "rpc_state_reader"]

[workspace.dependencies]
cairo-vm = { version = "0.8.5", features = ["cairo-1-hints"] }
starknet_api = "0.4.1"
num-traits = "0.2.15"
starknet = "0.5.0"
thiserror = "1.0.32"
cairo-lang-starknet = "2.1.0-rc4"
cairo-lang-casm = "2.1.0-rc4"
cairo-lang-runner = "2.1.0-rc4"
cairo-lang-sierra = "2.1.0-rc4"
cairo-lang-utils = "2.1.0-rc4"

[dependencies]
cairo-lang-starknet = { workspace = true }
cairo-lang-casm = { workspace = true }
cairo-lang-runner = { workspace = true }
cairo-lang-sierra = { workspace = true }
cairo-lang-utils = { workspace = true }
cairo-vm = { workspace = true, features = ["cairo-1-hints"] }
getset = "0.1.2"
lazy_static = "1.4.0"
num-bigint = { version = "0.4", features = ["serde"] }
num-integer = "0.1.45"
num-traits = { workspace = true }
serde = { version = "1.0.152", features = ["derive"] }
serde_json = { version = "1.0", features = [
    "arbitrary_precision",
    "raw_value",
] }
sha3 = "0.10.1"
# TODO: Replace with sha3. We should look how to integrate it correctly to calculate sn_keccak
keccak = "0.1.3"
starknet_api = { workspace = true }
starknet-crypto = "0.5.1"
thiserror = { workspace = true }
mimalloc = { version = "0.1.29", default-features = false, optional = true }
hex = "0.4.3"
anyhow = "1.0.66"
once_cell = "1.17.1"
starknet = { workspace = true }
base64 = { version = "0.21.0", default-features = false, features = ["alloc"] }
flate2 = "1.0.25"
serde_json_pythonic = "0.1.2"

[dev-dependencies]
assert_matches = "1.5.0"
coverage-helper = "0.1.0"
<<<<<<< HEAD
lru = "0.11.0"
=======
pretty_assertions_sorted = "1.2.3"
>>>>>>> 3febaf63

[[bench]]
path = "bench/internals.rs"
name = "internals"
harness = false<|MERGE_RESOLUTION|>--- conflicted
+++ resolved
@@ -61,11 +61,8 @@
 [dev-dependencies]
 assert_matches = "1.5.0"
 coverage-helper = "0.1.0"
-<<<<<<< HEAD
 lru = "0.11.0"
-=======
 pretty_assertions_sorted = "1.2.3"
->>>>>>> 3febaf63
 
 [[bench]]
 path = "bench/internals.rs"
