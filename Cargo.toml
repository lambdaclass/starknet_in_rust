[package]
name = "starknet-rs"
version = "0.1.0"
edition = "2021"

[features]
default = ["with_mimalloc"]
with_mimalloc = ["mimalloc"]

[workspace]
members = ["crates/starknet-contract-class", "fuzzer", "cli"]

[workspace.dependencies]
<<<<<<< HEAD
cairo-vm = { version = "0.5.1", features = ["cairo-1-hints"]}
starknet_api = { git = "https://github.com/starkware-libs/starknet-api", rev="a891109ecc9c269e91b1afd2d44bc597728e1172", features = [
    "testing",
] }
=======
cairo-vm = { version = "0.5.2", features = ["cairo-1-hints"]}
>>>>>>> f81fd3cd

[dependencies]
cairo-lang-starknet = "1.1.0"
cairo-lang-casm = "1.1.0"
cairo-vm = { workspace=true, features = ["cairo-1-hints"]}
getset = "0.1.2"
lazy_static = "1.4.0"
num-bigint = { version = "0.4", features = ["serde"] }
num-integer = "0.1.45"
num-traits = "0.2.15"
serde = { version = "1.0.152", features = ["derive"] }
serde_json = { version = "1.0", features = ["arbitrary_precision"] }
sha3 = "0.10.1"
starknet_api = { workspace = true}
starknet-crypto = "0.4.3"
thiserror = "1.0.32"
awc = "3.1.1"
mimalloc = { version = "0.1.29", default-features = false, optional = true }
hex = "0.4.3"
cargo-llvm-cov = "0.5.14"

starknet-contract-class = { path = "crates/starknet-contract-class" }
once_cell = "1.17.1"

[dev-dependencies]
assert_matches = "1.5.0"
coverage-helper = "0.1.0"

[[bench]]
path = "bench/internals.rs"
name = "internals"
harness = false

[profile.release.package.fuzzer]
strip = "debuginfo"
overflow-checks = true
opt-level = 3
debug = true
debug-assertions = true<|MERGE_RESOLUTION|>--- conflicted
+++ resolved
@@ -11,14 +11,10 @@
 members = ["crates/starknet-contract-class", "fuzzer", "cli"]
 
 [workspace.dependencies]
-<<<<<<< HEAD
-cairo-vm = { version = "0.5.1", features = ["cairo-1-hints"]}
+cairo-vm = { version = "0.5.2", features = ["cairo-1-hints"]}
 starknet_api = { git = "https://github.com/starkware-libs/starknet-api", rev="a891109ecc9c269e91b1afd2d44bc597728e1172", features = [
     "testing",
 ] }
-=======
-cairo-vm = { version = "0.5.2", features = ["cairo-1-hints"]}
->>>>>>> f81fd3cd
 
 [dependencies]
 cairo-lang-starknet = "1.1.0"
