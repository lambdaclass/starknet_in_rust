--- conflicted
+++ resolved
@@ -56,32 +56,25 @@
 starknet = { workspace = true }
 base64 = { version = "0.21.0", default-features = false, features = ["alloc"] }
 flate2 = "1.0.25"
-<<<<<<< HEAD
 serde_json_pythonic = { git = "https://github.com/xJonathanLEI/serde_json_pythonic", tag = "v0.1.2"}
 phf = "0.11"
 phf_macros = "0.11"
-=======
-serde_json_pythonic = "0.1.2"
->>>>>>> 3febaf63
 
 [dev-dependencies]
 assert_matches = "1.5.0"
 coverage-helper = "0.1.0"
-<<<<<<< HEAD
+pretty_assertions_sorted = "1.2.3"
 criterion = "0.3"
-
-[[bench]]
-path = "bench/hashing_running_time.rs"
-name = "hashing_running_time"
-harness = false
-=======
-pretty_assertions_sorted = "1.2.3"
->>>>>>> 3febaf63
 
 [[bench]]
 path = "bench/internals.rs"
 name = "internals"
 harness = false
 
+[[bench]]
+path = "bench/hashing_running_time.rs"
+name = "hashing_running_time"
+harness = false
+
 [build-dependencies]
 phf_codegen = "0.11"