[package]
name = "starknet_in_rust"
version = "0.4.0"
edition = "2021"
description = "A Rust implementation of Starknet execution logic"
license = "Apache-2.0"

[features]
default = ["with_mimalloc"]
with_mimalloc = ["dep:mimalloc"]
cairo_1_tests = []
metrics = []

[workspace]
members = ["cli", "fuzzer", "rpc_state_reader", "examples/contract_execution"]

[workspace.dependencies]
cairo-lang-casm = "2.2.0"
cairo-lang-runner = "2.2.0"
cairo-lang-sierra = "2.2.0"
cairo-lang-starknet = "2.2.0"
cairo-lang-utils = "2.2.0"
cairo-vm = { version = "0.8.5", features = ["cairo-1-hints"] }
num-traits = "0.2.15"
starknet = "0.5.0"
starknet_api = "0.4.1"
thiserror = "1.0.32"

[dependencies]
anyhow = "1.0.66"
base64 = { version = "0.21.0", default-features = false, features = ["alloc"] }
cairo-lang-casm = { workspace = true }
cairo-lang-runner = { workspace = true }
cairo-lang-sierra = { workspace = true }
cairo-lang-starknet = { workspace = true }
cairo-lang-utils = { workspace = true }
<<<<<<< HEAD
cairo-native = { git = "https://github.com/lambdaclass/cairo_native", rev = "113be0b800bf381fef512652f84e85a494b736c4", optional = true }
cairo-vm = { workspace = true }
=======
cairo-native = { git = "https://github.com/lambdaclass/cairo_native", rev = "4012a10b97530e208b76d42169aa9608a6a9d8fd", optional = true }
cairo-vm = { workspace = true, features = ["cairo-1-hints"] }
>>>>>>> 33d6aff6
flate2 = "1.0.25"
getset = "0.1.2"
hex = "0.4.3"
# TODO: Replace with sha3. We should look how to integrate it correctly to calculate sn_keccak
keccak = "0.1.3"
lazy_static = "1.4.0"
mimalloc = { version = "0.1.29", default-features = false, optional = true }
num-bigint = { version = "0.4", features = ["serde"] }
num-integer = "0.1.45"
num-traits = { workspace = true }
once_cell = "1.17.1"
sha3 = "0.10.1"
serde = { version = "1.0.152", features = ["derive"] }
serde_json = { version = "1.0", features = [
    "arbitrary_precision",
    "raw_value",
] }
serde_json_pythonic = "0.1.2"
starknet = { workspace = true }
starknet_api = { workspace = true }
starknet-crypto = "0.5.1"
thiserror = { workspace = true }
tracing = "0.1.37"

[dev-dependencies]
assert_matches = "1.5.0"
coverage-helper = "0.2.0"
pretty_assertions_sorted = "1.2.3"
tracing-subscriber = { version = "0.3.17", features = ["env-filter"] }

[[bench]]
path = "bench/internals.rs"
name = "internals"
harness = false<|MERGE_RESOLUTION|>--- conflicted
+++ resolved
@@ -34,13 +34,8 @@
 cairo-lang-sierra = { workspace = true }
 cairo-lang-starknet = { workspace = true }
 cairo-lang-utils = { workspace = true }
-<<<<<<< HEAD
-cairo-native = { git = "https://github.com/lambdaclass/cairo_native", rev = "113be0b800bf381fef512652f84e85a494b736c4", optional = true }
+cairo-native = { git = "https://github.com/lambdaclass/cairo_native", rev = "4012a10b97530e208b76d42169aa9608a6a9d8fd", optional = true }
 cairo-vm = { workspace = true }
-=======
-cairo-native = { git = "https://github.com/lambdaclass/cairo_native", rev = "4012a10b97530e208b76d42169aa9608a6a9d8fd", optional = true }
-cairo-vm = { workspace = true, features = ["cairo-1-hints"] }
->>>>>>> 33d6aff6
 flate2 = "1.0.25"
 getset = "0.1.2"
 hex = "0.4.3"
