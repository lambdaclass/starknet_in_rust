--- conflicted
+++ resolved
@@ -12,13 +12,8 @@
         contract_class_cache::{ContractClassCache, PermanentContractClassCache},
         in_memory_state_reader::InMemoryStateReader,
     },
-<<<<<<< HEAD
-    transaction::{Address, DeclareDeprecated, Deploy, InvokeFunction},
-    utils::{calculate_sn_keccak, ClassHash},
-=======
-    transaction::{Address, ClassHash, Declare, Deploy, InvokeFunction},
+    transaction::{Address, ClassHash, DeclareDeprecated, Deploy, InvokeFunction},
     utils::calculate_sn_keccak,
->>>>>>> 0436d046
 };
 use std::{
     num::NonZeroUsize,
