--- conflicted
+++ resolved
@@ -21,12 +21,8 @@
     transaction::{Declare, Deploy, InvokeFunction, Transaction},
     utils::{calculate_sn_keccak, Address},
 };
-<<<<<<< HEAD
-use std::path::Path;
+use std::{collections::HashMap, path::Path, sync::Arc};
 use tracing_subscriber::EnvFilter;
-=======
-use std::{collections::HashMap, path::Path, sync::Arc};
->>>>>>> 2d25af16
 
 fn main() {
     tracing::subscriber::set_global_default(
