/*
Usage:
    With cairo-native feature enabled:
        * Running the bench by itself will default to JIT mode
        * You can choose to run either in JIT (Just in time) or AOT (Ahead of time) mode
        by passing either "jit" or "aot" as an argument when running the bench
        * Example:
            `cargo bench --features cairo-native --bench internals aot`
    Without cairo-native feature enabled:
        * Runs the bench using cairo_vm, no customization args
*/

#![deny(warnings)]
#[cfg(feature = "cairo-native")]
use {
    cairo_native::cache::{AotProgramCache, JitProgramCache, ProgramCache},
    starknet_in_rust::utils::get_native_context,
    tracing::info,
};

use cairo_vm::Felt252;
use lazy_static::lazy_static;
use starknet_in_rust::{
    core::contract_address::compute_deprecated_class_hash,
    definitions::{
        block_context::StarknetChainId,
        constants::{TRANSACTION_VERSION, VALIDATE_ENTRY_POINT_SELECTOR},
    },
    hash_utils::calculate_contract_address,
    services::api::contract_classes::{
        compiled_class::CompiledClass, deprecated_contract_class::ContractClass,
    },
    state::{
        cached_state::CachedState, contract_class_cache::PermanentContractClassCache,
        in_memory_state_reader::InMemoryStateReader, state_api::State,
    },
<<<<<<< HEAD
    transaction::{declare::Declare, Address, ClassHash, Deploy, DeployAccount, InvokeFunction},
=======
    transaction::{
        declare_deprecated::DeclareDeprecated, Address, ClassHash, Deploy, DeployAccount,
        InvokeFunction,
    },
>>>>>>> 2e7bcc17
};
use std::{hint::black_box, sync::Arc};

#[cfg(feature = "cairo-native")]
use std::{cell::RefCell, rc::Rc};

lazy_static! {
    // include_str! doesn't seem to work in CI
    static ref CONTRACT_CLASS: ContractClass = ContractClass::from_path(
        "starknet_programs/account_without_validation.json",
    ).unwrap();
    static ref CLASS_HASH_FELT: Felt252 = compute_deprecated_class_hash(&CONTRACT_CLASS).unwrap();
    static ref CLASS_HASH: ClassHash = ClassHash(CLASS_HASH_FELT.to_bytes_be());
    static ref SALT: Felt252 = Felt252::from_dec_str(
        "2669425616857739096022668060305620640217901643963991674344872184515580705509"
    ).unwrap();
    static ref CONTRACT_ADDRESS: Address = Address(calculate_contract_address(&SALT, &CLASS_HASH_FELT, &[], Address(0.into())).unwrap());
    static ref SIGNATURE: Vec<Felt252> = vec![
        Felt252::from_dec_str("3233776396904427614006684968846859029149676045084089832563834729503047027074").unwrap(),
        Felt252::from_dec_str("707039245213420890976709143988743108543645298941971188668773816813012281203").unwrap(),
    ];
}

// This function just executes the given function. This adds a stack level
// to the flamegraph with the label "scope".
#[inline(never)]
fn scope<T>(f: impl FnOnce() -> T) -> T {
    f()
}

// We don't use the cargo test harness because it uses
// FnOnce calls for each test, that are merged in the flamegraph.
fn main() {
    #[cfg(feature = "cairo-native")]
    let program_cache = {
        let mut jit_run: bool = true;
        let args: Vec<String> = std::env::args().collect();
        if args.len() < 2 {
            info!("No mode selected, running in JIT mode");
        } else {
            match &*args[1] {
                "jit" => {
                    info!("Running in JIT mode");
                }
                "aot" => {
                    info!("Running in AOT mode");
                    jit_run = false;
                }
                arg => {
                    info!("Invalid mode {}, running in JIT mode", arg);
                }
            }
        }
        let cache = if jit_run {
            ProgramCache::from(JitProgramCache::new(get_native_context()))
        } else {
            ProgramCache::from(AotProgramCache::new(get_native_context()))
        };
        Rc::new(RefCell::new(cache))
    };

    deploy_account(
        #[cfg(feature = "cairo-native")]
        program_cache.clone(),
    );
    declare(
        #[cfg(feature = "cairo-native")]
        program_cache.clone(),
    );
    deploy(
        #[cfg(feature = "cairo-native")]
        program_cache.clone(),
    );
    invoke(
        #[cfg(feature = "cairo-native")]
        program_cache.clone(),
    );

    // The black_box ensures there's no tail-call optimization.
    // If not, the flamegraph ends up less nice.
    black_box(());
}

#[inline(never)]
pub fn deploy_account(
    #[cfg(feature = "cairo-native")] program_cache: Rc<RefCell<ProgramCache<ClassHash>>>,
) {
    const RUNS: usize = 500;

    let state_reader = Arc::new(InMemoryStateReader::default());
    let mut state = CachedState::new(
        state_reader,
        Arc::new(PermanentContractClassCache::default()),
    );

    state
        .set_contract_class(
            &CLASS_HASH,
            &CompiledClass::Deprecated(Arc::new(CONTRACT_CLASS.clone())),
        )
        .unwrap();

    let block_context = &Default::default();

    for _ in 0..RUNS {
        let mut state_copy = state.clone_for_testing();
        let class_hash = *CLASS_HASH;
        let signature = SIGNATURE.clone();
        scope(|| {
            // new consumes more execution time than raw struct instantiation
            let internal_deploy_account = DeployAccount::new(
                class_hash,
                Default::default(),
                1.into(),
                Felt252::ZERO,
                vec![],
                signature,
                *SALT,
                StarknetChainId::TestNet.to_felt(),
            )
            .unwrap();
            internal_deploy_account.execute(
                &mut state_copy,
                block_context,
                #[cfg(feature = "cairo-native")]
                Some(program_cache.clone()),
            )
        })
        .unwrap();
    }
}

#[inline(never)]
pub fn declare(
    #[cfg(feature = "cairo-native")] program_cache: Rc<RefCell<ProgramCache<ClassHash>>>,
) {
    const RUNS: usize = 5;

    let state_reader = Arc::new(InMemoryStateReader::default());
    let state = CachedState::new(
        state_reader,
        Arc::new(PermanentContractClassCache::default()),
    );

    let block_context = &Default::default();

    for _ in 0..RUNS {
        let mut cloned_state = state.clone_for_testing();
        let class = CONTRACT_CLASS.clone();
        let address = CONTRACT_ADDRESS.clone();
        scope(|| {
            // new consumes more execution time than raw struct instantiation
            let declare_tx = DeclareDeprecated::new(
                class,
                StarknetChainId::TestNet.to_felt(),
                address,
                0,
                0.into(),
                vec![],
                Felt252::ZERO,
            )
            .expect("couldn't create transaction");

            declare_tx.execute(
                &mut cloned_state,
                block_context,
                #[cfg(feature = "cairo-native")]
                Some(program_cache.clone()),
            )
        })
        .unwrap();
    }
}

#[inline(never)]
pub fn deploy(
    #[cfg(feature = "cairo-native")] program_cache: Rc<RefCell<ProgramCache<ClassHash>>>,
) {
    const RUNS: usize = 8;

    let state_reader = Arc::new(InMemoryStateReader::default());
    let mut state = CachedState::new(
        state_reader,
        Arc::new(PermanentContractClassCache::default()),
    );

    state
        .set_contract_class(
            &CLASS_HASH,
            &CompiledClass::Deprecated(Arc::new(CONTRACT_CLASS.clone())),
        )
        .unwrap();

    let block_context = &Default::default();

    for _ in 0..RUNS {
        let mut state_copy = state.clone_for_testing();
        let salt = Felt252::from_dec_str(
            "2669425616857739096022668060305620640217901643963991674344872184515580705509",
        )
        .unwrap();
        let class = CONTRACT_CLASS.clone();
        scope(|| {
            // new consumes more execution time than raw struct instantiation
            let internal_deploy = Deploy::new(
                salt,
                class,
                vec![],
                StarknetChainId::TestNet.to_felt(),
                0.into(),
            )
            .unwrap();
            internal_deploy.execute(
                &mut state_copy,
                block_context,
                #[cfg(feature = "cairo-native")]
                Some(program_cache.clone()),
            )
        })
        .unwrap();
    }
}

#[inline(never)]
pub fn invoke(
    #[cfg(feature = "cairo-native")] program_cache: Rc<RefCell<ProgramCache<ClassHash>>>,
) {
    const RUNS: usize = 100;

    let state_reader = Arc::new(InMemoryStateReader::default());
    let mut state = CachedState::new(
        state_reader,
        Arc::new(PermanentContractClassCache::default()),
    );

    state
        .set_contract_class(
            &CLASS_HASH,
            &CompiledClass::Deprecated(Arc::new(CONTRACT_CLASS.clone())),
        )
        .unwrap();

    let block_context = &Default::default();

    let salt = Felt252::from_dec_str(
        "2669425616857739096022668060305620640217901643963991674344872184515580705509",
    )
    .unwrap();
    let class = CONTRACT_CLASS.clone();
    let deploy = Deploy::new(
        salt,
        class,
        vec![],
        StarknetChainId::TestNet.to_felt(),
        0.into(),
    )
    .unwrap();

    let _deploy_exec_info = deploy
        .execute(
            &mut state,
            block_context,
            #[cfg(feature = "cairo-native")]
            Some(program_cache.clone()),
        )
        .unwrap();

    for _ in 0..RUNS {
        let mut state_copy = state.clone_for_testing();
        let address = CONTRACT_ADDRESS.clone();
        let selector = *VALIDATE_ENTRY_POINT_SELECTOR;
        let signature = SIGNATURE.clone();
        let calldata = vec![address.0, selector, Felt252::ZERO];
        scope(|| {
            // new consumes more execution time than raw struct instantiation
            let internal_invoke = InvokeFunction::new(
                address,
                selector,
                Default::default(),
                *TRANSACTION_VERSION,
                calldata,
                signature,
                StarknetChainId::TestNet.to_felt(),
                Some(Felt252::ZERO),
            )
            .unwrap();
            internal_invoke.execute(
                &mut state_copy,
                block_context,
                2_000_000,
                #[cfg(feature = "cairo-native")]
                Some(program_cache.clone()),
            )
        })
        .unwrap();
    }
}<|MERGE_RESOLUTION|>--- conflicted
+++ resolved
@@ -34,14 +34,10 @@
         cached_state::CachedState, contract_class_cache::PermanentContractClassCache,
         in_memory_state_reader::InMemoryStateReader, state_api::State,
     },
-<<<<<<< HEAD
-    transaction::{declare::Declare, Address, ClassHash, Deploy, DeployAccount, InvokeFunction},
-=======
     transaction::{
         declare_deprecated::DeclareDeprecated, Address, ClassHash, Deploy, DeployAccount,
         InvokeFunction,
     },
->>>>>>> 2e7bcc17
 };
 use std::{hint::black_box, sync::Arc};
 
