--- conflicted
+++ resolved
@@ -203,12 +203,8 @@
         cache-on-failure: true
     - name: Checkout
       uses: actions/checkout@v3
-<<<<<<< HEAD
-    - uses: actions/setup-python@v4
-=======
     - name: Fetch programs
       uses: actions/cache/restore@v3
->>>>>>> 05117076
       with:
         path: |
           cairo_programs/**/*.casm
@@ -239,12 +235,8 @@
         cache-on-failure: true
     - name: Checkout
       uses: actions/checkout@v3
-<<<<<<< HEAD
-    - uses: actions/setup-python@v4
-=======
     - name: Fetch programs
       uses: actions/cache/restore@v3
->>>>>>> 05117076
       with:
         path: |
           cairo_programs/**/*.casm
@@ -281,30 +273,6 @@
         cache-on-failure: true
     - name: Checkout
       uses: actions/checkout@v3
-<<<<<<< HEAD
-    - uses: actions/setup-python@v4
-      with:
-        python-version: '3.9'
-
-    - name: (Debug) print space usage
-      run: du -h | sort -hr | head -n 10
-    - name: Deps
-      run: make deps
-
-    - name: (Debug) print space usage
-      run: du -h | sort -hr | head -n 10
-    - name: Run tests
-      run: |
-        make test
-        cargo clean
-
-    - name: (Debug) print space usage
-      run: du -h | sort -hr | head -n 10
-    - name: Run doctests
-      run: cargo test --workspace --doc
-    - name: (Debug) print space usage
-      run: du -h | sort -hr | head -n 10
-=======
 
     - name: Fetch programs
       uses: actions/cache/restore@v3
@@ -329,7 +297,6 @@
 
     - name: Run tests (${{ matrix.target }})
       run: make ${{ matrix.target }}
->>>>>>> 05117076
 
   coverage:
     needs: merge-caches
@@ -338,14 +305,6 @@
     steps:
     - name: Checkout
       uses: actions/checkout@v3
-<<<<<<< HEAD
-    - uses: actions/setup-python@v4
-      with:
-        python-version: '3.9'
-    - name: Deps
-      run: make deps
-=======
->>>>>>> 05117076
     - name: Install Rust
       uses: dtolnay/rust-toolchain@nightly
       with:
