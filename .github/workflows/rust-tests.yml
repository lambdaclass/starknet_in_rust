--- conflicted
+++ resolved
@@ -9,20 +9,7 @@
 
 env:
   CARGO_TERM_COLOR: always
-<<<<<<< HEAD
-  RUST_TOOLCHAIN: 1.72.1
-  CAIRO_PROGRAMS_PATH: |
-    cairo_programs/**/*.casm
-    cairo_programs/**/*.sierra
-    cairo_programs/**/*.json
-    starknet_programs/**/*.casm
-    starknet_programs/**/*.sierra
-    starknet_programs/**/*.json
-    !starknet_programs/raw_contract_classes/*
-  CAIRO_2_VERSION_CACHE: 2.2.0
-=======
   RUST_TOOLCHAIN: '1.72.1'
->>>>>>> 5b9db9c6
 
 jobs:
   build:
@@ -34,133 +21,16 @@
     - name: Install Rust $RUST_TOOLCHAIN
       uses: dtolnay/rust-toolchain@master
       with:
-<<<<<<< HEAD
-        fetch-depth: 0
-
-    - name: Fetch from cache
-      uses: actions/cache@v3
-      id: cache-programs
-      with:
-        path: ${{ env.CAIRO_PROGRAMS_PATH }}
-        key: ${{ matrix.program-target }}-cache-${{ hashFiles('cairo_programs/**/*.cairo', 'starknet_programs/**/*.cairo') }}-${{ env.CAIRO_2_VERSION_CACHE }}
-
-
-    # This is not pretty, but we need `make` to see the compiled programs are
-    # actually newer than the sources, otherwise it will try to rebuild them
-    - name: Restore timestamps
-      uses: chetan/git-restore-mtime-action@v1
-
-=======
         toolchain: $RUST_TOOLCHAIN
         components: rustfmt, clippy
->>>>>>> 5b9db9c6
-    - name: Python3 Build
-      uses: actions/setup-python@v4
-      with:
-        python-version: '3.9'
-        cache: 'pip'
-<<<<<<< HEAD
-
-    - name: Install deps
-      if: ${{ steps.cache-programs.outputs.cache-hit != 'true' }}
-      run: make deps
-
-    - name: Build programs
-      if: ${{ steps.cache-programs.outputs.cache-hit != 'true' }}
-      run: make -j ${{ matrix.program-target }}
-
-  # NOTE: used to reduce the amount of cache steps we need in later jobs
-  # TODO: remove this cache once the workflow finishes
-  merge-caches:
-    name: Merge Cairo programs cache
-    runs-on: ubuntu-22.04
-    needs: build-programs
-    steps:
-    - name: Checkout
-      uses: actions/checkout@v3
-
-    - name: Fetch from cache (compile-cairo)
-      uses: actions/cache/restore@v3
-      id: cache-programs
-      with:
-        path: ${{ env.CAIRO_PROGRAMS_PATH }}
-        key: compile-cairo-cache-${{ hashFiles('cairo_programs/**/*.cairo', 'starknet_programs/**/*.cairo') }}-${{ env.CAIRO_2_VERSION_CACHE }}
-        fail-on-cache-miss: true
-
-    - name: Fetch from cache (compile-starknet)
-      uses: actions/cache/restore@v3
-      with:
-        path: ${{ env.CAIRO_PROGRAMS_PATH }}
-        key: compile-starknet-cache-${{ hashFiles('cairo_programs/**/*.cairo', 'starknet_programs/**/*.cairo') }}-${{ env.CAIRO_2_VERSION_CACHE }}
-        fail-on-cache-miss: true
-
-    - name: Fetch from cache (compile-cairo-1-casm)
-      uses: actions/cache/restore@v3
-      with:
-        path: ${{ env.CAIRO_PROGRAMS_PATH }}
-        key: compile-cairo-1-casm-cache-${{ hashFiles('cairo_programs/**/*.cairo', 'starknet_programs/**/*.cairo') }}-${{ env.CAIRO_2_VERSION_CACHE }}
-        fail-on-cache-miss: true
-
-    - name: Fetch from cache (compile-cairo-1-sierra)
-      uses: actions/cache/restore@v3
-      with:
-        path: ${{ env.CAIRO_PROGRAMS_PATH }}
-        key: compile-cairo-1-sierra-cache-${{ hashFiles('cairo_programs/**/*.cairo', 'starknet_programs/**/*.cairo') }}-${{ env.CAIRO_2_VERSION_CACHE }}
-        fail-on-cache-miss: true
-
-    - name: Fetch from cache (compile-cairo-2-casm)
-      uses: actions/cache/restore@v3
-      with:
-        path: ${{ env.CAIRO_PROGRAMS_PATH }}
-        key: compile-cairo-2-casm-cache-${{ hashFiles('cairo_programs/**/*.cairo', 'starknet_programs/**/*.cairo') }}-${{ env.CAIRO_2_VERSION_CACHE }}
-        fail-on-cache-miss: true
-
-    - name: Fetch from cache (compile-cairo-2-sierra)
-      uses: actions/cache/restore@v3
-      with:
-        path: ${{ env.CAIRO_PROGRAMS_PATH }}
-        key: compile-cairo-2-sierra-cache-${{ hashFiles('cairo_programs/**/*.cairo', 'starknet_programs/**/*.cairo') }}-${{ env.CAIRO_2_VERSION_CACHE }}
-        fail-on-cache-miss: true
-
-    - name: Fetch from cache (compile-cairo-2-sierra)
-      uses: actions/cache/restore@v3
-      with:
-        path: ${{ env.CAIRO_PROGRAMS_PATH }}
-        key: compile-cairo-2-sierra-cache-${{ hashFiles('cairo_programs/**/*.cairo', 'starknet_programs/**/*.cairo') }}-${{ env.CAIRO_2_VERSION_CACHE }}
-        fail-on-cache-miss: true
-
-    - name: Merge caches
-      uses: actions/cache/save@v3
-      with:
-        path: ${{ env.CAIRO_PROGRAMS_PATH }}
-        key: all-programs-cache-${{ hashFiles('cairo_programs/**/*.cairo', 'starknet_programs/**/*.cairo') }}-${{ env.CAIRO_2_VERSION_CACHE }}
-
-  build:
-    name: Build with release profile
-    needs: merge-caches
-    runs-on: ubuntu-22.04
-    steps:
-    - name: Install Rust
-      uses: dtolnay/rust-toolchain@stable
-      with:
-          toolchain: ${{ env.RUST_TOOLCHAIN }}
-          components: rustfmt, clippy
-    - uses: Swatinem/rust-cache@v2
-      with:
-        cache-on-failure: true
-    - name: Checkout
-      uses: actions/checkout@v3
-    - name: Fetch programs
-      uses: actions/cache/restore@v3
-      with:
-        path: ${{ env.CAIRO_PROGRAMS_PATH }}
-        key: all-programs-cache-${{ hashFiles('cairo_programs/**/*.cairo', 'starknet_programs/**/*.cairo') }}-${{ env.CAIRO_2_VERSION_CACHE }}
-        fail-on-cache-miss: true
-=======
-    - uses: Swatinem/rust-cache@v2
-      with:
-        cache-on-failure: true
->>>>>>> 5b9db9c6
+    - name: Python3 Build
+      uses: actions/setup-python@v4
+      with:
+        python-version: '3.9'
+        cache: 'pip'
+    - uses: Swatinem/rust-cache@v2
+      with:
+        cache-on-failure: true
 
     - name: Install deps
       run: make deps
@@ -189,17 +59,6 @@
     - uses: Swatinem/rust-cache@v2
       with:
         cache-on-failure: true
-<<<<<<< HEAD
-    - name: Checkout
-      uses: actions/checkout@v3
-    - name: Fetch programs
-      uses: actions/cache/restore@v3
-      with:
-        path: ${{ env.CAIRO_PROGRAMS_PATH }}
-        key: all-programs-cache-${{ hashFiles('cairo_programs/**/*.cairo', 'starknet_programs/**/*.cairo') }}-${{ env.CAIRO_2_VERSION_CACHE }}
-        fail-on-cache-miss: true
-
-=======
     - name: check and free hdd space left
       run: |
         echo "Listing 20 largest packages"
@@ -229,7 +88,6 @@
       run: sudo apt-get install llvm-17 llvm-17-dev llvm-17-runtime clang-17 clang-tools-17 lld-17 libpolly-17-dev libmlir-17-dev mlir-17-tools
     - name: Install deps
       run: make deps
->>>>>>> 5b9db9c6
     - name: Format
       run: cargo fmt --all -- --check
     - name: Run clippy
@@ -247,20 +105,6 @@
     name: Run tests
     runs-on: ubuntu-latest
     steps:
-<<<<<<< HEAD
-    - name: add llvm deb repository
-      if: ${{ matrix.target == 'test-cairo-native' }}
-      uses: myci-actions/add-deb-repo@10
-      with:
-        repo: deb http://apt.llvm.org/jammy/ llvm-toolchain-jammy-17 main
-        repo-name: llvm-repo
-        keys-asc: https://apt.llvm.org/llvm-snapshot.gpg.key
-    - name: Install LLVM
-      if: ${{ matrix.target == 'test-cairo-native' }}
-      run: sudo apt-get install -y llvm-17 llvm-17-dev llvm-17-runtime clang-17 clang-tools-17 lld-17 libpolly-17-dev libmlir-17-dev mlir-17-tools
-    - name: Install Rust
-      uses: dtolnay/rust-toolchain@stable
-=======
     - name: Checkout
       uses: actions/checkout@v3
     - name: Install Rust $RUST_TOOLCHAIN
@@ -270,25 +114,15 @@
         components: rustfmt, clippy
     - name: Python3 Build
       uses: actions/setup-python@v4
->>>>>>> 5b9db9c6
-      with:
-        python-version: '3.9'
-        cache: 'pip'
-    - uses: Swatinem/rust-cache@v2
-      with:
-        cache-on-failure: true
-
-<<<<<<< HEAD
-    - name: Fetch programs
-      uses: actions/cache/restore@v3
-      with:
-        path: ${{ env.CAIRO_PROGRAMS_PATH }}
-        key: all-programs-cache-${{ hashFiles('cairo_programs/**/*.cairo', 'starknet_programs/**/*.cairo') }}-${{ env.CAIRO_2_VERSION_CACHE }}
-        fail-on-cache-miss: true
-=======
-    - name: Install deps
-      run: make deps
->>>>>>> 5b9db9c6
+      with:
+        python-version: '3.9'
+        cache: 'pip'
+    - uses: Swatinem/rust-cache@v2
+      with:
+        cache-on-failure: true
+
+    - name: Install deps
+      run: make deps
 
     - name: Install testing tools
       # TODO: remove `if` when nextest adds doctests support
@@ -353,20 +187,14 @@
     - name: Python3 Build
       uses: actions/setup-python@v4
       with:
-<<<<<<< HEAD
-        path: ${{ env.CAIRO_PROGRAMS_PATH }}
-        key: all-programs-cache-${{ hashFiles('cairo_programs/**/*.cairo', 'starknet_programs/**/*.cairo') }}-${{ env.CAIRO_2_VERSION_CACHE }}
-        fail-on-cache-miss: true
-=======
-        python-version: '3.9'
-        cache: 'pip'
-    - uses: Swatinem/rust-cache@v2
-      with:
-        cache-on-failure: true
-
-    - name: Install deps
-      run: make deps
->>>>>>> 5b9db9c6
+        python-version: '3.9'
+        cache: 'pip'
+    - uses: Swatinem/rust-cache@v2
+      with:
+        cache-on-failure: true
+
+    - name: Install deps
+      run: make deps
 
     - name: Generate coverage report
       if: steps.restore-report.outputs.cache-hit != 'true'
